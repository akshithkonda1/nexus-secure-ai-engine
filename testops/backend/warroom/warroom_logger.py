--- conflicted
+++ resolved
@@ -1,8 +1,4 @@
-<<<<<<< HEAD
 """WAR ROOM logger with severity scoring and subsystem mapping."""
-=======
-"""Structured incident logging for TestOps master runs."""
->>>>>>> 7fbc5f6f
 from __future__ import annotations
 
 import json
@@ -13,7 +9,6 @@
 from testops.backend.runners.master_store import MasterStore
 
 
-<<<<<<< HEAD
 SEVERITY_SCORES = {
     "CRITICAL": 100,
     "HIGH": 75,
@@ -21,16 +16,11 @@
     "LOW": 10,
 }
 
-=======
-class WarRoomLogger:
-    """Writes subsystem warnings/errors to per-run log files."""
->>>>>>> 7fbc5f6f
 
     def __init__(self, base_dir: Path) -> None:
         self.base_dir = base_dir
         self.base_dir.mkdir(parents=True, exist_ok=True)
 
-<<<<<<< HEAD
     def __init__(self, store: Optional[MasterStore] = None) -> None:
         self.path = WARROOM_LOG
         self.store = store
@@ -53,19 +43,11 @@
             "run_id": run_id,
             "timestamp": self._now(),
             "severity": severity.upper(),
-=======
-    def log(self, run_id: str, severity: str, subsystem: str, message: str, suggestion: str) -> Dict[str, str]:
-        timestamp = datetime.utcnow().isoformat() + "Z"
-        entry = {
-            "timestamp": timestamp,
-            "severity": severity,
->>>>>>> 7fbc5f6f
             "subsystem": subsystem,
             "message": message,
             "suggestion": suggestion,
             "score": self._score(severity),
         }
-<<<<<<< HEAD
         self.path.parent.mkdir(parents=True, exist_ok=True)
         with self.path.open("a", encoding="utf-8") as handle:
             handle.write(json.dumps(payload) + "\n")
@@ -74,15 +56,4 @@
         return payload
 
 
-__all__ = ["WarroomLogger", "SEVERITY_SCORES", "WARROOM_LOG"]
-=======
-        run_dir = self.base_dir / "master"
-        run_dir.mkdir(parents=True, exist_ok=True)
-        log_path = run_dir / f"{run_id}.log"
-        with log_path.open("a", encoding="utf-8") as handle:
-            handle.write(json.dumps(entry) + "\n")
-        return entry
-
-
-__all__ = ["WarRoomLogger"]
->>>>>>> 7fbc5f6f
+__all__ = ["WarroomLogger", "SEVERITY_SCORES", "WARROOM_LOG"]