# bootstrap.py
from __future__ import annotations

import json
import logging
import os
from pathlib import Path
from typing import Any, Dict, Iterable, List, Optional
from urllib.parse import urlparse

from nexus_config import SecretResolver
from nexus_engine import ModelConnector

__all__ = ["BootstrapError", "make_connectors", "_make_connectors"]


class BootstrapError(RuntimeError):
    """Raised when production bootstrap prerequisites are not met."""


log = logging.getLogger("nexus.bootstrap")
if not log.handlers:
    handler = logging.StreamHandler()
<<<<<<< HEAD
    handler.setFormatter(logging.Formatter("[%(asctime)s] %(levelname)s %(name)s: %(message)s"))
=======
    handler.setFormatter(
        logging.Formatter("[%(asctime)s] %(levelname)s %(name)s: %(message)s")
    )
>>>>>>> 1fef92dd
    log.addHandler(handler)
log.setLevel(logging.INFO)


def _dedupe(seq: Iterable[str]) -> List[str]:
    result: List[str] = []
    seen = set()
    for item in seq:
        if item not in seen:
            seen.add(item)
            result.append(item)
    return result


def _is_https(url: Optional[str]) -> bool:
    if not url or not isinstance(url, str):
        return False
    try:
        parsed = urlparse(url)
    except Exception:
        return False
    return parsed.scheme == "https" and bool(parsed.netloc)


def _coerce_positive_int(raw: Any, *, field: str, minimum: int = 1) -> int:
    try:
        value = int(raw)
    except (TypeError, ValueError) as exc:
        raise BootstrapError(f"{field} must be an integer") from exc
    if value < minimum:
        raise BootstrapError(f"{field} must be >= {minimum}")
    return value


def _provider_list(env_name: str, default_csv: str) -> List[str]:
    raw = os.getenv(env_name, default_csv)
    providers = _dedupe(p.strip().lower() for p in raw.split(",") if p.strip())
    if not providers:
        raise BootstrapError(f"{env_name} produced no secret providers")
    return providers


def _collect_secret_overrides(cfg: Optional[Any]) -> Dict[str, str]:
    overrides: Dict[str, str] = {}
    cfg_overrides = getattr(cfg, "secret_overrides", None)
    if isinstance(cfg_overrides, dict):
        overrides.update({str(k): str(v) for k, v in cfg_overrides.items() if v is not None})
    for key, value in os.environ.items():
        if key.startswith("NEXUS_SECRET_"):
            overrides[key] = value
    for passthrough in ("AZURE_KEYVAULT_URL", "GCP_PROJECT"):
        env_val = os.getenv(passthrough)
        if env_val:
            overrides[passthrough] = env_val
    return overrides


def _build_resolver(cfg: Optional[Any] = None) -> SecretResolver:
    cfg_providers = getattr(cfg, "secret_providers", None)
    if cfg_providers:
        providers = _dedupe(
            p.strip().lower() for p in cfg_providers if isinstance(p, str) and p.strip()
        )
        if not providers:
            raise BootstrapError("secret_providers from configuration must not be empty")
    else:
        providers = _provider_list("NEXUS_SECRETS_PROVIDERS", "aws,azure,gcp")

    ttl_env = os.getenv("NEXUS_SECRET_TTL_SECONDS")
    if ttl_env is not None:
        ttl = _coerce_positive_int(ttl_env, field="NEXUS_SECRET_TTL_SECONDS")
    else:
        cfg_ttl = getattr(cfg, "secret_ttl_seconds", None)
        ttl = _coerce_positive_int(
            cfg_ttl if cfg_ttl is not None else 600,
            field="secret_ttl_seconds",
        )

    overrides = _collect_secret_overrides(cfg)
    return SecretResolver(providers=providers, overrides=overrides, ttl_seconds=ttl)


def _read_file(path: Path) -> str:
    try:
        return path.read_text("utf-8")
    except FileNotFoundError as exc:
        raise BootstrapError(f"Catalog file '{path}' does not exist") from exc
    except OSError as exc:
        raise BootstrapError(f"Unable to read catalog file '{path}': {exc}") from exc


def _parse_catalog_json(raw: str, *, source: str) -> Dict[str, Any]:
    try:
        payload = json.loads(raw)
    except json.JSONDecodeError as exc:
        raise BootstrapError(f"{source} must contain valid JSON: {exc}") from exc
    if not isinstance(payload, dict):
        raise BootstrapError(f"{source} must decode to a JSON object")
    return payload


def _extract_field(node: Dict[str, Any], field: str, *, source: str) -> Any:
    current: Any = node
    for part in field.split("."):
        if isinstance(current, dict) and part in current:
            current = current[part]
        else:
            raise BootstrapError(f"Field '{field}' not found in {source}")
    return current


def _ensure_catalog_payload(payload: Any, *, source: str) -> Dict[str, Any]:
    if isinstance(payload, dict):
        return payload
    if isinstance(payload, str):
        return _parse_catalog_json(payload, source=source)
    raise BootstrapError(f"{source} must provide a JSON object or string")


def _catalog_from_cfg(cfg: Optional[Any]) -> Optional[Dict[str, Any]]:
    if not cfg:
        return None
    if hasattr(cfg, "model_catalog") and isinstance(cfg.model_catalog, dict):  # type: ignore[attr-defined]
        return cfg.model_catalog  # type: ignore[attr-defined]
    for attr in ("model_catalog_path", "models_path"):
        path = getattr(cfg, attr, None)
        if path:
            return _parse_catalog_json(
                _read_file(Path(path)), source=f"configuration attribute '{attr}'"
            )
    for attr in ("model_catalog_json", "models_json"):
        raw = getattr(cfg, attr, None)
        if raw:
            return _parse_catalog_json(str(raw), source=f"configuration attribute '{attr}'")
    return None


def _load_catalog(resolver: SecretResolver, cfg: Optional[Any]) -> Dict[str, Any]:
    cfg_catalog = _catalog_from_cfg(cfg)
    if cfg_catalog is not None:
        return cfg_catalog

    path_env = os.getenv("NEXUS_MODELS_PATH")
    if path_env:
<<<<<<< HEAD
        return _parse_catalog_json(_read_file(Path(path_env)), source="NEXUS_MODELS_PATH")
=======
        return _parse_catalog_json(
            _read_file(Path(path_env)), source="NEXUS_MODELS_PATH"
        )
>>>>>>> 1fef92dd

    raw_env = os.getenv("NEXUS_MODELS_JSON")
    if raw_env:
        return _parse_catalog_json(raw_env, source="NEXUS_MODELS_JSON")

    doc = resolver.get("MODELS_JSON")
    if not doc:
        raise BootstrapError(
            "Model catalog not found. Set NEXUS_MODELS_JSON, NEXUS_MODELS_PATH, "
            "or configure MODELS_JSON in your secrets manager."
        )

    payload = _ensure_catalog_payload(doc, source="secret MODELS_JSON")

    field = os.getenv("NEXUS_SECRET_MODELS_JSON_FIELD")
    if field:
        payload = _extract_field(payload, field, source="secret MODELS_JSON")

    return _ensure_catalog_payload(payload, source="resolved MODELS_JSON")


def _resolve_auth_token(resolver: SecretResolver, auth: Dict[str, Any]) -> str:
    if "value" in auth and auth["value"] is not None:
        return str(auth["value"])
    secret = auth.get("secret")
    if not secret:
        raise BootstrapError("auth.secret or auth.value is required")
    token = resolver.get(str(secret))
    if not token:
        raise BootstrapError(f"Secret '{secret}' could not be resolved")
    return str(token)


def _normalize_headers(headers: Any, *, model_name: str) -> Dict[str, str]:
    if headers is None:
        return {}
    if not isinstance(headers, dict):
        raise BootstrapError(f"Model '{model_name}' headers must be a mapping")
    normalized: Dict[str, str] = {}
    for key, value in headers.items():
        if value is None:
            continue
        if not isinstance(key, str):
            raise BootstrapError(f"Model '{model_name}' header keys must be strings")
        normalized[key] = str(value)
    return normalized


def _headers_for_model(resolver: SecretResolver, model: Dict[str, Any]) -> Dict[str, str]:
    name = str(model.get("name", "")) or "<unnamed>"
    headers = _normalize_headers(model.get("headers"), model_name=name)
    auth = model.get("auth")
    if not isinstance(auth, dict):
        raise BootstrapError(f"Model '{name}' is missing an 'auth' block")
    auth_type = str(auth.get("type", "bearer")).lower()
    if auth_type == "bearer":
        headers["Authorization"] = f"Bearer {_resolve_auth_token(resolver, auth)}"
    elif auth_type == "header":
        header_name = str(auth.get("header") or "X-API-Key")
        headers[header_name] = _resolve_auth_token(resolver, auth)
    else:
<<<<<<< HEAD
        raise BootstrapError(f"Unsupported auth.type '{auth_type}' for model '{name}'")
=======
        raise BootstrapError(
            f"Unsupported auth.type '{auth_type}' for model '{name}'"
        )
>>>>>>> 1fef92dd
    return headers


def _validate_model_block(model: Dict[str, Any]) -> None:
    name = model.get("name")
    if not isinstance(name, str) or not name.strip():
        raise BootstrapError("Every model must have a non-empty 'name'")
    endpoint = model.get("endpoint")
    if not isinstance(endpoint, str) or not endpoint.strip():
        raise BootstrapError(f"Model '{name}' must define an 'endpoint'")
    if not _is_https(endpoint):
        raise BootstrapError(f"Model '{name}' must use an https:// endpoint")


def _adapter_of(model: Dict[str, Any], defaults: Dict[str, Any]) -> str:
    adapter = model.get("adapter", defaults.get("adapter", "openai.chat"))
    if not isinstance(adapter, str):
        raise BootstrapError(
            f"Adapter for model '{model.get('name', '<unknown>')}' must be a string"
        )
    return adapter


def _int_from_model(
    model: Dict[str, Any],
    key: str,
    default_val: int,
    *,
    minimum: int,
) -> int:
    value = model.get(key, default_val)
    try:
        num = int(value)
    except (TypeError, ValueError) as exc:
        raise BootstrapError(
            f"Model '{model.get('name', '<unknown>')}' field '{key}' must be an integer"
        ) from exc
    if num < minimum:
        raise BootstrapError(
            f"Model '{model.get('name', '<unknown>')}' field '{key}' must be >= {minimum}"
        )
    return num


def make_connectors(_cfg: Optional[Any] = None) -> Dict[str, ModelConnector]:
    """Build connectors from a dynamic catalog with strict validation."""

    resolver = _build_resolver(_cfg)
    catalog = _load_catalog(resolver, _cfg)
    defaults_node = catalog.get("defaults")
    if defaults_node is None:
        defaults: Dict[str, Any] = {}
    elif isinstance(defaults_node, dict):
        defaults = defaults_node
    else:
        raise BootstrapError("Catalog 'defaults' must be a mapping if provided")

    models = catalog.get("models")
    if not isinstance(models, list) or not models:
        raise BootstrapError("Model catalog must contain a non-empty 'models' array")

    connectors: Dict[str, ModelConnector] = {}
    for model in models:
        if not isinstance(model, dict):
            raise BootstrapError("Each model entry must be a mapping")
        _validate_model_block(model)
        name = str(model["name"]).strip()
        if name in connectors:
            raise BootstrapError(f"Duplicate model name '{name}' in catalog")

        endpoint = str(model["endpoint"]).strip()
<<<<<<< HEAD
        timeout = _int_from_model(model, "timeout", int(defaults.get("timeout", 12)), minimum=1)
=======
        timeout = _int_from_model(
            model, "timeout", int(defaults.get("timeout", 12)), minimum=1
        )
>>>>>>> 1fef92dd
        max_retries = _int_from_model(
            model, "max_retries", int(defaults.get("max_retries", 3)), minimum=0
        )
        adapter = _adapter_of(model, defaults)
        headers = _headers_for_model(resolver, model)

        try:
            connector = ModelConnector(
                name=name,
                endpoint=endpoint,
                headers=headers,
                timeout=timeout,
                max_retries=max_retries,
                adapter=adapter,
            )
        except TypeError:
            connector = ModelConnector(
                name=name,
                endpoint=endpoint,
                headers=headers,
                timeout=timeout,
                max_retries=max_retries,
            )
        connectors[name] = connector

    log.info("Built %d connectors: %s", len(connectors), ", ".join(sorted(connectors.keys())))
    return connectors


_make_connectors = make_connectors<|MERGE_RESOLUTION|>--- conflicted
+++ resolved
@@ -21,13 +21,9 @@
 log = logging.getLogger("nexus.bootstrap")
 if not log.handlers:
     handler = logging.StreamHandler()
-<<<<<<< HEAD
-    handler.setFormatter(logging.Formatter("[%(asctime)s] %(levelname)s %(name)s: %(message)s"))
-=======
     handler.setFormatter(
         logging.Formatter("[%(asctime)s] %(levelname)s %(name)s: %(message)s")
     )
->>>>>>> 1fef92dd
     log.addHandler(handler)
 log.setLevel(logging.INFO)
 
@@ -172,13 +168,9 @@
 
     path_env = os.getenv("NEXUS_MODELS_PATH")
     if path_env:
-<<<<<<< HEAD
-        return _parse_catalog_json(_read_file(Path(path_env)), source="NEXUS_MODELS_PATH")
-=======
         return _parse_catalog_json(
             _read_file(Path(path_env)), source="NEXUS_MODELS_PATH"
         )
->>>>>>> 1fef92dd
 
     raw_env = os.getenv("NEXUS_MODELS_JSON")
     if raw_env:
@@ -240,13 +232,9 @@
         header_name = str(auth.get("header") or "X-API-Key")
         headers[header_name] = _resolve_auth_token(resolver, auth)
     else:
-<<<<<<< HEAD
-        raise BootstrapError(f"Unsupported auth.type '{auth_type}' for model '{name}'")
-=======
         raise BootstrapError(
             f"Unsupported auth.type '{auth_type}' for model '{name}'"
         )
->>>>>>> 1fef92dd
     return headers
 
 
@@ -318,13 +306,9 @@
             raise BootstrapError(f"Duplicate model name '{name}' in catalog")
 
         endpoint = str(model["endpoint"]).strip()
-<<<<<<< HEAD
-        timeout = _int_from_model(model, "timeout", int(defaults.get("timeout", 12)), minimum=1)
-=======
         timeout = _int_from_model(
             model, "timeout", int(defaults.get("timeout", 12)), minimum=1
         )
->>>>>>> 1fef92dd
         max_retries = _int_from_model(
             model, "max_retries", int(defaults.get("max_retries", 3)), minimum=0
         )
