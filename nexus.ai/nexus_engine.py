--- conflicted
+++ resolved
@@ -72,10 +72,6 @@
     """Return whether optional dependency fallbacks are permitted."""
 
     return os.getenv("NEXUS_ALLOW_TEST_FALLBACKS", "0").lower() in {"1", "true", "yes"}
-<<<<<<< HEAD
-
-=======
->>>>>>> 1fef92dd
 
 try:
     import requests  # type: ignore
@@ -636,37 +632,6 @@
         )
         return None
 
-<<<<<<< HEAD
-=======
-def _reset_robots_cache() -> None:
-    with _ROBOTS_CACHE_LOCK:
-        _ROBOTS_CACHE.clear()
-
-
-def _download_robots_rules(
-    base_url: str,
-    *,
-    session: requests.Session,
-    user_agent: str,
-    deadline: Optional[float],
-) -> Optional[RobotFileParser]:
-    robots_url = urljoin(base_url, "/robots.txt")
-    try:
-        timeout = _remaining_timeout(deadline, 2.0)
-        response = session.get(
-            robots_url,
-            headers={"User-Agent": user_agent},
-            timeout=max(0.1, timeout),
-            stream=True,
-        )
-    except Exception as exc:
-        log.debug(
-            "robots_fetch_failed",
-            extra={"base_url": base_url, "error": str(exc)},
-        )
-        return None
-
->>>>>>> 1fef92dd
     try:
         if not getattr(response, "ok", False):
             return None
