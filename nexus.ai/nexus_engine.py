#What is Nexus?

#Nexus is a sophisticated AI engine designed to aggregate and analyze responses from multiple AI models and traditional search engines and media, providing a comprehensive and nuanced understanding of user queries.

#It integrates web scraping capabilities for real-time data retrieval, supports secure data encryption, and offers advanced response aggregation techniques to deliver the best possible answers.

#Nexus is built to be extensible and infinitely scalable, allowing for easy integration of new AI models and data sources, making it a versatile tool for developers and researchers alike, but it is also designed to be user-friendly, with a focus on providing clear and actionable insights.

#Nexus is not just a tool for AI enthusiasts; it is a powerful platform that can be used in various applications, from academic research to business intelligence, and it aims to democratize access to advanced AI capabilities by making Gen AI replies more accurate and more correct.

#Nexus is a cutting-edge AI engine that aggregates and analyzes responses from multiple AI models and traditional search engines and media, providing a comprehensive and nuanced understanding of user queries. 
#Nexus also includes powerful 256-bit AES encryption for secure data handling, ensuring that sensitive information is protected throughout the process.
#It combines the power of multiple AI models with the richness of web data, enabling users to gain deeper insights and make more informed decisions, using AI Modal Debating you will get the best possible answer to your question, by combining the strengths of multiple AI models and traditional search engines and media.

#Nexus was developed by Akshith Konda.
# nexus_engine.py
# engine.py
# Nexus Engine — strict schema + web verification (Google, Bing, Tavily, DuckDuckGo)
# Adds BeautifulSoup scraping to enrich/verify sources and pull photos (og:image).
# engine.py
# Nexus Engine — resilient model debate + verified web evidence + autonomous health checks
# - Adapters: openai.chat, openai.responses, anthropic.messages, gemini.generate,
#             cohere.chat, cohere.generate, tgi.generate, generic.json
# - Web: Google CSE, Bing, Tavily, DuckDuckGo(HTML) + BeautifulSoup scraper
# - Robustness: shared retry helper with backoff+jitter for all web calls
# - Health: hourly (configurable) background checks for connectors, search, scraper, memory, node
"""Secure multi-model orchestration with strict schema guarantees.

This module implements the Nexus engine: a security-focused orchestrator that
routes prompts to multiple AI connectors, verifies answers against web
evidence, and enforces tenant isolation through AES-256-GCM encryption with
per-message nonces and tenant/instance/user-scoped AAD. The response schema is
contractually fixed and must continue to expose the
following non-optional keys for downstream clients:

    {
        "answer": str,
        "winner": str,
        "winner_ref": {"name": str, "adapter": str, "endpoint": str},
        "participants": [str, ...],
        "code": [{"language": str | None, "code": str}, ...],
        "sources": [{"url": str, "title": str | None, "snippet": str | None}, ...],
        "photos": [{"url": str, "caption": str | None}, ...],
        "meta": {"schema_version": str, ...}
    }

The contract above is intentionally narrow for required keys; the ``meta``
object is reserved for additive telemetry (schema version, policy selection,
latency metrics) that clients may ignore safely.
"""

from __future__ import annotations
import json
import logging
import os
import random
import re
import time
import math
import threading
import shutil
from collections import Counter, deque
from dataclasses import dataclass
from typing import Any, Callable, Dict, List, Optional, Tuple, Deque
from urllib.parse import quote_plus, urlparse, urljoin
<<<<<<< HEAD

try:
    import requests  # type: ignore
except ModuleNotFoundError:  # pragma: no cover - exercised only when optional deps missing
    from types import SimpleNamespace
    from urllib.parse import quote as _urllib_quote

    class _RequestsUnavailableSession:
        """Minimal stub that surfaces a clear error when HTTP features are invoked."""

        def __init__(self, *args, **kwargs) -> None:
            self._error = RuntimeError(
                "The optional 'requests' dependency is required for HTTP operations."
            )

        def request(self, *args, **kwargs):  # type: ignore[no-untyped-def]
            raise self._error

        get = post = put = delete = head = options = request

        def close(self) -> None:  # pragma: no cover - nothing to clean up in stub
            return None

    class _RequestsUnavailableResponse:
        """Placeholder response used solely for type annotations."""

        def __init__(self, *args, **kwargs) -> None:
            self.headers = {}
            self.status_code = 0

        def iter_content(self, *args, **kwargs):  # type: ignore[no-untyped-def]
            raise RuntimeError(
                "The optional 'requests' dependency is required for HTTP operations."
            )

        def raise_for_status(self) -> None:
            raise RuntimeError(
                "The optional 'requests' dependency is required for HTTP operations."
            )

        def json(self):  # type: ignore[no-untyped-def]
            raise RuntimeError(
                "The optional 'requests' dependency is required for HTTP operations."
            )

    requests = SimpleNamespace(  # type: ignore[assignment]
        Session=_RequestsUnavailableSession,
        Response=_RequestsUnavailableResponse,
        utils=SimpleNamespace(quote=lambda value, safe="": _urllib_quote(value, safe=safe)),
    )

=======
import requests
>>>>>>> b5144c8a
from bs4 import BeautifulSoup
from concurrent.futures import ThreadPoolExecutor, as_completed
from cryptography.hazmat.primitives.ciphers.aead import AESGCM
import uuid

ENGINE_SCHEMA_VERSION = "1.1.0"
"""Version identifier for the response contract exposed by :class:`Engine`."""

class RateLimiter:
    def __init__(self, per_minute: int, burst: int) -> None:
        self.per_minute = per_minute
        self.burst = max(burst, per_minute)
        self._hits: Dict[str, Deque[float]] = {}
        self._lock = threading.Lock()

# =========================================================
# Logging
# =========================================================
class _JsonFormatter(logging.Formatter):
    def format(self, record: logging.LogRecord) -> str:
        payload = {
            "timestamp": self.formatTime(record, "%Y-%m-%dT%H:%M:%S"),
            "level": record.levelname,
            "logger": record.name,
        }
        if record.msg:
            payload["event"] = record.getMessage()
        request_id = getattr(record, "request_id", None)
        if request_id:
            payload["request_id"] = request_id
        session_id = getattr(record, "session_id", None)
        if session_id:
            payload["session_id"] = session_id
        if record.exc_info:
            payload["exception"] = self.formatException(record.exc_info)
        return json.dumps(payload, default=str)


def _log_level() -> int:
    explicit = os.getenv("NEXUS_LOG_LEVEL")
    if explicit:
        return getattr(logging, explicit.upper(), logging.INFO)
    env = os.getenv("NEXUS_ENV", "").lower()
    return logging.WARNING if env in {"prod", "production"} else logging.INFO


log = logging.getLogger("nexus.engine")
if not log.handlers:
    handler = logging.StreamHandler()
    handler.setFormatter(_JsonFormatter())
    log.addHandler(handler)
log.setLevel(_log_level())


def _remaining_timeout(deadline: Optional[float], default: float) -> float:
    if deadline is None:
        return max(0.2, min(default, MAX_MODEL_TIMEOUT))
    remaining = max(0.0, deadline - time.monotonic())
    if remaining <= 0:
        raise DeadlineExceeded("No time remaining for request")
    return max(0.2, min(remaining, MAX_MODEL_TIMEOUT))


class Crypter:
    """
    AES-256-GCM encrypt/decrypt with per-message nonce and AAD bound to tenant/instance/user/session.
    No plaintext path. No ephemeral keys. Key must come from a secret resolver.
    """
    def encrypt(self, plaintext: str, *, aad: bytes) -> str:
        import base64, os
        nonce = os.urandom(12)
        ct = self._aes.encrypt(nonce, plaintext.encode("utf-8"), aad)
        return base64.b64encode(nonce + ct).decode("ascii")

    def decrypt(self, token: str, *, aad: bytes) -> str:
        import base64
        raw = base64.b64decode(token.encode("ascii"))
        nonce, ct = raw[:12], raw[12:]
        pt = self._aes.decrypt(nonce, ct, aad)
        return pt.decode("utf-8")
    def __init__(self, key_bytes: bytes):
        if len(key_bytes) != 32:
            raise ValueError("AES-256 requires a 32-byte key.")
        self._aes = AESGCM(key_bytes)

    @staticmethod
    def from_resolver(resolver: "SecretResolver") -> "Crypter":
        # Mandatory key in secrets manager; no env/dev fallback; no ephemeral generation.
        b64 = resolver.get("NEXUS_DATA_KEY_B64")
        if not b64:
            raise MisconfigurationError("NEXUS_DATA_KEY_B64 not found in secrets manager (encryption is mandatory).")
        import base64
        key = base64.b64decode(b64)
        return Crypter(key)

class NexusError(Exception):
    """Base exception for Nexus engine errors with structured metadata."""

    code = "internal_error"
    http_status = 500
    default_message = "Internal engine error"

    def __init__(self, message: Optional[str] = None, *, details: Optional[Dict[str, Any]] = None):
        self.message = message or self.default_message
        self.details = details or {}
        super().__init__(self.message)

    def to_dict(self) -> Dict[str, Any]:
        payload: Dict[str, Any] = {
            "code": self.code,
            "message": self.message,
            "http_status": self.http_status,
        }
        if self.details:
            payload["details"] = self.details
        return payload


class MisconfigurationError(NexusError):
    code = "misconfiguration"
    http_status = 500
    default_message = "Engine misconfiguration detected"


class RateLimitExceeded(NexusError):
    code = "rate_limit_exceeded"
    http_status = 429
    default_message = "Rate limit exceeded"


class VerificationError(NexusError):
    code = "verification_failed"
    http_status = 502
    default_message = "Unable to verify model answer"


class DeadlineExceeded(NexusError):
    code = "deadline_exceeded"
    http_status = 504
    default_message = "Deadline exceeded before completion"


class CircuitOpenError(NexusError):
    code = "circuit_open"
    http_status = 503
    default_message = "Circuit breaker open"


class PayloadTooLargeError(NexusError):
    code = "payload_too_large"
    http_status = 413
    default_message = "Payload exceeds configured limits"


class ConnectorError(NexusError):
    code = "connector_error"
    http_status = 502
    default_message = "Connector invocation failed"


def _is_https(url: str) -> bool:
    try:
        p = urlparse(url)
        return p.scheme == "https" and bool(p.netloc)
    except Exception:
        return False


def _is_https_or_local(url: str) -> bool:
    try:
        parsed = urlparse(url)
    except Exception:
        return False
    if parsed.scheme == "https" and bool(parsed.netloc):
        return True
    env = os.getenv("NEXUS_ENV", "").lower()
    if env not in {"prod", "production"} and parsed.scheme == "http":
        host = (parsed.hostname or "").lower()
        if host in {"127.0.0.1", "localhost"}:
            return True
    return False


def _host_allowed(url: str, patterns: Optional[List[str]]) -> bool:
    if not patterns:
        return True
    try:
        host = urlparse(url).netloc.lower()
    except Exception:
        return False
    for pat in patterns:
        pat = pat.strip().lower()
        if not pat:
            continue
        if pat.startswith("*."):
            if host.endswith(pat[1:]):  # ".example.com"
                return True
        elif host == pat:
            return True
    return False


def _host_blocked(url: str, patterns: Optional[List[str]]) -> bool:
    if not patterns:
        return False
    try:
        host = urlparse(url).netloc.lower()
    except Exception:
        return True
    for pat in patterns or []:
        pat = (pat or "").strip().lower()
        if not pat:
            continue
        if pat.startswith("*.") and host.endswith(pat[1:]):
            return True
        if host == pat:
            return True
    return False


def _host_blocked(url: str, patterns: Optional[List[str]]) -> bool:
    if not patterns:
        return False
    try:
        host = urlparse(url).netloc.lower()
    except Exception:
        return True
    for pat in patterns or []:
        pat = (pat or "").strip().lower()
        if not pat:
            continue
        if pat.startswith("*.") and host.endswith(pat[1:]):
            return True
        if host == pat:
            return True
    return False


def _host_blocked(url: str, patterns: Optional[List[str]]) -> bool:
    if not patterns:
        return False
    try:
        host = urlparse(url).netloc.lower()
    except Exception:
        return True
    for pat in patterns or []:
        pat = (pat or "").strip().lower()
        if not pat:
            continue
        if pat.startswith("*.") and host.endswith(pat[1:]):
            return True
        if host == pat:
            return True
    return False


def _host_blocked(url: str, patterns: Optional[List[str]]) -> bool:
    if not patterns:
        return False
    try:
        host = urlparse(url).netloc.lower()
    except Exception:
        return True
    for pat in patterns or []:
        pat = (pat or "").strip().lower()
        if not pat:
            continue
        if pat.startswith("*.") and host.endswith(pat[1:]):
            return True
        if host == pat:
            return True
    return False

# =========================================================
# Retry helper (used by search providers and scraper)
# =========================================================
def _retry_call(
    fn: Callable[[], Any],
    *,
    tries: int = 3,
    base_backoff: float = 0.25,
    max_backoff: float = 4.0,
    jitter: float = 0.5,
    exceptions: Tuple[type, ...] = (Exception,),
) -> Any:
    last = None
    for i in range(max(1, tries)):
        try:
            return fn()
        except exceptions as e:
            last = e
            if i == tries - 1:
                break
            capped = min(max_backoff, base_backoff * (2 ** i))
            sleep_s = random.uniform(0, capped + jitter)
            time.sleep(sleep_s)
    raise last  # pragma: no cover


MAX_MODEL_RESPONSE_BYTES = int(os.getenv("NEXUS_MAX_MODEL_RESPONSE_BYTES", str(2 * 1024 * 1024)))
MAX_MODEL_REQUEST_BYTES = int(os.getenv("NEXUS_MAX_MODEL_REQUEST_BYTES", str(512 * 1024)))
MAX_MODEL_TIMEOUT = float(os.getenv("NEXUS_MAX_MODEL_TIMEOUT", "10.0"))
MAX_SCRAPE_BYTES = int(os.getenv("NEXUS_MAX_SCRAPE_BYTES", str(40 * 1024)))
MAX_DEADLINE_SECONDS = int(os.getenv("NEXUS_MAX_REQUEST_DEADLINE_SECONDS", "60"))


def _load_scrape_denylist() -> List[str]:
    defaults = ["doubleclick.net", "googletagmanager.com", "google-analytics.com"]
    raw = os.getenv("NEXUS_DENY_WEB_DOMAINS", "").strip()
    if not raw:
        return defaults
    items = [p.strip() for p in raw.split(",") if p.strip()]
    return items or defaults


_SCRAPE_DENYLIST = _load_scrape_denylist()
_SCRAPE_ALLOWLIST = [
    p.strip().lower()
    for p in os.getenv("NEXUS_SCRAPE_ALLOW_DOMAINS", "").split(",")
    if p.strip()
]
_RESPECT_ROBOTS = os.getenv("NEXUS_RESPECT_ROBOTS", "0").lower() in {"1", "true", "yes"}


CIRCUIT_THRESHOLD = max(1, int(os.getenv("NEXUS_CIRCUIT_BREAKER_THRESHOLD", "3")))
CIRCUIT_BASE_COOL = float(os.getenv("NEXUS_CIRCUIT_BREAKER_BASE_COOL_SECONDS", "2.0"))
CIRCUIT_MAX_COOL = float(os.getenv("NEXUS_CIRCUIT_BREAKER_MAX_COOL_SECONDS", "120.0"))

RATE_LIMIT_PER_MIN = max(1, int(os.getenv("NEXUS_RATE_LIMIT_PER_MIN", "60")))
RATE_LIMIT_BURST = max(1, int(os.getenv("NEXUS_RATE_LIMIT_BURST", str(RATE_LIMIT_PER_MIN))))
MAX_CONCURRENT_REQUESTS = max(1, int(os.getenv("NEXUS_MAX_CONCURRENT_REQUESTS", "32")))
CONCURRENCY_WAIT_SECONDS = float(os.getenv("NEXUS_CONCURRENCY_WAIT_SECONDS", "5"))


class _CircuitBreaker:
    def __init__(self) -> None:
        self.failures = 0
        self.open_until = 0.0
        self._lock = threading.Lock()

    def allow(self) -> Tuple[bool, float]:
        with self._lock:
            now = time.monotonic()
            if now < self.open_until:
                return False, max(0.0, self.open_until - now)
            return True, 0.0

    def record_success(self) -> None:
        with self._lock:
            self.failures = 0
            self.open_until = 0.0

    def record_failure(self) -> float:
        with self._lock:
            self.failures += 1
            if self.failures < CIRCUIT_THRESHOLD:
                return 0.0
            cool = min(CIRCUIT_MAX_COOL, CIRCUIT_BASE_COOL * (2 ** (self.failures - CIRCUIT_THRESHOLD)))
            self.open_until = time.monotonic() + cool
            return cool


class RateLimiter:
    def __init__(self, per_minute: int, burst: int) -> None:
        self.per_minute = per_minute
        self.burst = max(burst, per_minute)
        self._hits: Dict[str, Deque[float]] = {}
        self._lock = threading.Lock()

    def try_acquire(self, key: str, now: Optional[float] = None) -> Tuple[bool, float]:
        stamp = now or time.time()
        with self._lock:
            q = self._hits.setdefault(key, deque())
            cutoff = stamp - 60.0
            while q and q[0] < cutoff:
                q.popleft()
            if len(q) >= self.burst:
                # Burst window check fires first; callers should treat retry_in as a hard backoff before
                # re-evaluating the rolling per-minute quota.
                retry_in = max(0.0, q[0] + 60.0 - stamp)
                return False, retry_in
            if len(q) >= self.per_minute:
                idx = -self.per_minute
                retry_in = max(0.0, q[idx] + 60.0 - stamp)
                if retry_in > 0:
                    return False, retry_in
            q.append(stamp)
            return True, 0.0


_GLOBAL_RATE_LIMITER = RateLimiter(RATE_LIMIT_PER_MIN, RATE_LIMIT_BURST)
_GLOBAL_CONCURRENCY_SEMAPHORE = threading.BoundedSemaphore(MAX_CONCURRENT_REQUESTS)


def _check_payload_size(payload: Dict[str, Any]) -> None:
    try:
        raw = json.dumps(payload, ensure_ascii=False).encode("utf-8")
    except Exception as exc:
        raise NexusError("Failed to serialize payload", details={"error": str(exc)}) from exc
    if len(raw) > MAX_MODEL_REQUEST_BYTES:
        raise PayloadTooLargeError(
            f"Payload exceeds {MAX_MODEL_REQUEST_BYTES} bytes limit",
            details={"max_bytes": MAX_MODEL_REQUEST_BYTES, "observed_bytes": len(raw)},
        )


def _remaining_timeout(deadline: Optional[float], default: float) -> float:
    if deadline is None:
        return max(0.2, min(default, MAX_MODEL_TIMEOUT))
    remaining = max(0.0, deadline - time.monotonic())
    if remaining <= 0:
        raise DeadlineExceeded("No time remaining for request")
    return max(0.2, min(remaining, MAX_MODEL_TIMEOUT))


def _limit_body(stream: requests.Response, *, max_bytes: int) -> bytes:
    total = 0
    chunks: List[bytes] = []
    for chunk in stream.iter_content(chunk_size=65536):
        if not chunk:
            continue
        total += len(chunk)
        if total > max_bytes:
            stream.close()
            raise PayloadTooLargeError(
                f"Response exceeded {max_bytes} bytes",
                details={"max_bytes": max_bytes},
            )
        chunks.append(chunk)
    return b"".join(chunks)


MAX_MODEL_RESPONSE_BYTES = int(os.getenv("NEXUS_MAX_MODEL_RESPONSE_BYTES", str(2 * 1024 * 1024)))
MAX_MODEL_REQUEST_BYTES = int(os.getenv("NEXUS_MAX_MODEL_REQUEST_BYTES", str(512 * 1024)))
MAX_MODEL_TIMEOUT = float(os.getenv("NEXUS_MAX_MODEL_TIMEOUT", "10.0"))
MAX_SCRAPE_BYTES = int(os.getenv("NEXUS_MAX_SCRAPE_BYTES", str(40 * 1024)))
MAX_DEADLINE_SECONDS = int(os.getenv("NEXUS_MAX_REQUEST_DEADLINE_SECONDS", "60"))


def _load_scrape_denylist() -> List[str]:
    defaults = ["doubleclick.net", "googletagmanager.com", "google-analytics.com"]
    raw = os.getenv("NEXUS_DENY_WEB_DOMAINS", "").strip()
    if not raw:
        return defaults
    items = [p.strip() for p in raw.split(",") if p.strip()]
    return items or defaults


CIRCUIT_THRESHOLD = max(1, int(os.getenv("NEXUS_CIRCUIT_BREAKER_THRESHOLD", "3")))
CIRCUIT_BASE_COOL = float(os.getenv("NEXUS_CIRCUIT_BREAKER_BASE_COOL_SECONDS", "2.0"))
CIRCUIT_MAX_COOL = float(os.getenv("NEXUS_CIRCUIT_BREAKER_MAX_COOL_SECONDS", "120.0"))

RATE_LIMIT_PER_MIN = max(1, int(os.getenv("NEXUS_RATE_LIMIT_PER_MIN", "60")))
RATE_LIMIT_BURST = max(1, int(os.getenv("NEXUS_RATE_LIMIT_BURST", str(RATE_LIMIT_PER_MIN))))
MAX_CONCURRENT_REQUESTS = max(1, int(os.getenv("NEXUS_MAX_CONCURRENT_REQUESTS", "32")))
CONCURRENCY_WAIT_SECONDS = float(os.getenv("NEXUS_CONCURRENCY_WAIT_SECONDS", "5"))


class _CircuitBreaker:
    def __init__(self) -> None:
        self.failures = 0
        self.open_until = 0.0
        self._lock = threading.Lock()

    def allow(self) -> Tuple[bool, float]:
        with self._lock:
            now = time.monotonic()
            if now < self.open_until:
                return False, max(0.0, self.open_until - now)
            return True, 0.0

    def record_success(self) -> None:
        with self._lock:
            self.failures = 0
            self.open_until = 0.0

    def record_failure(self) -> float:
        with self._lock:
            self.failures += 1
            if self.failures < CIRCUIT_THRESHOLD:
                return 0.0
            cool = min(CIRCUIT_MAX_COOL, CIRCUIT_BASE_COOL * (2 ** (self.failures - CIRCUIT_THRESHOLD)))
            self.open_until = time.monotonic() + cool
            return cool
@dataclass
class AccessContext:
    tenant_id: str
    instance_id: str
    user_id: str

class RateLimiter:
    def __init__(self, per_minute: int, burst: int) -> None:
        self.per_minute = per_minute
        self.burst = max(burst, per_minute)
        self._hits: Dict[str, Deque[float]] = {}
        self._lock = threading.Lock()

    def try_acquire(self, key: str, now: Optional[float] = None) -> Tuple[bool, float]:
        stamp = now or time.time()
        with self._lock:
            q = self._hits.setdefault(key, deque())
            cutoff = stamp - 60.0
            while q and q[0] < cutoff:
                q.popleft()
            if len(q) >= self.burst:
                # Burst window check fires first; callers should treat retry_in as a hard backoff before
                # re-evaluating the rolling per-minute quota.
                retry_in = max(0.0, q[0] + 60.0 - stamp)
                return False, retry_in
            if len(q) >= self.per_minute:
                idx = -self.per_minute
                retry_in = max(0.0, q[idx] + 60.0 - stamp)
                if retry_in > 0:
                    return False, retry_in
            q.append(stamp)
            return True, 0.0


_GLOBAL_RATE_LIMITER = RateLimiter(RATE_LIMIT_PER_MIN, RATE_LIMIT_BURST)
_GLOBAL_CONCURRENCY_SEMAPHORE = threading.BoundedSemaphore(MAX_CONCURRENT_REQUESTS)


def _check_payload_size(payload: Dict[str, Any]) -> None:
    try:
        raw = json.dumps(payload, ensure_ascii=False).encode("utf-8")
    except Exception as exc:
        raise NexusError("Failed to serialize payload", details={"error": str(exc)}) from exc
    if len(raw) > MAX_MODEL_REQUEST_BYTES:
        raise PayloadTooLargeError(
            f"Payload exceeds {MAX_MODEL_REQUEST_BYTES} bytes limit",
            details={"max_bytes": MAX_MODEL_REQUEST_BYTES, "observed_bytes": len(raw)},
        )


def _remaining_timeout(deadline: Optional[float], default: float) -> float:
    if deadline is None:
        return max(0.2, min(default, MAX_MODEL_TIMEOUT))
    remaining = max(0.0, deadline - time.monotonic())
    if remaining <= 0:
        raise DeadlineExceeded("No time remaining for request")
    return max(0.2, min(remaining, MAX_MODEL_TIMEOUT))


def _limit_body(stream: requests.Response, *, max_bytes: int) -> bytes:
    total = 0
    chunks: List[bytes] = []
    for chunk in stream.iter_content(chunk_size=65536):
        if not chunk:
            continue
        total += len(chunk)
        if total > max_bytes:
            stream.close()
            raise PayloadTooLargeError(
                f"Response exceeded {max_bytes} bytes",
                details={"max_bytes": max_bytes},
            )
        chunks.append(chunk)
    return b"".join(chunks)


MAX_MODEL_RESPONSE_BYTES = int(os.getenv("NEXUS_MAX_MODEL_RESPONSE_BYTES", str(2 * 1024 * 1024)))
MAX_MODEL_REQUEST_BYTES = int(os.getenv("NEXUS_MAX_MODEL_REQUEST_BYTES", str(512 * 1024)))
MAX_MODEL_TIMEOUT = float(os.getenv("NEXUS_MAX_MODEL_TIMEOUT", "10.0"))
MAX_SCRAPE_BYTES = int(os.getenv("NEXUS_MAX_SCRAPE_BYTES", str(40 * 1024)))
MAX_DEADLINE_SECONDS = int(os.getenv("NEXUS_MAX_REQUEST_DEADLINE_SECONDS", "60"))


def _load_scrape_denylist() -> List[str]:
    defaults = ["doubleclick.net", "googletagmanager.com", "google-analytics.com"]
    raw = os.getenv("NEXUS_DENY_WEB_DOMAINS", "").strip()
    if not raw:
        return defaults
    items = [p.strip() for p in raw.split(",") if p.strip()]
    return items or defaults


CIRCUIT_THRESHOLD = max(1, int(os.getenv("NEXUS_CIRCUIT_BREAKER_THRESHOLD", "3")))
CIRCUIT_BASE_COOL = float(os.getenv("NEXUS_CIRCUIT_BREAKER_BASE_COOL_SECONDS", "2.0"))
CIRCUIT_MAX_COOL = float(os.getenv("NEXUS_CIRCUIT_BREAKER_MAX_COOL_SECONDS", "120.0"))

RATE_LIMIT_PER_MIN = max(1, int(os.getenv("NEXUS_RATE_LIMIT_PER_MIN", "60")))
RATE_LIMIT_BURST = max(1, int(os.getenv("NEXUS_RATE_LIMIT_BURST", str(RATE_LIMIT_PER_MIN))))
MAX_CONCURRENT_REQUESTS = max(1, int(os.getenv("NEXUS_MAX_CONCURRENT_REQUESTS", "32")))
CONCURRENCY_WAIT_SECONDS = float(os.getenv("NEXUS_CONCURRENCY_WAIT_SECONDS", "5"))


class _CircuitBreaker:
    def __init__(self) -> None:
        self.failures = 0
        self.open_until = 0.0
        self._lock = threading.Lock()

    def allow(self) -> Tuple[bool, float]:
        with self._lock:
            now = time.monotonic()
            if now < self.open_until:
                return False, max(0.0, self.open_until - now)
            return True, 0.0

    def record_success(self) -> None:
        with self._lock:
            self.failures = 0
            self.open_until = 0.0

    def record_failure(self) -> float:
        with self._lock:
            self.failures += 1
            if self.failures < CIRCUIT_THRESHOLD:
                return 0.0
            cool = min(CIRCUIT_MAX_COOL, CIRCUIT_BASE_COOL * (2 ** (self.failures - CIRCUIT_THRESHOLD)))
            self.open_until = time.monotonic() + cool
            return cool


class RateLimiter:
    def __init__(self, per_minute: int, burst: int) -> None:
        self.per_minute = per_minute
        self.burst = max(burst, per_minute)
        self._hits: Dict[str, Deque[float]] = {}
        self._lock = threading.Lock()

    def try_acquire(self, key: str, now: Optional[float] = None) -> Tuple[bool, float]:
        stamp = now or time.time()
        with self._lock:
            q = self._hits.setdefault(key, deque())
            cutoff = stamp - 60.0
            while q and q[0] < cutoff:
                q.popleft()
            if len(q) >= self.burst:
                # Burst window check fires first; callers should treat retry_in as a hard backoff before
                # re-evaluating the rolling per-minute quota.
                retry_in = max(0.0, q[0] + 60.0 - stamp)
                return False, retry_in
            if len(q) >= self.per_minute:
                idx = -self.per_minute
                retry_in = max(0.0, q[idx] + 60.0 - stamp)
                if retry_in > 0:
                    return False, retry_in
            q.append(stamp)
            return True, 0.0


_GLOBAL_RATE_LIMITER = RateLimiter(RATE_LIMIT_PER_MIN, RATE_LIMIT_BURST)
_GLOBAL_CONCURRENCY_SEMAPHORE = threading.BoundedSemaphore(MAX_CONCURRENT_REQUESTS)


def _check_payload_size(payload: Dict[str, Any]) -> None:
    try:
        raw = json.dumps(payload, ensure_ascii=False).encode("utf-8")
    except Exception as exc:
        raise NexusError("Failed to serialize payload", details={"error": str(exc)}) from exc
    if len(raw) > MAX_MODEL_REQUEST_BYTES:
        raise PayloadTooLargeError(
            f"Payload exceeds {MAX_MODEL_REQUEST_BYTES} bytes limit",
            details={"max_bytes": MAX_MODEL_REQUEST_BYTES, "observed_bytes": len(raw)},
        )


def _remaining_timeout(deadline: Optional[float], default: float) -> float:
    if deadline is None:
        return max(0.2, min(default, MAX_MODEL_TIMEOUT))
    remaining = max(0.0, deadline - time.monotonic())
    if remaining <= 0:
        raise DeadlineExceeded("No time remaining for request")
    return max(0.2, min(remaining, MAX_MODEL_TIMEOUT))


def _limit_body(stream: requests.Response, *, max_bytes: int) -> bytes:
    total = 0
    chunks: List[bytes] = []
    for chunk in stream.iter_content(chunk_size=65536):
        if not chunk:
            continue
        total += len(chunk)
        if total > max_bytes:
            stream.close()
            raise PayloadTooLargeError(
                f"Response exceeded {max_bytes} bytes",
                details={"max_bytes": max_bytes},
            )
        chunks.append(chunk)
    return b"".join(chunks)


MAX_MODEL_RESPONSE_BYTES = int(os.getenv("NEXUS_MAX_MODEL_RESPONSE_BYTES", str(2 * 1024 * 1024)))
MAX_MODEL_REQUEST_BYTES = int(os.getenv("NEXUS_MAX_MODEL_REQUEST_BYTES", str(512 * 1024)))
MAX_MODEL_TIMEOUT = float(os.getenv("NEXUS_MAX_MODEL_TIMEOUT", "10.0"))
MAX_SCRAPE_BYTES = int(os.getenv("NEXUS_MAX_SCRAPE_BYTES", str(40 * 1024)))
MAX_DEADLINE_SECONDS = int(os.getenv("NEXUS_MAX_REQUEST_DEADLINE_SECONDS", "60"))


def _load_scrape_denylist() -> List[str]:
    defaults = ["doubleclick.net", "googletagmanager.com", "google-analytics.com"]
    raw = os.getenv("NEXUS_DENY_WEB_DOMAINS", "").strip()
    if not raw:
        return defaults
    items = [p.strip() for p in raw.split(",") if p.strip()]
    return items or defaults


CIRCUIT_THRESHOLD = max(1, int(os.getenv("NEXUS_CIRCUIT_BREAKER_THRESHOLD", "3")))
CIRCUIT_BASE_COOL = float(os.getenv("NEXUS_CIRCUIT_BREAKER_BASE_COOL_SECONDS", "2.0"))
CIRCUIT_MAX_COOL = float(os.getenv("NEXUS_CIRCUIT_BREAKER_MAX_COOL_SECONDS", "120.0"))

RATE_LIMIT_PER_MIN = max(1, int(os.getenv("NEXUS_RATE_LIMIT_PER_MIN", "60")))
RATE_LIMIT_BURST = max(1, int(os.getenv("NEXUS_RATE_LIMIT_BURST", str(RATE_LIMIT_PER_MIN))))
MAX_CONCURRENT_REQUESTS = max(1, int(os.getenv("NEXUS_MAX_CONCURRENT_REQUESTS", "32")))
CONCURRENCY_WAIT_SECONDS = float(os.getenv("NEXUS_CONCURRENCY_WAIT_SECONDS", "5"))


class _CircuitBreaker:
    def __init__(self) -> None:
        self.failures = 0
        self.open_until = 0.0
        self._lock = threading.Lock()

    def allow(self) -> Tuple[bool, float]:
        with self._lock:
            now = time.monotonic()
            if now < self.open_until:
                return False, max(0.0, self.open_until - now)
            return True, 0.0

    def record_success(self) -> None:
        with self._lock:
            self.failures = 0
            self.open_until = 0.0

    def record_failure(self) -> float:
        with self._lock:
            self.failures += 1
            if self.failures < CIRCUIT_THRESHOLD:
                return 0.0
            cool = min(CIRCUIT_MAX_COOL, CIRCUIT_BASE_COOL * (2 ** (self.failures - CIRCUIT_THRESHOLD)))
            self.open_until = time.monotonic() + cool
            return cool


class RateLimiter:
    def __init__(self, per_minute: int, burst: int) -> None:
        self.per_minute = per_minute
        self.burst = max(burst, per_minute)
        self._hits: Dict[str, Deque[float]] = {}
        self._lock = threading.Lock()

    def try_acquire(self, key: str, now: Optional[float] = None) -> Tuple[bool, float]:
        stamp = now or time.time()
        with self._lock:
            q = self._hits.setdefault(key, deque())
            cutoff = stamp - 60.0
            while q and q[0] < cutoff:
                q.popleft()
            if len(q) >= self.burst:
                # Burst window check fires first; callers should treat retry_in as a hard backoff before
                # re-evaluating the rolling per-minute quota.
                retry_in = max(0.0, q[0] + 60.0 - stamp)
                return False, retry_in
            if len(q) >= self.per_minute:
                idx = -self.per_minute
                retry_in = max(0.0, q[idx] + 60.0 - stamp)
                if retry_in > 0:
                    return False, retry_in
            q.append(stamp)
            return True, 0.0


_GLOBAL_RATE_LIMITER = RateLimiter(RATE_LIMIT_PER_MIN, RATE_LIMIT_BURST)
_GLOBAL_CONCURRENCY_SEMAPHORE = threading.BoundedSemaphore(MAX_CONCURRENT_REQUESTS)


def _check_payload_size(payload: Dict[str, Any]) -> None:
    try:
        raw = json.dumps(payload, ensure_ascii=False).encode("utf-8")
    except Exception as exc:
        raise NexusError("Failed to serialize payload", details={"error": str(exc)}) from exc
    if len(raw) > MAX_MODEL_REQUEST_BYTES:
        raise PayloadTooLargeError(
            f"Payload exceeds {MAX_MODEL_REQUEST_BYTES} bytes limit",
            details={"max_bytes": MAX_MODEL_REQUEST_BYTES, "observed_bytes": len(raw)},
        )


def _remaining_timeout(deadline: Optional[float], default: float) -> float:
    if deadline is None:
        return max(0.2, min(default, MAX_MODEL_TIMEOUT))
    remaining = max(0.0, deadline - time.monotonic())
    if remaining <= 0:
        raise DeadlineExceeded("No time remaining for request")
    return max(0.2, min(remaining, MAX_MODEL_TIMEOUT))


def _limit_body(stream: requests.Response, *, max_bytes: int) -> bytes:
    total = 0
    chunks: List[bytes] = []
    for chunk in stream.iter_content(chunk_size=65536):
        if not chunk:
            continue
        total += len(chunk)
        if total > max_bytes:
            stream.close()
            raise PayloadTooLargeError(
                f"Response exceeded {max_bytes} bytes",
                details={"max_bytes": max_bytes},
            )
        chunks.append(chunk)
    return b"".join(chunks)

# =========================================================
# ModelConnector + Adapters
# =========================================================
class ModelConnector:
    """HTTP connector with pluggable adapters to normalize request/response shapes."""
    _ADAPTERS: Dict[str, Callable[["ModelConnector", str, Optional[List[Dict[str, str]]], Optional[str], Optional[float]], Tuple[str, Dict[str, Any]]]] = {}
    _ALIASES: Dict[str, str] = {
        "mistral.chat": "openai.chat",
        "openrouter.chat": "openai.chat",
        "together.chat": "openai.chat",
        "groq.chat": "openai.chat",
        "deepseek.chat": "openai.chat",
        "perplexity.chat": "openai.chat",
        "pplx.chat": "openai.chat",
        "azure.openai.chat": "openai.chat",
        "github.models": "openai.chat",
    }

    def __init__(
        self,
        name: str,
        endpoint: str,
        headers: Optional[Dict[str, str]] = None,
        timeout: int = 12,
        max_retries: int = 3,
        adapter: str = "openai.chat",
        session: Optional[requests.Session] = None,
    ):
        self.name = name
        self.endpoint = endpoint
        self.headers = headers or {}
        self.timeout = min(float(timeout), MAX_MODEL_TIMEOUT)
        self.max_retries = int(max_retries)
        self.adapter = (adapter or "openai.chat").lower()
        self._session = session or requests.Session()
        self._circuit = _CircuitBreaker()

        # Security: enforce HTTPS (with localhost dev escape hatch) and optional domain allow-list
        if not _is_https_or_local(self.endpoint):
            raise ValueError(f"{name} endpoint must be HTTPS or explicit localhost in non-prod")
        parsed = urlparse(self.endpoint)
        host = (parsed.hostname or "").lower()
        env = os.getenv("NEXUS_ENV", "").lower()
        local_dev = parsed.scheme == "http" and host in {"127.0.0.1", "localhost"} and env not in {"prod", "production"}
        allow_env = os.getenv("NEXUS_ALLOWED_MODEL_DOMAINS", "").strip()
        allow = [s for s in (p.strip() for p in allow_env.split(",")) if s]
        allow_all = os.getenv("NEXUS_ALLOW_ALL_MODELS", "0").lower() in {"1", "true", "yes"}
        if not allow and not allow_all and not local_dev:
            raise MisconfigurationError("NEXUS_ALLOWED_MODEL_DOMAINS must be configured")
        if local_dev:
            log.warning(
                "connector_localhost_enabled",
                extra={"endpoint": self.endpoint, "env": os.getenv("NEXUS_ENV", "")},
            )
        if allow and not local_dev and not _host_allowed(self.endpoint, allow):
            raise MisconfigurationError(f"Endpoint host not allowed by NEXUS_ALLOWED_MODEL_DOMAINS: {self.endpoint}")

    @classmethod
    def register_adapter(
        cls,
        key: str,
        fn: Callable[["ModelConnector", str, Optional[List[Dict[str, str]]], Optional[str], Optional[float]], Tuple[str, Dict[str, Any]]],
    ) -> None:
        cls._ADAPTERS[key.lower()] = fn

    @classmethod
    def register_alias(cls, alias: str, target: str) -> None:
        cls._ALIASES[alias.lower()] = target.lower()

    def _resolve_adapter(self) -> str:
        a = (self.adapter or "").lower()
        return self._ALIASES.get(a, a)

    def _post(self, payload: Dict[str, Any], *, deadline: Optional[float] = None) -> Dict[str, Any]:
        allowed, wait_for = self._circuit.allow()
        if not allowed:
            raise CircuitOpenError(
                f"{self.name} circuit open, retry in {wait_for:.2f}s",
                details={"retry_after_seconds": round(wait_for, 3), "connector": self.name},
            )
        _check_payload_size(payload)
        last_err: Optional[Exception] = None
        for attempt in range(1, self.max_retries + 1):
            try:
                timeout = _remaining_timeout(deadline, self.timeout)
                resp = self._session.post(
                    self.endpoint,
                    json=payload,
                    headers=self.headers,
                    timeout=max(0.1, timeout),
                    stream=True,
                )
                if resp.status_code >= 400:
                    raise ConnectorError(
                        f"{self.name} HTTP {resp.status_code}",
                        details={"status_code": resp.status_code, "connector": self.name},
                    )
                declared = resp.headers.get("content-length")
                if declared and int(declared) > MAX_MODEL_RESPONSE_BYTES:
                    raise PayloadTooLargeError(
                        f"Response exceeds {MAX_MODEL_RESPONSE_BYTES} bytes limit",
                        details={"max_bytes": MAX_MODEL_RESPONSE_BYTES, "declared_bytes": int(declared)},
                    )
                body = _limit_body(resp, max_bytes=MAX_MODEL_RESPONSE_BYTES)
                text = body.decode(resp.encoding or "utf-8", errors="ignore")
                if resp.headers.get("content-type", "").lower().startswith("application/json"):
                    data = json.loads(text or "{}")
                else:
                    try:
                        data = json.loads(text)
                    except Exception:
                        data = {"text": text}
                self._circuit.record_success()
                return data
            except DeadlineExceeded as exc:
                last_err = exc
                self._circuit.record_failure()
                break
            except Exception as exc:
                last_err = exc
                cool = self._circuit.record_failure()
                if attempt == self.max_retries:
                    break
                wait = min(0.25 * attempt, 1.5)
                if cool:
                    wait = max(wait, min(cool, 5.0))
                time.sleep(wait)
        if isinstance(last_err, NexusError):
            raise last_err
        raise ConnectorError(
            f"{self.name} request failed after {self.max_retries} retries: {last_err}",
            details={
                "connector": self.name,
                "attempts": self.max_retries,
                "last_error": str(last_err) if last_err else None,
            },
        ) from last_err

    def health_check(self) -> bool:
        """Return True if degraded/unhealthy, False if healthy."""
        try:
            r = self._session.options(self.endpoint, headers=self.headers, timeout=min(self.timeout, 4))
            return r.status_code >= 400
        except Exception:
            return True

    def infer(
        self,
        prompt: str,
        *,
        history: Optional[List[Dict[str, str]]] = None,
        model_name: Optional[str] = None,
        deadline: Optional[float] = None,
    ) -> Tuple[str, Dict[str, Any]]:
        key = self._resolve_adapter()
        fn = self._ADAPTERS.get(key) or self._ADAPTERS.get("generic.json")
        bounded_history = _limit_history(history)
        return fn(self, prompt, bounded_history, model_name, deadline)  # (text, meta)

# ---- utilities for adapters ----
_ADAPTER_HISTORY_LIMIT = max(0, int(os.getenv("NEXUS_ADAPTER_HISTORY_LIMIT", "16")))


def _limit_history(history: Optional[List[Dict[str, str]]]) -> List[Dict[str, str]]:
    if not history:
        return []
    if _ADAPTER_HISTORY_LIMIT <= 0:
        source = history
    else:
        source = history[-_ADAPTER_HISTORY_LIMIT:]
    pruned: List[Dict[str, str]] = []
    for msg in source:
        if not isinstance(msg, dict):
            continue
        role = msg.get("role")
        content = msg.get("content")
        if isinstance(role, str) and isinstance(content, str):
            pruned.append({"role": role, "content": content})
    return pruned


def _first_str(d: Any, keys: Tuple[str, ...]) -> Optional[str]:
    if isinstance(d, dict):
        for k in keys:
            v = d.get(k)
            if isinstance(v, str) and v.strip():
                return v
    return None

# ---- adapters ----
def _adapt_openai_chat(self: ModelConnector, prompt, history, model_name, deadline=None):
    msgs = [{"role": m["role"], "content": m["content"]} for m in (history or []) if m.get("role") in {"system","user","assistant"} and "content" in m]
    msgs.append({"role":"user","content":prompt})
    payload = {"model": model_name or self.name, "messages": msgs, "temperature": 0.2}
    data = self._post(payload, deadline=deadline)
    text = ""
    try:
        text = data["choices"][0]["message"]["content"]
    except Exception:
        text = _first_str(data, ("text","output","answer","completion")) or json.dumps(data)[:1000]
    return text, {"usage": data.get("usage")}

def _adapt_openai_responses(self: ModelConnector, prompt, history, model_name, deadline=None):
    payload = {"model": model_name or self.name, "input":[{"role":"user","content":[{"type":"text","text":prompt}]}]}
    data = self._post(payload, deadline=deadline)
    text = data.get("output_text") or _first_str(data, ("text","answer","completion")) or json.dumps(data)[:1000]
    return text, {"usage": data.get("usage")}

def _adapt_anthropic_messages(self: ModelConnector, prompt, history, model_name, deadline=None):
    msgs = [{"role": m["role"], "content": m["content"]} for m in (history or []) if m.get("role") in {"user","assistant"} and "content" in m]
    if not msgs or msgs[-1]["role"] != "user":
        msgs.append({"role":"user","content":prompt})
    payload = {"model": model_name or self.name, "messages": msgs, "max_tokens": 512, "temperature": 0.2}
    data = self._post(payload, deadline=deadline)
    parts = data.get("content")
    if isinstance(parts, list) and parts and isinstance(parts[0], dict) and "text" in parts[0]:
        text = parts[0]["text"]
    else:
        text = data.get("text") or _first_str(data, ("answer","completion","output","text")) or json.dumps(data)[:1000]
    return text, {"usage": data.get("usage")}

def _adapt_gemini_generate(self: ModelConnector, prompt, history, model_name, deadline=None):
    contents = [{"role":"user","parts":[{"text":prompt}]}]
    payload = {"model": model_name or self.name, "contents": contents, "generationConfig":{"temperature":0.2}}
    data = self._post(payload, deadline=deadline)
    try:
        text = data["candidates"][0]["content"]["parts"][0]["text"]
    except Exception:
        text = _first_str(data, ("text","output","answer","completion")) or json.dumps(data)[:1000]
    return text, {"usage": data.get("usage")}

def _adapt_cohere_chat(self: ModelConnector, prompt, history, model_name, deadline=None):
    chat_hist=[]
    for m in (history or []):
        r,c=m.get("role"),m.get("content")
        if r in {"USER","user"}: chat_hist.append({"role":"USER","message":c})
        elif r in {"CHATBOT","assistant"}: chat_hist.append({"role":"CHATBOT","message":c})
    payload={"model":model_name or self.name,"message":prompt,"chat_history":chat_hist}
    data=self._post(payload, deadline=deadline)
    text=data.get("text") or data.get("reply") or data.get("answer") or json.dumps(data)[:1000]
    return text, {"usage": data.get("meta") or data.get("usage")}

def _adapt_cohere_generate(self: ModelConnector, prompt, history, model_name, deadline=None):
    payload={"model":model_name or self.name,"prompt":prompt}
    data=self._post(payload, deadline=deadline)
    try:
        text=data["generations"][0]["text"]
    except Exception:
        text=_first_str(data, ("text","output","answer","completion")) or json.dumps(data)[:1000]
    return text, {"usage": data.get("meta") or data.get("usage")}

def _adapt_tgi_generate(self: ModelConnector, prompt, history, model_name, deadline=None):
    payload={"inputs":prompt,"parameters":{"temperature":0.2}}
    data=self._post(payload, deadline=deadline)
    if isinstance(data, dict):
        text = data.get("generated_text") or _first_str(data, ("text","output","answer","completion")) or json.dumps(data)[:1000]
    elif isinstance(data, list) and data:
        text = data[0].get("generated_text") or json.dumps(data[0])[:1000]
    else:
        text = json.dumps(data)[:1000]
    return text, {"usage": data.get("usage")}

def _adapt_generic_json(self: ModelConnector, prompt, history, model_name, deadline=None):
    payload={"model":model_name or self.name,"prompt":prompt,"history":history or []}
    data=self._post(payload, deadline=deadline)
    text=_first_str(data, ("text","output","answer","completion")) or json.dumps(data)[:1000]
    return text, {"usage": data.get("usage")}

ModelConnector.register_adapter("openai.chat", _adapt_openai_chat)
ModelConnector.register_adapter("openai.responses", _adapt_openai_responses)
ModelConnector.register_adapter("anthropic.messages", _adapt_anthropic_messages)
ModelConnector.register_adapter("gemini.generate", _adapt_gemini_generate)
ModelConnector.register_adapter("cohere.chat", _adapt_cohere_chat)
ModelConnector.register_adapter("cohere.generate", _adapt_cohere_generate)
ModelConnector.register_adapter("tgi.generate", _adapt_tgi_generate)
ModelConnector.register_adapter("generic.json", _adapt_generic_json)

# =========================================================
# Web retrieval (+ BeautifulSoup enrichment with retries)
# =========================================================
@dataclass
class WebSource:
    url: str
    title: Optional[str] = None
    snippet: Optional[str] = None
    image: Optional[str] = None
    score: Optional[float] = None

class SearchProvider:
    name: str = "base"
    def search(self, query: str, *, k: int = 5, images: bool = False, deadline: Optional[float] = None) -> List[WebSource]:
        raise NotImplementedError

class _BaseHTTPProvider(SearchProvider):
    def __init__(self, timeout: int = 10, session: Optional[requests.Session] = None):
        self.timeout = int(timeout)
        self._session = session or requests.Session()

class GenericJSONSearch(_BaseHTTPProvider):
    name = "generic.json"
    def __init__(self, endpoint: str, headers: Optional[Dict[str,str]] = None, timeout: int = 10, session: Optional[requests.Session] = None):
        super().__init__(timeout=timeout, session=session)
        if not _is_https_or_local(endpoint):
            raise ValueError("Search endpoint must be HTTPS or explicit localhost in non-prod")
        self.endpoint, self.headers = endpoint, (headers or {})
        parsed = urlparse(endpoint)
        host = (parsed.hostname or "").lower()
        env = os.getenv("NEXUS_ENV", "").lower()
        if parsed.scheme == "http" and host in {"127.0.0.1", "localhost"} and env not in {"prod", "production"}:
            log.warning(
                "search_localhost_enabled",
                extra={"endpoint": endpoint, "env": os.getenv("NEXUS_ENV", "")},
            )
    def search(self, query: str, *, k: int = 5, images: bool = False, deadline: Optional[float] = None) -> List[WebSource]:
        def _do():
            timeout = _remaining_timeout(deadline, self.timeout)
            r = self._session.post(
                self.endpoint,
                json={"q": query, "k": int(k), "images": bool(images)},
                headers=self.headers,
                timeout=max(0.1, timeout),
            )
            r.raise_for_status(); return r
        try:
            r = _retry_call(_do)
        except DeadlineExceeded:
            return []
        data = r.json() if r.headers.get("content-type","").startswith("application/json") else {}
        out=[]
        for it in data.get("results", []):
            u = it.get("url")
            if isinstance(u, str) and _is_https(u):
                out.append(WebSource(url=u, title=it.get("title"), snippet=it.get("snippet"),
                                     image=(it.get("image") if images else None), score=it.get("score")))
        return out[:k]

class TavilySearch(_BaseHTTPProvider):
    name = "tavily"
    def __init__(self, api_key: str, timeout: int = 10, session: Optional[requests.Session] = None):
        super().__init__(timeout=timeout, session=session)
        self.api_key = api_key
    def search(self, query: str, *, k: int = 5, images: bool = False, deadline: Optional[float] = None) -> List[WebSource]:
        url = "https://api.tavily.com/search"
        payload = {"api_key": self.api_key, "query": query, "max_results": int(k), "include_images": bool(images)}
        def _do():
            timeout = _remaining_timeout(deadline, self.timeout)
            r = self._session.post(url, json=payload, timeout=max(0.1, timeout))
            r.raise_for_status(); return r
        try:
            r = _retry_call(_do)
        except DeadlineExceeded:
            return []
        data = r.json(); out=[]
        for it in data.get("results", []):
            u = it.get("url")
            if isinstance(u, str) and _is_https(u):
                out.append(WebSource(url=u, title=it.get("title"), snippet=it.get("content"), image=it.get("image")))
        return out[:k]

class BingWebSearch(_BaseHTTPProvider):
    name = "bing"
    def __init__(self, api_key: str, timeout: int = 10, session: Optional[requests.Session] = None):
        super().__init__(timeout=timeout, session=session)
        self.api_key = api_key
    def search(self, query: str, *, k: int = 5, images: bool = False, deadline: Optional[float] = None) -> List[WebSource]:
        def _do_web():
            timeout = _remaining_timeout(deadline, self.timeout)
            url = f"https://api.bing.microsoft.com/v7.0/search?q={requests.utils.quote(query)}&count={int(k)}"
            r = self._session.get(
                url,
                headers={"Ocp-Apim-Subscription-Key": self.api_key},
                timeout=max(0.1, timeout),
            )
            r.raise_for_status(); return r
        try:
            r = _retry_call(_do_web)
        except DeadlineExceeded:
            return []
        data = r.json()
        items = (data.get("webPages") or {}).get("value", []); out=[]
        for it in items:
            u = it.get("url")
            if isinstance(u, str) and _is_https(u):
                out.append(WebSource(url=u, title=it.get("name"), snippet=it.get("snippet")))
        if images:
            def _do_img():
                timeout = _remaining_timeout(deadline, self.timeout)
                iu = f"https://api.bing.microsoft.com/v7.0/images/search?q={requests.utils.quote(query)}&count={int(k)}"
                ir = self._session.get(
                    iu,
                    headers={"Ocp-Apim-Subscription-Key": self.api_key},
                    timeout=max(0.1, timeout),
                )
                ir.raise_for_status(); return ir
            try:
                ir = _retry_call(_do_img)
            except DeadlineExceeded:
                return out
            idata = ir.json()
            for i in (idata.get("value") or [])[:k]:
                cu = i.get("contentUrl"); hp = i.get("hostPageUrl")
                if isinstance(cu, str) and _is_https(cu) and isinstance(hp, str) and _is_https(hp):
                    out.append(WebSource(url=hp, title=i.get("name"), image=cu))
        return out[:max(k, len(out))]

class GoogleCSESearch(_BaseHTTPProvider):
    name = "google.cse"
    def __init__(self, api_key: str, cx: str, timeout: int = 10, session: Optional[requests.Session] = None):
        super().__init__(timeout=timeout, session=session)
        self.key, self.cx = api_key, cx
    def search(self, query: str, *, k: int = 5, images: bool = False, deadline: Optional[float] = None) -> List[WebSource]:
        base = "https://www.googleapis.com/customsearch/v1"
        def _do_search():
            timeout = _remaining_timeout(deadline, self.timeout)
            params = {"key": self.key, "cx": self.cx, "q": query, "num": int(min(10, k))}
            r = self._session.get(base, params=params, timeout=max(0.1, timeout)); r.raise_for_status(); return r
        try:
            r = _retry_call(_do_search)
        except DeadlineExceeded:
            return []
        data = r.json(); out=[]
        for it in data.get("items", [])[:k]:
            link = it.get("link")
            if isinstance(link, str) and _is_https(link):
                out.append(WebSource(url=link, title=it.get("title"), snippet=it.get("snippet")))
        if images:
            def _do_img():
                timeout = _remaining_timeout(deadline, self.timeout)
                params_img = {"key": self.key, "cx": self.cx, "q": query, "searchType":"image", "num": int(min(10, k))}
                ir = self._session.get(base, params=params_img, timeout=max(0.1, timeout)); ir.raise_for_status(); return ir
            try:
                ir = _retry_call(_do_img)
            except DeadlineExceeded:
                return out
            idata = ir.json()
            for i in idata.get("items", [])[:k]:
                link = (i.get("image", {}) or {}).get("contextLink") or i.get("link")
                if isinstance(link, str) and _is_https(link):
                    out.append(WebSource(url=link, title=i.get("title"), image=i.get("link")))
        return out[:max(k, len(out))]

class DuckDuckGoHTMLSearch(_BaseHTTPProvider):
    name = "duckduckgo.html"
    UA = "Mozilla/5.0 (X11; Linux x86_64) NexusEngine/1.0"
    def search(self, query: str, *, k: int = 5, images: bool = False, deadline: Optional[float] = None) -> List[WebSource]:
        def _do():
            timeout = _remaining_timeout(deadline, self.timeout)
            url = f"https://duckduckgo.com/html/?q={quote_plus(query)}"
            r = self._session.get(
                url,
                headers={"User-Agent": self.UA},
                timeout=max(0.1, timeout),
                stream=True,
            )
            r.raise_for_status(); return r
        try:
            r = _retry_call(_do)
        except DeadlineExceeded:
            return []
        body = _limit_body(r, max_bytes=MAX_SCRAPE_BYTES)
        soup = BeautifulSoup(body.decode(r.encoding or "utf-8", errors="ignore"), "html.parser")
        out: List[WebSource] = []
        for res in soup.select("div.result"):
            a = res.select_one("a.result__a") or res.find("a", attrs={"class": lambda c: c and "result__a" in c})
            if not a or not a.get("href"):
                continue
            href = a.get("href")
            if not isinstance(href, str) or not href.startswith("http"):
                continue
            if not _is_https(href):
                continue
            title = a.get_text(" ", strip=True)
            sn = res.select_one("a.result__snippet") or res.select_one("div.result__snippet")
            snippet = sn.get_text(" ", strip=True) if sn else None
            out.append(WebSource(url=href, title=title, snippet=snippet))
            if len(out) >= k:
                break
        return out

class HtmlScraper:
    UA = "Mozilla/5.0 (X11; Linux x86_64) NexusEngine/1.0"

    def __init__(self, timeout: int = 8, session: Optional[requests.Session] = None):
        self.timeout = min(float(timeout), MAX_MODEL_TIMEOUT)
        self._session = session or requests.Session()

    def enrich(self, src: WebSource, *, deadline: Optional[float] = None) -> WebSource:
        if _host_blocked(src.url, _SCRAPE_DENYLIST):
            return src
        if _SCRAPE_ALLOWLIST and not _host_allowed(src.url, _SCRAPE_ALLOWLIST):
            return src

        if _RESPECT_ROBOTS:
            try:
                parsed = urlparse(src.url)
                base = f"{parsed.scheme}://{parsed.netloc}"
                robots = self._session.get(
                    f"{base}/robots.txt",
                    headers={"User-Agent": self.UA},
                    timeout=2,
                )
                # TODO: replace this coarse check with a full robots.txt parser once
                # deployment includes centralised crawl governance.
                if robots.ok and "Disallow: /" in robots.text:
                    return src
            except Exception:
                pass

        def _do():
            timeout = _remaining_timeout(deadline, self.timeout)
            return self._session.get(
                src.url,
                headers={"User-Agent": self.UA},
                timeout=max(0.1, timeout),
                stream=True,
            )

        try:
            r = _retry_call(_do)
            if not r.ok:
                return src
            declared = r.headers.get("content-length")
            if declared and int(declared) > MAX_SCRAPE_BYTES:
                raise PayloadTooLargeError(
                    "Scrape body too large",
                    details={"max_bytes": MAX_SCRAPE_BYTES},
                )
            body = _limit_body(r, max_bytes=MAX_SCRAPE_BYTES)
            text = body.decode(r.encoding or "utf-8", errors="ignore")
            soup = BeautifulSoup(text, "html.parser")
            for tag in soup.find_all(["script", "style", "noscript", "iframe", "form", "object"]):
                tag.decompose()
            for tag in soup.find_all(True):
                for attr in list(tag.attrs.keys()):
                    if isinstance(attr, str) and attr.lower().startswith("on"):
                        del tag.attrs[attr]
            title = src.title or (soup.title.get_text(strip=True) if soup.title else None)
            meta_desc = soup.find("meta", attrs={"name":"description"}) or soup.find("meta", attrs={"property":"og:description"})
            desc = src.snippet or (meta_desc.get("content").strip() if meta_desc and meta_desc.get("content") else None)
            if not desc:
                paragraphs = soup.find_all("p")
                for p in paragraphs:
                    candidate = p.get_text(" ", strip=True)
                    if candidate:
                        desc = candidate
                        break
            desc = _sanitize(desc)
            title = _sanitize(title)
            og_img = (
                soup.find("meta", attrs={"property":"og:image"})
                or soup.find("meta", attrs={"name":"og:image"})
                or soup.find("meta", attrs={"name":"twitter:image"})
            )
            if og_img and og_img.get("content"):
                image_candidate = urljoin(src.url, og_img.get("content"))
            else:
                image_candidate = None
            image = src.image or image_candidate
            return WebSource(url=src.url, title=title, snippet=desc, image=image, score=src.score)
        except DeadlineExceeded:
            return src
        except Exception:
            return src

class WebRetriever:
    def __init__(self, providers: List[SearchProvider], scraper: Optional[HtmlScraper] = None):
        if not providers:
            raise MisconfigurationError("At least one search provider is required")
        env = os.getenv("NEXUS_ENV", "").lower()
        if env in {"prod", "production"} and not _SCRAPE_ALLOWLIST:
            raise MisconfigurationError("In production, NEXUS_SCRAPE_ALLOW_DOMAINS must be configured")
        self.providers = providers
        self.scraper = scraper

    def search_all(
        self,
        query: str,
        *,
        k_per_provider: int = 5,
        want_images: bool = False,
        max_total: int = 12,
        deadline: Optional[float] = None,
        request_id: Optional[str] = None,
    ) -> List[WebSource]:
        results: List[WebSource] = []
        if not self.providers:
            return results
        with ThreadPoolExecutor(max_workers=min(8, len(self.providers))) as pool:
            futs = []
            for p in self.providers:
                if deadline and time.monotonic() >= deadline:
                    break
                futs.append(pool.submit(p.search, query, k=k_per_provider, images=want_images, deadline=deadline))
            for f in as_completed(futs):
                try:
                    chunk = f.result() or []
                    for item in chunk:
                        if not isinstance(item, WebSource) or not item.url:
                            continue
                        if _host_blocked(item.url, _SCRAPE_DENYLIST):
                            continue
                        if _SCRAPE_ALLOWLIST and not _host_allowed(item.url, _SCRAPE_ALLOWLIST):
                            continue
                        results.append(item)
                except Exception as e:
                    log.warning(
                        "search_provider_failed",
                        extra={"request_id": request_id, "error": str(e)},
                    )
        uniq: List[WebSource] = []
        seen = set()
        for s in results:
            if s.url in seen or _host_blocked(s.url, _SCRAPE_DENYLIST):
                continue
            if _SCRAPE_ALLOWLIST and not _host_allowed(s.url, _SCRAPE_ALLOWLIST):
                continue
            seen.add(s.url)
            if self.scraper:
                try:
                    enriched = self.scraper.enrich(s, deadline=deadline)
                except Exception:
                    enriched = s
                uniq.append(enriched)
            else:
                uniq.append(s)
            if len(uniq) >= max_total:
                break
        return uniq[:max_total]

# =========================================================
# Result policies
# =========================================================
class ResultPolicy:
    name: str = "base"
    def aggregate(self, prompt: str, *, answers: Dict[str, str], latencies: Dict[str, float],
                  errors: Dict[str, str], metas: Dict[str, Dict[str, Any]],
                  context: Optional[List[Dict[str, str]]] = None, params: Optional[Dict[str, Any]] = None
                  ) -> Dict[str, Any]:
        raise NotImplementedError

class FastestPolicy(ResultPolicy):
    name = "fastest"
    def aggregate(self, prompt, *, answers, latencies, errors, metas, context=None, params=None):
        if not answers: return {"result":"", "winner":None, "policy":self.name, "reason":"no answer"}
        winner = min(answers.keys(), key=lambda k: latencies.get(k, 9e9))
        return {"result": answers[winner], "winner": winner, "policy": self.name}

class ConsensusSimplePolicy(ResultPolicy):
    name = "consensus.simple"
    @staticmethod
    def _tokset(s: str) -> set: return set((s or "").lower().split())
    @staticmethod
    def _jac(a: set, b: set) -> float:
        if not a and not b: return 0.0
        return len(a & b) / float(len(a | b) or 1)
    def aggregate(self, prompt, *, answers, latencies, errors, metas, context=None, params=None):
        if not answers: return {"result":"", "winner":None, "policy":self.name, "reason":"no answer"}
        toks = {k: self._tokset(v) for k, v in answers.items()}
        scores = {}
        for k in answers.keys():
            other_keys = [o for o in toks.keys() if o != k]
            jac_vals = [self._jac(toks[k], toks[o]) for o in other_keys]
            bm25_vals = _bm25_scores(answers[k], [answers[o] for o in other_keys]) if other_keys else []
            jac_score = sum(jac_vals) / len(jac_vals) if jac_vals else 0.0
            bm25_score = sum(bm25_vals) / len(bm25_vals) if bm25_vals else 0.0
            scores[k] = 0.6 * jac_score + 0.4 * bm25_score
        winner = max(scores, key=scores.get)
        return {"result": answers[winner], "winner": winner, "policy": self.name}


class ConsensusWeightedPolicy(ResultPolicy):
    """Consensus policy that blends similarity, verbosity, and latency heuristics."""

    name = "consensus.weighted"

    @staticmethod
    def _tokens(text: str) -> List[str]:
        return [t for t in re.findall(r"[A-Za-z0-9_]+", (text or "").lower()) if t not in _STOP]

    @staticmethod
    def _similarity(a: List[str], b: List[str]) -> float:
        if not a or not b:
            return 0.0
        sa, sb = set(a), set(b)
        inter = len(sa & sb)
        union = len(sa | sb) or 1
        jaccard = inter / union
        len_ratio = 1.0 - abs(len(a) - len(b)) / float(max(len(a), len(b)) or 1)
        return 0.85 * jaccard + 0.15 * max(0.0, len_ratio)

    def aggregate(self, prompt, *, answers, latencies, errors, metas, context=None, params=None):
        if not answers:
            return {"result": "", "winner": None, "policy": self.name, "reason": "no answer"}

        tokens = {name: self._tokens(text) for name, text in answers.items()}

        scores: Dict[str, float] = {}
        for name, toks in tokens.items():
            peers = [self._similarity(toks, tokens[peer]) for peer in tokens.keys() if peer != name]
            consensus = sum(peers) / len(peers) if peers else 0.0
            length_bonus = min(len(toks) / 400.0, 0.05)
            latency = latencies.get(name)
            latency_bonus = 0.0
            if isinstance(latency, (int, float)) and latency > 0:
                latency_bonus = min(0.1, 0.05 + 0.5 / (1.0 + latency))
            scores[name] = consensus + length_bonus + latency_bonus

        winner = max(scores, key=scores.get)
        return {"result": answers[winner], "winner": winner, "policy": self.name, "scores": scores}

_POLICIES: Dict[str, ResultPolicy] = {
    FastestPolicy.name: FastestPolicy(),
    ConsensusSimplePolicy.name: ConsensusSimplePolicy(),
    ConsensusWeightedPolicy.name: ConsensusWeightedPolicy(),
}
def get_policy(name: Optional[str]) -> ResultPolicy:
    return _POLICIES.get((name or "").lower(), _POLICIES["consensus.simple"])

# =========================================================
# Config + helpers (IR scoring, domain boosts)
# =========================================================
@dataclass
class EngineConfig:
    """Runtime knobs for the Nexus engine.

    default_deadline_ms is expressed in **milliseconds** to align with adapter and
    gateway level time budgets. Keeping the unit explicit here helps avoid
    accidental second/millisecond mixups when callers propagate request
    deadlines through the system.
    """

    max_context_messages: int = 8
    max_parallel: Optional[int] = None
    default_policy: str = os.getenv("NEXUS_RESULT_POLICY", "consensus.simple")
    min_sources_required: int = max(1, int(os.getenv("NEXUS_MIN_SOURCES", "2")))
    search_k_per_provider: int = 5
    search_max_total: int = 12
    scrape_timeout: int = 8
    default_deadline_ms: Optional[int] = (
        int(os.getenv("NEXUS_DEFAULT_DEADLINE_MS")) if os.getenv("NEXUS_DEFAULT_DEADLINE_MS") else None
    )

_CODE_RE = re.compile(
    r"```(?P<lang>[a-zA-Z0-9_\-+. ]*)\r?\n(?P<body>[\s\S]*?)```",
    re.MULTILINE,
)

def _extract_code_blocks(text: str) -> List[Dict[str, str]]:
    blocks: List[Dict[str, str]] = []
    for m in _CODE_RE.finditer(text or ""):
        lang = (m.group("lang") or "").strip() or None
        body = (m.group("body") or "").strip()
        if body: blocks.append({"language": lang, "code": body})
    return blocks

_STOP = set("""
a an the and or but if while then of in on for with without about across against between into through during before after above below to from up down under over again further
is are was were be been being do does did doing have has had having i you he she it we they them me my your our their this that these those as at by can could should would will may might
""".split())

def _tokenize(s: str) -> List[str]:
    return re.findall(r"[A-Za-z0-9_]{3,}", (s or "").lower())

def _keywords(s: str, k: int = 24) -> List[str]:
    toks = [t for t in _tokenize(s) if t not in _STOP]
    seen, out = set(), []
    for t in toks:
        if t not in seen:
            seen.add(t); out.append(t)
        if len(out) >= k:
            break
    return out


def _sanitize(txt: Optional[str]) -> Optional[str]:
    if not txt:
        return txt
    bad_phrases = [
        "ignore previous instructions",
        "disregard prior",
        "override system prompt",
        "ignore all prior instructions",
        "disregard above",
    ]
    lower = txt.lower()
    if any(phrase in lower for phrase in bad_phrases):
        pattern = "|".join(re.escape(p) for p in bad_phrases)
        return re.sub(pattern, "[redacted]", txt, flags=re.IGNORECASE)
    return txt


def _bm25_scores(answer_text: str, docs: List[str], *, k1: float = 1.2, b: float = 0.75) -> List[float]:
    q_terms = [t for t in _tokenize(answer_text) if t not in _STOP]
    if not q_terms:
        return [0.0] * len(docs)
    q_set = set(q_terms)

    tok_docs: List[List[str]] = [[t for t in _tokenize(d) if t not in _STOP] for d in docs]
    doc_lens = [len(toks) for toks in tok_docs]
    avgdl = (sum(doc_lens) / float(len(doc_lens))) if doc_lens else 1.0

    df: Dict[str, int] = {t: 0 for t in q_set}
    for toks in tok_docs:
        present = set(toks)
        for t in q_set:
            if t in present:
                df[t] += 1
    N = max(1, len(tok_docs))

    idf: Dict[str, float] = {}
    for t in q_set:
        n = df.get(t, 0)
        idf[t] = math.log((N - n + 0.5) / (n + 0.5) + 1.0)

    scores: List[float] = []
    for toks, dl in zip(tok_docs, doc_lens):
        tf = Counter(toks)
        s = 0.0
        for t in q_set:
            f = tf.get(t, 0)
            if f == 0:
                continue
            denom = f + k1 * (1 - b + b * (dl / (avgdl or 1.0)))
            s += idf[t] * ((f * (k1 + 1)) / (denom or 1.0))
        scores.append(s)
    return scores

def _load_domain_boosts() -> Dict[str, float]:
    raw = os.getenv("NEXUS_DOMAIN_BOOSTS", "").strip()
    if not raw:
        return {
            "who.int": 1.30, "cdc.gov": 1.30, "nih.gov": 1.30,
            "nasa.gov": 1.20, "nature.com": 1.20, "sciencedirect.com": 1.15,
            "arxiv.org": 1.12, "wikipedia.org": 1.10, "bbc.co.uk": 1.08,
            "nytimes.com": 1.05, "ft.com": 1.05
        }
    try:
        if raw.startswith("{"):
            return {str(k).lower(): float(v) for k, v in json.loads(raw).items()}
        out: Dict[str, float] = {}
        for pair in raw.split(";"):
            if not pair.strip(): continue
            dom, mult = pair.split("=", 1)
            out[dom.strip().lower()] = float(mult.strip())
        return out
    except Exception:
        return {}

_DOMAIN_BOOSTS = _load_domain_boosts()

def _host_of(url: str) -> Optional[str]:
    try:
        return urlparse(url).netloc.lower()
    except Exception:
        return None


def _base_domain(host: str) -> str:
    parts = host.split(".")
    return ".".join(parts[-2:]) if len(parts) >= 2 else host


def _boost_for(url: str) -> float:
    h = _host_of(url) or ""
    base = _base_domain(h) if h else ""
    if base and base in _DOMAIN_BOOSTS:
        return _DOMAIN_BOOSTS[base]
    if h in _DOMAIN_BOOSTS:
        return _DOMAIN_BOOSTS[h]
    return 1.0

def _evidence_score(answer_text: str, title: Optional[str], snippet: Optional[str]) -> float:
    doc = f"{title or ''} {snippet or ''}".strip()
    if not doc:
        return 0.0
    bm25 = _bm25_scores(answer_text, [doc])[0]
    keys = _keywords(answer_text)
    hay = doc.lower()
    overlap = sum(1 for k in keys if k in hay) / float(max(1, len(keys)))
    return bm25 + 0.1 * overlap

# =========================================================
# Engine — strict schema + verified sources + isolation/encryption (MANDATORY AES)
# =========================================================
class Engine:
    """
    Returns payload with ALL non-optional keys (schema fixed; do not modify):
      {
        "answer": str,
        "winner": str,
        "winner_ref": { "name": str, "adapter": str, "endpoint": str },
        "participants": [str, ...],
        "code": [ {language, code}, ... ],
        "sources": [ {url, title, snippet}, ... ],  # verified ≥ min_sources_required
        "photos": [ {url, caption}, ... ],
        "meta": { "schema_version": str, ... }
      }
    """
    SCHEMA_VERSION: str = ENGINE_SCHEMA_VERSION

    def __init__(self, connectors: Dict[str, ModelConnector], *,
                 memory,
                 web: WebRetriever,
                 access: AccessContext,
                 crypter: Crypter,
                 config: Optional[EngineConfig] = None):
        self.schema_version = ENGINE_SCHEMA_VERSION
        # Encryption is MANDATORY — crypter and access are required.
        if not connectors:
            raise MisconfigurationError("No connectors configured.")
        if web is None:
            raise MisconfigurationError("WebRetriever is required (verification sources are mandatory).")
        if not isinstance(access, AccessContext):
            raise MisconfigurationError("AccessContext is required (tenant/instance/user scoping).")
        if not isinstance(crypter, Crypter):
            raise MisconfigurationError("Crypter is required (AES-256-GCM).")

        self.connectors = connectors
        self.memory = memory
        self.web = web
        self.config = config or EngineConfig()
        self.access = access
        self.crypter = crypter

        if self.config.max_parallel is None:
            self.config.max_parallel = min(16, max(1, len(connectors)))
        if web.scraper is None:
            web.scraper = HtmlScraper(timeout=self.config.scrape_timeout)
        self.scraper = web.scraper

        # Health monitor (autostart unless disabled)
        self._health_monitor: Optional[HealthMonitor] = None
        auto_health = os.getenv("NEXUS_HEALTH_AUTORUN")
        if auto_health and auto_health.lower() in {"1", "true", "yes"}:
            interval = int(os.getenv("NEXUS_HEALTH_INTERVAL_SEC", "3600"))
            self.start_health_monitor(interval_seconds=interval)

    # ---- isolation helpers ----
    def _scoped_session(self, session_id: str) -> str:
        return f"{self.access.tenant_id}:{self.access.instance_id}:{self.access.user_id}:{session_id}"

    def _aad(self, session_id: str) -> bytes:
        return f"{self.access.tenant_id}|{self.access.instance_id}|{self.access.user_id}|{session_id}".encode("utf-8")

    def _save_mem(self, session_id: str, role: str, text: str, meta: Optional[Dict[str, Any]] = None):
        if not self.memory:
            return
        sid = self._scoped_session(session_id)
        meta = dict(meta or {})
        meta.update({
            "nexus_scope": {
                "tenant": self.access.tenant_id,
                "instance": self.access.instance_id,
                "user": self.access.user_id,
            },
            "enc": "aesgcm",  # always encrypted
        })
        payload = self.crypter.encrypt(text, aad=self._aad(session_id))
        try:
            self.memory.save(sid, role, payload, meta)
        except Exception:
            log.warning("memory save failed", exc_info=True)

    # ---- context/history ----
    def _history_for(self, session_id: str) -> List[Dict[str, str]]:
        try:
            if not self.memory:
                return []
            sid = self._scoped_session(session_id)
            msgs = self.memory.recent(sid, limit=self.config.max_context_messages) or []
            out: List[Dict[str, str]] = []
            for m in msgs:
                r = m.get("role"); t = m.get("text")
                if r not in {"system","user","assistant"} or not isinstance(t, str):
                    continue
                # Always decrypt; if decrypt fails, skip the message (strict encrypted-only policy)
                try:
                    t = self.crypter.decrypt(t, aad=self._aad(session_id))
                except Exception:
                    continue
                out.append({"role": r, "content": t})
            return out
        except Exception:
            return []

    # ---- health monitor control ----
    def start_health_monitor(self, interval_seconds: int = 3600) -> None:
        if self._health_monitor and self._health_monitor.is_running:
            return
        self._health_monitor = HealthMonitor(
            self,
            interval_seconds=interval_seconds,
            autostart=False,
        )
        self._health_monitor.start()

    def stop_health_monitor(self) -> None:
        if self._health_monitor:
            self._health_monitor.stop()
            self._health_monitor = None

    def close(self) -> None:
        """Release background resources (health monitor and HTTP sessions)."""
        self.stop_health_monitor()
        for connector in self.connectors.values():
            session = getattr(connector, "_session", None)
            if session and hasattr(session, "close"):
                try:
                    session.close()
                except Exception:
                    pass
        if getattr(self.web, "providers", None):
            for provider in self.web.providers:
                session = getattr(provider, "_session", None)
                if session and hasattr(session, "close"):
                    try:
                        session.close()
                    except Exception:
                        pass
        scraper_session = getattr(getattr(self.web, "scraper", None), "_session", None)
        if scraper_session and hasattr(scraper_session, "close"):
            try:
                scraper_session.close()
            except Exception:
                pass

    def health_snapshot(self) -> Dict[str, Any]:
        if self._health_monitor:
            return self._health_monitor.snapshot()
        mon = HealthMonitor(self, interval_seconds=10, autostart=False)
        return mon.run_once()

    def run_health_check_once(self) -> Dict[str, Any]:
        if self._health_monitor:
            return self._health_monitor.run_once()
        return self.health_snapshot()

    # ---- core infer ----
    def _infer_one(
        self,
        name: str,
        conn: ModelConnector,
        prompt: str,
        history: List[Dict[str, str]],
        *,
        deadline: Optional[float],
        request_id: str,
        session_id: str,
    ) -> Tuple[str, str, float]:
        t0 = time.time()
        try:
            if history:
                if self.config.max_context_messages:
                    bounded_history = history[-self.config.max_context_messages:]
                else:
                    bounded_history = list(history)
            else:
                bounded_history = []
            text, _meta = conn.infer(prompt, history=bounded_history, model_name=name, deadline=deadline)
            if isinstance(text, str) and not text.strip():
                text = ""
            return name, text, round(time.time()-t0, 3)
        except NexusError as exc:
            log.warning(
                "connector_failed",
                extra={"request_id": request_id, "session_id": session_id, "connector": name, "error": str(exc)},
            )
            return name, "", round(time.time()-t0, 3)
        except Exception as exc:
            log.warning(
                "connector_exception",
                extra={"request_id": request_id, "connector": name, "error": str(exc)},
            )
            return name, "", round(time.time()-t0, 3)

    def _collect_sources(
        self,
        queries: List[str],
        *,
        want_images: bool,
        k_per_provider: int,
        max_total: int,
        deadline: Optional[float],
        request_id: str,
    ) -> List[WebSource]:
        results: List[WebSource] = []
        seen = set()
        for q in queries:
            if len(results) >= max_total:
                break
            if deadline and time.monotonic() >= deadline:
                break
            try:
                batch = self.web.search_all(
                    q,
                    k_per_provider=k_per_provider,
                    want_images=want_images,
                    max_total=max_total,
                    deadline=deadline,
                    request_id=request_id,
                )
                for s in batch:
                    if s.url in seen:
                        continue
                    if _host_blocked(s.url, _SCRAPE_DENYLIST):
                        continue
                    if _SCRAPE_ALLOWLIST and not _host_allowed(s.url, _SCRAPE_ALLOWLIST):
                        continue
                    results.append(s)
                    seen.add(s.url)
                    if len(results) >= max_total:
                        break
            except DeadlineExceeded:
                break
            except Exception as e:
                log.warning(
                    "web_search_failed",
                    extra={"request_id": request_id, "error": str(e)},
                )
        return results[:max_total]

    def _rank_and_verify(self, answer_text: str, sources: List[WebSource], need: int) -> Tuple[List[Dict[str, Any]], List[Dict[str, Any]]]:
        scored: List[Tuple[float, WebSource]] = []
        for s in sources:
            base = _evidence_score(answer_text, s.title, s.snippet)
            boosted = base * _boost_for(s.url)
            scored.append((boosted, s))
        scored.sort(key=lambda x: x[0], reverse=True)

        web_refs: List[Dict[str, Any]] = []
        photos: List[Dict[str, Any]] = []
        host_seen = set()
        backlog: List[WebSource] = []
        for _, s in scored:
            if not (s.url and (s.title or s.snippet)):
                continue
            if _host_blocked(s.url, _SCRAPE_DENYLIST):
                continue
            if _SCRAPE_ALLOWLIST and not _host_allowed(s.url, _SCRAPE_ALLOWLIST):
                continue
            host = _host_of(s.url)
            entry = {"url": s.url, "title": s.title, "snippet": s.snippet}
            if host and host not in host_seen:
                web_refs.append(entry)
                host_seen.add(host)
                if s.image:
                    photos.append({"url": s.image, "caption": s.title})
            else:
                backlog.append(s)
            if len(web_refs) >= need:
                break
        if len(web_refs) < need:
            for s in backlog:
                if not (s.url and (s.title or s.snippet)):
                    continue
                if _host_blocked(s.url, _SCRAPE_DENYLIST):
                    continue
                if _SCRAPE_ALLOWLIST and not _host_allowed(s.url, _SCRAPE_ALLOWLIST):
                    continue
                web_refs.append({"url": s.url, "title": s.title, "snippet": s.snippet})
                if s.image:
                    photos.append({"url": s.image, "caption": s.title})
                if len(web_refs) >= need:
                    break
        return web_refs, photos

    def run(
        self,
        session_id: str,
        query: str,
        *,
        policy_name: Optional[str] = None,
        want_photos: bool = False,
        deadline_ms: Optional[int] = None,
    ) -> Dict[str, Any]:

        request_id = uuid.uuid4().hex[:12]
        if not _GLOBAL_CONCURRENCY_SEMAPHORE.acquire(timeout=CONCURRENCY_WAIT_SECONDS):
            raise RateLimitExceeded(
                "Engine is at capacity; please retry shortly.",
                details={"retry_after_seconds": CONCURRENCY_WAIT_SECONDS},
            )

        scope_key = f"{self.access.tenant_id}:{self.access.instance_id}:{self.access.user_id}"
        allowed, retry_in = _GLOBAL_RATE_LIMITER.try_acquire(scope_key)
        if not allowed:
            _GLOBAL_CONCURRENCY_SEMAPHORE.release()
            raise RateLimitExceeded(
                f"Rate limit exceeded. Retry in {retry_in:.2f}s",
                details={"retry_after_seconds": round(retry_in, 3)},
            )

        effective_deadline_ms = deadline_ms if deadline_ms is not None else self.config.default_deadline_ms
        if effective_deadline_ms is not None:
            effective_deadline_ms = min(effective_deadline_ms, MAX_DEADLINE_SECONDS * 1000)
            deadline = time.monotonic() + (effective_deadline_ms / 1000.0)
        else:
            deadline = None

        log.info("engine_run_start", extra={"request_id": request_id, "session_id": session_id})

        try:
            # Save user query (scoped + encrypted)
            self._save_mem(session_id, "user", query, {"ephemeral": False})

            history = self._history_for(session_id)
            participants = list(self.connectors.keys())

            # 1) Run models in parallel
            answers: Dict[str, str] = {}
            latencies: Dict[str, float] = {}
            max_workers = int(self.config.max_parallel or max(1, len(self.connectors)))
            with ThreadPoolExecutor(max_workers=max_workers) as pool:
                futs = [
                    pool.submit(
                        self._infer_one,
                        n,
                        c,
                        query,
                        history,
                        deadline=deadline,
                        request_id=request_id,
                        session_id=session_id,
                    )
                    for n, c in self.connectors.items()
                ]
                for f in as_completed(futs):
                    name, text, dt = f.result()
                    latencies[name] = dt
                    if text:
                        answers[name] = text
            if not answers:
                raise ConnectorError(
                    "No model produced an answer.",
                    details={
                        "participants": participants,
                        "latencies_ms": latencies,
                    },
                )

            # 2) Policy
            policy = get_policy(policy_name or self.config.default_policy)
            agg = policy.aggregate(
                query,
                answers=answers,
                latencies=latencies,
                errors={},
                metas={},
                context=history,
                params=None,
            )
            winner = agg.get("winner") or min(answers.keys(), key=lambda k: latencies.get(k, 9e9))
            answer_text = (agg.get("result") or answers[winner]).strip()

            # Ensure verification gets time; adapt search breadth if time is tight
            search_k_per_provider = self.config.search_k_per_provider
            search_max_total = self.config.search_max_total
            if deadline:
                remaining = deadline - time.monotonic()
                if remaining < (MAX_MODEL_TIMEOUT * 0.5):
                    search_k_per_provider = max(2, search_k_per_provider // 2)
                    search_max_total = max(6, search_max_total // 2)

            # 3) Web verification (mandatory)
            sources = self._collect_sources(
                queries=[query, answer_text],
                want_images=want_photos,
                k_per_provider=search_k_per_provider,
                max_total=search_max_total,
                deadline=deadline,
                request_id=request_id,
            )
            web_refs, photos = self._rank_and_verify(answer_text, sources, self.config.min_sources_required)

            if len(web_refs) < self.config.min_sources_required:
                salient = answer_text.split(".")[0].strip()
                if salient:
                    extra = self._collect_sources(
                        queries=[f"\"{salient}\""],
                        want_images=False,
                        k_per_provider=max(2, search_k_per_provider // 2),
                        max_total=search_max_total,
                        deadline=deadline,
                        request_id=request_id,
                    )
                    extra_refs, _ = self._rank_and_verify(
                        answer_text,
                        extra,
                        self.config.min_sources_required - len(web_refs),
                    )
                    for r in extra_refs:
                        if all(r["url"] != e["url"] for e in web_refs):
                            web_refs.append(r)
                            if len(web_refs) >= self.config.min_sources_required:
                                break

            if len(web_refs) < self.config.min_sources_required:
                raise VerificationError(
                    f"Insufficient verification sources (need ≥ {self.config.min_sources_required}).",
                    details={
                        "required": self.config.min_sources_required,
                        "collected": len(web_refs),
                        "schema_version": self.schema_version,
                    },
                )

            # 4) Extract code blocks
            code_blocks = _extract_code_blocks(answer_text)

            # 5) Save assistant output (scoped + encrypted)
            self._save_mem(session_id, "assistant", answer_text, {"ephemeral": False})

            # 6) Winner ref
            wconn = self.connectors.get(winner)
            winner_ref = {
                "name": winner,
                "adapter": getattr(wconn, "adapter", None),
                "endpoint": getattr(wconn, "endpoint", None),
            }

            log.info(
                "engine_run_complete",
                extra={"request_id": request_id, "session_id": session_id, "winner": winner},
            )

            # 7) Strict schema output (DO NOT change required keys)
            payload = {
                "answer": answer_text,
                "winner": winner,
                "winner_ref": winner_ref,
                "participants": participants,
                "code": code_blocks,
                "sources": web_refs,                 # verified (>= min_sources_required)
                "photos": photos if want_photos else [],
            }
            payload["meta"] = {
                "schema_version": self.schema_version,
                "policy": getattr(policy, "name", None),
                "latencies": latencies,
                "policy_scores": agg.get("scores"),
            }
            return payload
        finally:
            _GLOBAL_CONCURRENCY_SEMAPHORE.release()

# =========================================================
# Health Monitor (autonomous backend checks)
# =========================================================
@dataclass
class HealthConfig:
    interval_seconds: int = int(os.getenv("NEXUS_HEALTH_INTERVAL_SEC", "3600"))  # default: 1 hour
    search_probe: str = os.getenv("NEXUS_HEALTH_SEARCH_QUERY", "nexus health check")
    include_memory_check: bool = True

class HealthMonitor:
    def __init__(self, engine: Engine, interval_seconds: int = 3600, autostart: bool = True):
        self.engine = engine
        self.cfg = HealthConfig(interval_seconds=interval_seconds)
        self._thread: Optional[threading.Thread] = None
        self._stop = threading.Event()
        self._lock = threading.Lock()
        self._last: Dict[str, Any] = {"ts": 0, "ok": False, "components": {}}
        self.is_running = False
        if autostart:
            self.start()

    def start(self) -> None:
        if self.is_running:
            return
        self._stop.clear()
        self._thread = threading.Thread(target=self._loop, name="NexusHealthMonitor", daemon=True)
        self._thread.start()
        self.is_running = True
        log.info("Health monitor started (interval=%ss)", self.cfg.interval_seconds)

    def stop(self) -> None:
        if not self.is_running:
            return
        self._stop.set()
        if self._thread:
            self._thread.join(timeout=5.0)
        self.is_running = False
        log.info("Health monitor stopped")

    def snapshot(self) -> Dict[str, Any]:
        with self._lock:
            return json.loads(json.dumps(self._last))  # deep copy

    def run_once(self) -> Dict[str, Any]:
        result = self._compute()
        with self._lock:
            self._last = result
        return result

    def _loop(self) -> None:
        while not self._stop.is_set():
            t0 = time.time()
            try:
                self.run_once()
            except Exception as e:
                log.warning("health monitor failed: %s", e)
            elapsed = time.time() - t0
            to_sleep = max(10.0, self.cfg.interval_seconds - elapsed)
            self._stop.wait(to_sleep)

    def _compute(self) -> Dict[str, Any]:
        ts = int(time.time())
        components: Dict[str, Any] = {}

        # Node stats
        components["node"] = self._node_health()
        components["engine"] = {
            "schema_version": ENGINE_SCHEMA_VERSION,
            "instance_schema_version": getattr(self.engine, "schema_version", None),
        }

        # Connectors
        connectors: Dict[str, Any] = {}
        for name, conn in self.engine.connectors.items():
            t0 = time.time()
            degraded = True
            err = None
            try:
                degraded = conn.health_check()
            except Exception as e:
                err = str(e)
            connectors[name] = {
                "degraded": bool(degraded),
                "latency_ms": int((time.time()-t0)*1000),
                "adapter": getattr(conn, "adapter", None),
                "endpoint": getattr(conn, "endpoint", None),
                "error": err,
            }
        components["connectors"] = connectors

        # Web providers probe
        web: Dict[str, Any] = {}
        if self.engine.web:
            for p in self.engine.web.providers:
                t0 = time.time()
                ok = False
                err = None
                enriched = False
                try:
                    results = p.search(self.cfg.search_probe, k=1, images=False) or []
                    ok = len(results) > 0
                    if ok and self.engine.scraper:
                        _ = self.engine.scraper.enrich(results[0])
                        enriched = True
                except Exception as e:
                    err = str(e)
                web[p.name] = {
                    "ok": bool(ok),
                    "enriched": bool(enriched),
                    "latency_ms": int((time.time()-t0)*1000),
                    "error": err,
                }
        components["web"] = web

        # Memory check (non-destructive, encrypted ping)
        mem = {}
        if self.cfg.include_memory_check and self.engine.memory is not None:
            t0 = time.time()
            try:
                sid = "__health__"
                enc = self.engine.crypter.encrypt("__ping__", aad=self.engine._aad(sid))
                self.engine.memory.save(
                    self.engine._scoped_session(sid),
                    "system",
                    enc,
                    {"ephemeral": True, "enc": "aesgcm", "ttl_seconds": 300},
                )
                got = self.engine.memory.recent(self.engine._scoped_session(sid), limit=1)
                mem = {"ok": bool(got), "latency_ms": int((time.time()-t0)*1000)}
            except Exception as e:
                mem = {"ok": False, "error": str(e)}
        components["memory"] = mem

        ok_overall = self._overall_ok(components)
        return {"ts": ts, "ok": ok_overall, "components": components}

    @staticmethod
    def _overall_ok(components: Dict[str, Any]) -> bool:
        conns = components.get("connectors", {})
        web = components.get("web", {})
        mem = components.get("memory", {"ok": True})
        all_conns_ok = all(not v.get("degraded", True) for v in conns.values()) if conns else True
        any_web_ok = any(v.get("ok") for v in web.values()) if web else True
        mem_ok = bool(mem.get("ok", True))
        return all_conns_ok and any_web_ok and mem_ok

    @staticmethod
    def _node_health() -> Dict[str, Any]:
        info: Dict[str, Any] = {"pid": os.getpid(), "time": int(time.time())}
        try:
            import psutil  # type: ignore
            info["cpu_percent"] = psutil.cpu_percent(interval=0.0)
            vm = psutil.virtual_memory()
            info["memory"] = {"total": vm.total, "available": vm.available, "used": vm.used, "percent": vm.percent}
        except Exception:
            info["cpu_percent"] = None
            info["memory"] = {"total": None, "available": None, "used": None, "percent": None}
        try:
            la1, la5, la15 = os.getloadavg()
            info["load"] = {"1": la1, "5": la5, "15": la15}
        except Exception:
            info["load"] = {"1": None, "5": None, "15": None}
        try:
            total, used, free = shutil.disk_usage(os.getcwd())
            info["disk"] = {"total": total, "used": used, "free": free, "percent": round(used/total*100, 2) if total else None}
        except Exception:
            info["disk"] = {"total": None, "used": None, "free": None, "percent": None}
        return info

# =========================================================
# Secrets-aware web retriever builder
# =========================================================
try:
    from nexus_config import SecretResolver  # your existing resolver
except Exception:
    SecretResolver = None  # type: ignore

def _ensure_resolver(resolver: Optional["SecretResolver"]) -> "SecretResolver":
    if resolver:
        return resolver
    if SecretResolver is None:
        raise MisconfigurationError("SecretResolver not available; ensure nexus_config.py is on PYTHONPATH.")
    providers = [s.strip().lower() for s in os.getenv("NEXUS_SECRETS_PROVIDERS", "aws,azure,gcp").split(",") if s.strip()]
    overrides: Dict[str, str] = {k: v for k, v in os.environ.items() if k.startswith("NEXUS_SECRET_")}
    for k in ("AZURE_KEYVAULT_URL", "GCP_PROJECT"):
        v = os.getenv(k)
        if v:
            overrides[k] = v
    ttl = int(os.getenv("NEXUS_SECRET_TTL_SECONDS", "600"))
    return SecretResolver(providers=providers, overrides=overrides, ttl_seconds=ttl)

def build_web_retriever_from_env(
    headers: Optional[Dict[str, str]] = None,
    resolver: Optional["SecretResolver"] = None,
) -> Optional[WebRetriever]:
    """
    All API keys/tokens are resolved via cloud secrets (SecretResolver). No hardcoded secrets.
    Logical secret names supported (configured via NEXUS_SECRET_<NAME> indirection):
      - SEARCH_GATEWAY_ENDPOINT (optional; may be secret-managed)
      - SEARCH_GATEWAY_KEY
      - TAVILY_API_KEY
      - BING_SEARCH_KEY
      - GOOGLE_CSE_KEY
      - GOOGLE_CSE_CX
    """
    r = _ensure_resolver(resolver)
    providers: List[SearchProvider] = []
    base_headers = dict(headers or {})
    sess = requests.Session()

    allow_external = os.getenv("NEXUS_ALLOW_THIRD_PARTY_SEARCH", "1").lower() not in {"0", "false", "no"}

    gen_ep = r.get("SEARCH_GATEWAY_ENDPOINT") or os.getenv("NEXUS_SEARCH_ENDPOINT")
    gen_key = r.get("SEARCH_GATEWAY_KEY")
    if gen_ep:
        hdrs = dict(base_headers)
        if gen_key:
            hdrs["Authorization"] = f"Bearer {gen_key}"
        providers.append(GenericJSONSearch(gen_ep, headers=hdrs, session=sess))

    if allow_external:
        tav_key = r.get("TAVILY_API_KEY")
        if tav_key:
            providers.append(TavilySearch(tav_key, session=sess))

        bing_key = r.get("BING_SEARCH_KEY")
        if bing_key:
            providers.append(BingWebSearch(bing_key, session=sess))

        g_key = r.get("GOOGLE_CSE_KEY")
        g_cx  = r.get("GOOGLE_CSE_CX")
        if g_key and g_cx:
            providers.append(GoogleCSESearch(g_key, g_cx, session=sess))

        if os.getenv("NEXUS_ENABLE_DDG", "1").lower() not in {"0", "false", "no"}:
            providers.append(DuckDuckGoHTMLSearch(session=sess))

    if not providers:
        return None

    scraper = HtmlScraper(timeout=int(os.getenv("NEXUS_SCRAPE_TIMEOUT", "8")), session=sess)
    return WebRetriever(providers, scraper=scraper)

#End of Engine code# 
#Nexus is an advanced orchestration platform that coordinates LLMs and distributed memory stores across AWS, Azure, and GCP.
#It emphasizes secure, scalable operations with enforced AES-256-GCM encryption, dynamic secret resolution, and multi-cloud memory hygiene.
#Nexus also delivers flexible connector plumbing so new model providers and data planes can be onboarded without rewriting the core engine.





<|MERGE_RESOLUTION|>--- conflicted
+++ resolved
@@ -1,2524 +1,2520 @@
-#What is Nexus?
-
-#Nexus is a sophisticated AI engine designed to aggregate and analyze responses from multiple AI models and traditional search engines and media, providing a comprehensive and nuanced understanding of user queries.
-
-#It integrates web scraping capabilities for real-time data retrieval, supports secure data encryption, and offers advanced response aggregation techniques to deliver the best possible answers.
-
-#Nexus is built to be extensible and infinitely scalable, allowing for easy integration of new AI models and data sources, making it a versatile tool for developers and researchers alike, but it is also designed to be user-friendly, with a focus on providing clear and actionable insights.
-
-#Nexus is not just a tool for AI enthusiasts; it is a powerful platform that can be used in various applications, from academic research to business intelligence, and it aims to democratize access to advanced AI capabilities by making Gen AI replies more accurate and more correct.
-
-#Nexus is a cutting-edge AI engine that aggregates and analyzes responses from multiple AI models and traditional search engines and media, providing a comprehensive and nuanced understanding of user queries. 
-#Nexus also includes powerful 256-bit AES encryption for secure data handling, ensuring that sensitive information is protected throughout the process.
-#It combines the power of multiple AI models with the richness of web data, enabling users to gain deeper insights and make more informed decisions, using AI Modal Debating you will get the best possible answer to your question, by combining the strengths of multiple AI models and traditional search engines and media.
-
-#Nexus was developed by Akshith Konda.
-# nexus_engine.py
-# engine.py
-# Nexus Engine — strict schema + web verification (Google, Bing, Tavily, DuckDuckGo)
-# Adds BeautifulSoup scraping to enrich/verify sources and pull photos (og:image).
-# engine.py
-# Nexus Engine — resilient model debate + verified web evidence + autonomous health checks
-# - Adapters: openai.chat, openai.responses, anthropic.messages, gemini.generate,
-#             cohere.chat, cohere.generate, tgi.generate, generic.json
-# - Web: Google CSE, Bing, Tavily, DuckDuckGo(HTML) + BeautifulSoup scraper
-# - Robustness: shared retry helper with backoff+jitter for all web calls
-# - Health: hourly (configurable) background checks for connectors, search, scraper, memory, node
-"""Secure multi-model orchestration with strict schema guarantees.
-
-This module implements the Nexus engine: a security-focused orchestrator that
-routes prompts to multiple AI connectors, verifies answers against web
-evidence, and enforces tenant isolation through AES-256-GCM encryption with
-per-message nonces and tenant/instance/user-scoped AAD. The response schema is
-contractually fixed and must continue to expose the
-following non-optional keys for downstream clients:
-
-    {
-        "answer": str,
-        "winner": str,
-        "winner_ref": {"name": str, "adapter": str, "endpoint": str},
-        "participants": [str, ...],
-        "code": [{"language": str | None, "code": str}, ...],
-        "sources": [{"url": str, "title": str | None, "snippet": str | None}, ...],
-        "photos": [{"url": str, "caption": str | None}, ...],
-        "meta": {"schema_version": str, ...}
-    }
-
-The contract above is intentionally narrow for required keys; the ``meta``
-object is reserved for additive telemetry (schema version, policy selection,
-latency metrics) that clients may ignore safely.
-"""
-
-from __future__ import annotations
-import json
-import logging
-import os
-import random
-import re
-import time
-import math
-import threading
-import shutil
-from collections import Counter, deque
-from dataclasses import dataclass
-from typing import Any, Callable, Dict, List, Optional, Tuple, Deque
-from urllib.parse import quote_plus, urlparse, urljoin
-<<<<<<< HEAD
-
-try:
-    import requests  # type: ignore
-except ModuleNotFoundError:  # pragma: no cover - exercised only when optional deps missing
-    from types import SimpleNamespace
-    from urllib.parse import quote as _urllib_quote
-
-    class _RequestsUnavailableSession:
-        """Minimal stub that surfaces a clear error when HTTP features are invoked."""
-
-        def __init__(self, *args, **kwargs) -> None:
-            self._error = RuntimeError(
-                "The optional 'requests' dependency is required for HTTP operations."
-            )
-
-        def request(self, *args, **kwargs):  # type: ignore[no-untyped-def]
-            raise self._error
-
-        get = post = put = delete = head = options = request
-
-        def close(self) -> None:  # pragma: no cover - nothing to clean up in stub
-            return None
-
-    class _RequestsUnavailableResponse:
-        """Placeholder response used solely for type annotations."""
-
-        def __init__(self, *args, **kwargs) -> None:
-            self.headers = {}
-            self.status_code = 0
-
-        def iter_content(self, *args, **kwargs):  # type: ignore[no-untyped-def]
-            raise RuntimeError(
-                "The optional 'requests' dependency is required for HTTP operations."
-            )
-
-        def raise_for_status(self) -> None:
-            raise RuntimeError(
-                "The optional 'requests' dependency is required for HTTP operations."
-            )
-
-        def json(self):  # type: ignore[no-untyped-def]
-            raise RuntimeError(
-                "The optional 'requests' dependency is required for HTTP operations."
-            )
-
-    requests = SimpleNamespace(  # type: ignore[assignment]
-        Session=_RequestsUnavailableSession,
-        Response=_RequestsUnavailableResponse,
-        utils=SimpleNamespace(quote=lambda value, safe="": _urllib_quote(value, safe=safe)),
-    )
-
-=======
-import requests
->>>>>>> b5144c8a
-from bs4 import BeautifulSoup
-from concurrent.futures import ThreadPoolExecutor, as_completed
-from cryptography.hazmat.primitives.ciphers.aead import AESGCM
-import uuid
-
-ENGINE_SCHEMA_VERSION = "1.1.0"
-"""Version identifier for the response contract exposed by :class:`Engine`."""
-
-class RateLimiter:
-    def __init__(self, per_minute: int, burst: int) -> None:
-        self.per_minute = per_minute
-        self.burst = max(burst, per_minute)
-        self._hits: Dict[str, Deque[float]] = {}
-        self._lock = threading.Lock()
-
-# =========================================================
-# Logging
-# =========================================================
-class _JsonFormatter(logging.Formatter):
-    def format(self, record: logging.LogRecord) -> str:
-        payload = {
-            "timestamp": self.formatTime(record, "%Y-%m-%dT%H:%M:%S"),
-            "level": record.levelname,
-            "logger": record.name,
-        }
-        if record.msg:
-            payload["event"] = record.getMessage()
-        request_id = getattr(record, "request_id", None)
-        if request_id:
-            payload["request_id"] = request_id
-        session_id = getattr(record, "session_id", None)
-        if session_id:
-            payload["session_id"] = session_id
-        if record.exc_info:
-            payload["exception"] = self.formatException(record.exc_info)
-        return json.dumps(payload, default=str)
-
-
-def _log_level() -> int:
-    explicit = os.getenv("NEXUS_LOG_LEVEL")
-    if explicit:
-        return getattr(logging, explicit.upper(), logging.INFO)
-    env = os.getenv("NEXUS_ENV", "").lower()
-    return logging.WARNING if env in {"prod", "production"} else logging.INFO
-
-
-log = logging.getLogger("nexus.engine")
-if not log.handlers:
-    handler = logging.StreamHandler()
-    handler.setFormatter(_JsonFormatter())
-    log.addHandler(handler)
-log.setLevel(_log_level())
-
-
-def _remaining_timeout(deadline: Optional[float], default: float) -> float:
-    if deadline is None:
-        return max(0.2, min(default, MAX_MODEL_TIMEOUT))
-    remaining = max(0.0, deadline - time.monotonic())
-    if remaining <= 0:
-        raise DeadlineExceeded("No time remaining for request")
-    return max(0.2, min(remaining, MAX_MODEL_TIMEOUT))
-
-
-class Crypter:
-    """
-    AES-256-GCM encrypt/decrypt with per-message nonce and AAD bound to tenant/instance/user/session.
-    No plaintext path. No ephemeral keys. Key must come from a secret resolver.
-    """
-    def encrypt(self, plaintext: str, *, aad: bytes) -> str:
-        import base64, os
-        nonce = os.urandom(12)
-        ct = self._aes.encrypt(nonce, plaintext.encode("utf-8"), aad)
-        return base64.b64encode(nonce + ct).decode("ascii")
-
-    def decrypt(self, token: str, *, aad: bytes) -> str:
-        import base64
-        raw = base64.b64decode(token.encode("ascii"))
-        nonce, ct = raw[:12], raw[12:]
-        pt = self._aes.decrypt(nonce, ct, aad)
-        return pt.decode("utf-8")
-    def __init__(self, key_bytes: bytes):
-        if len(key_bytes) != 32:
-            raise ValueError("AES-256 requires a 32-byte key.")
-        self._aes = AESGCM(key_bytes)
-
-    @staticmethod
-    def from_resolver(resolver: "SecretResolver") -> "Crypter":
-        # Mandatory key in secrets manager; no env/dev fallback; no ephemeral generation.
-        b64 = resolver.get("NEXUS_DATA_KEY_B64")
-        if not b64:
-            raise MisconfigurationError("NEXUS_DATA_KEY_B64 not found in secrets manager (encryption is mandatory).")
-        import base64
-        key = base64.b64decode(b64)
-        return Crypter(key)
-
-class NexusError(Exception):
-    """Base exception for Nexus engine errors with structured metadata."""
-
-    code = "internal_error"
-    http_status = 500
-    default_message = "Internal engine error"
-
-    def __init__(self, message: Optional[str] = None, *, details: Optional[Dict[str, Any]] = None):
-        self.message = message or self.default_message
-        self.details = details or {}
-        super().__init__(self.message)
-
-    def to_dict(self) -> Dict[str, Any]:
-        payload: Dict[str, Any] = {
-            "code": self.code,
-            "message": self.message,
-            "http_status": self.http_status,
-        }
-        if self.details:
-            payload["details"] = self.details
-        return payload
-
-
-class MisconfigurationError(NexusError):
-    code = "misconfiguration"
-    http_status = 500
-    default_message = "Engine misconfiguration detected"
-
-
-class RateLimitExceeded(NexusError):
-    code = "rate_limit_exceeded"
-    http_status = 429
-    default_message = "Rate limit exceeded"
-
-
-class VerificationError(NexusError):
-    code = "verification_failed"
-    http_status = 502
-    default_message = "Unable to verify model answer"
-
-
-class DeadlineExceeded(NexusError):
-    code = "deadline_exceeded"
-    http_status = 504
-    default_message = "Deadline exceeded before completion"
-
-
-class CircuitOpenError(NexusError):
-    code = "circuit_open"
-    http_status = 503
-    default_message = "Circuit breaker open"
-
-
-class PayloadTooLargeError(NexusError):
-    code = "payload_too_large"
-    http_status = 413
-    default_message = "Payload exceeds configured limits"
-
-
-class ConnectorError(NexusError):
-    code = "connector_error"
-    http_status = 502
-    default_message = "Connector invocation failed"
-
-
-def _is_https(url: str) -> bool:
-    try:
-        p = urlparse(url)
-        return p.scheme == "https" and bool(p.netloc)
-    except Exception:
-        return False
-
-
-def _is_https_or_local(url: str) -> bool:
-    try:
-        parsed = urlparse(url)
-    except Exception:
-        return False
-    if parsed.scheme == "https" and bool(parsed.netloc):
-        return True
-    env = os.getenv("NEXUS_ENV", "").lower()
-    if env not in {"prod", "production"} and parsed.scheme == "http":
-        host = (parsed.hostname or "").lower()
-        if host in {"127.0.0.1", "localhost"}:
-            return True
-    return False
-
-
-def _host_allowed(url: str, patterns: Optional[List[str]]) -> bool:
-    if not patterns:
-        return True
-    try:
-        host = urlparse(url).netloc.lower()
-    except Exception:
-        return False
-    for pat in patterns:
-        pat = pat.strip().lower()
-        if not pat:
-            continue
-        if pat.startswith("*."):
-            if host.endswith(pat[1:]):  # ".example.com"
-                return True
-        elif host == pat:
-            return True
-    return False
-
-
-def _host_blocked(url: str, patterns: Optional[List[str]]) -> bool:
-    if not patterns:
-        return False
-    try:
-        host = urlparse(url).netloc.lower()
-    except Exception:
-        return True
-    for pat in patterns or []:
-        pat = (pat or "").strip().lower()
-        if not pat:
-            continue
-        if pat.startswith("*.") and host.endswith(pat[1:]):
-            return True
-        if host == pat:
-            return True
-    return False
-
-
-def _host_blocked(url: str, patterns: Optional[List[str]]) -> bool:
-    if not patterns:
-        return False
-    try:
-        host = urlparse(url).netloc.lower()
-    except Exception:
-        return True
-    for pat in patterns or []:
-        pat = (pat or "").strip().lower()
-        if not pat:
-            continue
-        if pat.startswith("*.") and host.endswith(pat[1:]):
-            return True
-        if host == pat:
-            return True
-    return False
-
-
-def _host_blocked(url: str, patterns: Optional[List[str]]) -> bool:
-    if not patterns:
-        return False
-    try:
-        host = urlparse(url).netloc.lower()
-    except Exception:
-        return True
-    for pat in patterns or []:
-        pat = (pat or "").strip().lower()
-        if not pat:
-            continue
-        if pat.startswith("*.") and host.endswith(pat[1:]):
-            return True
-        if host == pat:
-            return True
-    return False
-
-
-def _host_blocked(url: str, patterns: Optional[List[str]]) -> bool:
-    if not patterns:
-        return False
-    try:
-        host = urlparse(url).netloc.lower()
-    except Exception:
-        return True
-    for pat in patterns or []:
-        pat = (pat or "").strip().lower()
-        if not pat:
-            continue
-        if pat.startswith("*.") and host.endswith(pat[1:]):
-            return True
-        if host == pat:
-            return True
-    return False
-
-# =========================================================
-# Retry helper (used by search providers and scraper)
-# =========================================================
-def _retry_call(
-    fn: Callable[[], Any],
-    *,
-    tries: int = 3,
-    base_backoff: float = 0.25,
-    max_backoff: float = 4.0,
-    jitter: float = 0.5,
-    exceptions: Tuple[type, ...] = (Exception,),
-) -> Any:
-    last = None
-    for i in range(max(1, tries)):
-        try:
-            return fn()
-        except exceptions as e:
-            last = e
-            if i == tries - 1:
-                break
-            capped = min(max_backoff, base_backoff * (2 ** i))
-            sleep_s = random.uniform(0, capped + jitter)
-            time.sleep(sleep_s)
-    raise last  # pragma: no cover
-
-
-MAX_MODEL_RESPONSE_BYTES = int(os.getenv("NEXUS_MAX_MODEL_RESPONSE_BYTES", str(2 * 1024 * 1024)))
-MAX_MODEL_REQUEST_BYTES = int(os.getenv("NEXUS_MAX_MODEL_REQUEST_BYTES", str(512 * 1024)))
-MAX_MODEL_TIMEOUT = float(os.getenv("NEXUS_MAX_MODEL_TIMEOUT", "10.0"))
-MAX_SCRAPE_BYTES = int(os.getenv("NEXUS_MAX_SCRAPE_BYTES", str(40 * 1024)))
-MAX_DEADLINE_SECONDS = int(os.getenv("NEXUS_MAX_REQUEST_DEADLINE_SECONDS", "60"))
-
-
-def _load_scrape_denylist() -> List[str]:
-    defaults = ["doubleclick.net", "googletagmanager.com", "google-analytics.com"]
-    raw = os.getenv("NEXUS_DENY_WEB_DOMAINS", "").strip()
-    if not raw:
-        return defaults
-    items = [p.strip() for p in raw.split(",") if p.strip()]
-    return items or defaults
-
-
-_SCRAPE_DENYLIST = _load_scrape_denylist()
-_SCRAPE_ALLOWLIST = [
-    p.strip().lower()
-    for p in os.getenv("NEXUS_SCRAPE_ALLOW_DOMAINS", "").split(",")
-    if p.strip()
-]
-_RESPECT_ROBOTS = os.getenv("NEXUS_RESPECT_ROBOTS", "0").lower() in {"1", "true", "yes"}
-
-
-CIRCUIT_THRESHOLD = max(1, int(os.getenv("NEXUS_CIRCUIT_BREAKER_THRESHOLD", "3")))
-CIRCUIT_BASE_COOL = float(os.getenv("NEXUS_CIRCUIT_BREAKER_BASE_COOL_SECONDS", "2.0"))
-CIRCUIT_MAX_COOL = float(os.getenv("NEXUS_CIRCUIT_BREAKER_MAX_COOL_SECONDS", "120.0"))
-
-RATE_LIMIT_PER_MIN = max(1, int(os.getenv("NEXUS_RATE_LIMIT_PER_MIN", "60")))
-RATE_LIMIT_BURST = max(1, int(os.getenv("NEXUS_RATE_LIMIT_BURST", str(RATE_LIMIT_PER_MIN))))
-MAX_CONCURRENT_REQUESTS = max(1, int(os.getenv("NEXUS_MAX_CONCURRENT_REQUESTS", "32")))
-CONCURRENCY_WAIT_SECONDS = float(os.getenv("NEXUS_CONCURRENCY_WAIT_SECONDS", "5"))
-
-
-class _CircuitBreaker:
-    def __init__(self) -> None:
-        self.failures = 0
-        self.open_until = 0.0
-        self._lock = threading.Lock()
-
-    def allow(self) -> Tuple[bool, float]:
-        with self._lock:
-            now = time.monotonic()
-            if now < self.open_until:
-                return False, max(0.0, self.open_until - now)
-            return True, 0.0
-
-    def record_success(self) -> None:
-        with self._lock:
-            self.failures = 0
-            self.open_until = 0.0
-
-    def record_failure(self) -> float:
-        with self._lock:
-            self.failures += 1
-            if self.failures < CIRCUIT_THRESHOLD:
-                return 0.0
-            cool = min(CIRCUIT_MAX_COOL, CIRCUIT_BASE_COOL * (2 ** (self.failures - CIRCUIT_THRESHOLD)))
-            self.open_until = time.monotonic() + cool
-            return cool
-
-
-class RateLimiter:
-    def __init__(self, per_minute: int, burst: int) -> None:
-        self.per_minute = per_minute
-        self.burst = max(burst, per_minute)
-        self._hits: Dict[str, Deque[float]] = {}
-        self._lock = threading.Lock()
-
-    def try_acquire(self, key: str, now: Optional[float] = None) -> Tuple[bool, float]:
-        stamp = now or time.time()
-        with self._lock:
-            q = self._hits.setdefault(key, deque())
-            cutoff = stamp - 60.0
-            while q and q[0] < cutoff:
-                q.popleft()
-            if len(q) >= self.burst:
-                # Burst window check fires first; callers should treat retry_in as a hard backoff before
-                # re-evaluating the rolling per-minute quota.
-                retry_in = max(0.0, q[0] + 60.0 - stamp)
-                return False, retry_in
-            if len(q) >= self.per_minute:
-                idx = -self.per_minute
-                retry_in = max(0.0, q[idx] + 60.0 - stamp)
-                if retry_in > 0:
-                    return False, retry_in
-            q.append(stamp)
-            return True, 0.0
-
-
-_GLOBAL_RATE_LIMITER = RateLimiter(RATE_LIMIT_PER_MIN, RATE_LIMIT_BURST)
-_GLOBAL_CONCURRENCY_SEMAPHORE = threading.BoundedSemaphore(MAX_CONCURRENT_REQUESTS)
-
-
-def _check_payload_size(payload: Dict[str, Any]) -> None:
-    try:
-        raw = json.dumps(payload, ensure_ascii=False).encode("utf-8")
-    except Exception as exc:
-        raise NexusError("Failed to serialize payload", details={"error": str(exc)}) from exc
-    if len(raw) > MAX_MODEL_REQUEST_BYTES:
-        raise PayloadTooLargeError(
-            f"Payload exceeds {MAX_MODEL_REQUEST_BYTES} bytes limit",
-            details={"max_bytes": MAX_MODEL_REQUEST_BYTES, "observed_bytes": len(raw)},
-        )
-
-
-def _remaining_timeout(deadline: Optional[float], default: float) -> float:
-    if deadline is None:
-        return max(0.2, min(default, MAX_MODEL_TIMEOUT))
-    remaining = max(0.0, deadline - time.monotonic())
-    if remaining <= 0:
-        raise DeadlineExceeded("No time remaining for request")
-    return max(0.2, min(remaining, MAX_MODEL_TIMEOUT))
-
-
-def _limit_body(stream: requests.Response, *, max_bytes: int) -> bytes:
-    total = 0
-    chunks: List[bytes] = []
-    for chunk in stream.iter_content(chunk_size=65536):
-        if not chunk:
-            continue
-        total += len(chunk)
-        if total > max_bytes:
-            stream.close()
-            raise PayloadTooLargeError(
-                f"Response exceeded {max_bytes} bytes",
-                details={"max_bytes": max_bytes},
-            )
-        chunks.append(chunk)
-    return b"".join(chunks)
-
-
-MAX_MODEL_RESPONSE_BYTES = int(os.getenv("NEXUS_MAX_MODEL_RESPONSE_BYTES", str(2 * 1024 * 1024)))
-MAX_MODEL_REQUEST_BYTES = int(os.getenv("NEXUS_MAX_MODEL_REQUEST_BYTES", str(512 * 1024)))
-MAX_MODEL_TIMEOUT = float(os.getenv("NEXUS_MAX_MODEL_TIMEOUT", "10.0"))
-MAX_SCRAPE_BYTES = int(os.getenv("NEXUS_MAX_SCRAPE_BYTES", str(40 * 1024)))
-MAX_DEADLINE_SECONDS = int(os.getenv("NEXUS_MAX_REQUEST_DEADLINE_SECONDS", "60"))
-
-
-def _load_scrape_denylist() -> List[str]:
-    defaults = ["doubleclick.net", "googletagmanager.com", "google-analytics.com"]
-    raw = os.getenv("NEXUS_DENY_WEB_DOMAINS", "").strip()
-    if not raw:
-        return defaults
-    items = [p.strip() for p in raw.split(",") if p.strip()]
-    return items or defaults
-
-
-CIRCUIT_THRESHOLD = max(1, int(os.getenv("NEXUS_CIRCUIT_BREAKER_THRESHOLD", "3")))
-CIRCUIT_BASE_COOL = float(os.getenv("NEXUS_CIRCUIT_BREAKER_BASE_COOL_SECONDS", "2.0"))
-CIRCUIT_MAX_COOL = float(os.getenv("NEXUS_CIRCUIT_BREAKER_MAX_COOL_SECONDS", "120.0"))
-
-RATE_LIMIT_PER_MIN = max(1, int(os.getenv("NEXUS_RATE_LIMIT_PER_MIN", "60")))
-RATE_LIMIT_BURST = max(1, int(os.getenv("NEXUS_RATE_LIMIT_BURST", str(RATE_LIMIT_PER_MIN))))
-MAX_CONCURRENT_REQUESTS = max(1, int(os.getenv("NEXUS_MAX_CONCURRENT_REQUESTS", "32")))
-CONCURRENCY_WAIT_SECONDS = float(os.getenv("NEXUS_CONCURRENCY_WAIT_SECONDS", "5"))
-
-
-class _CircuitBreaker:
-    def __init__(self) -> None:
-        self.failures = 0
-        self.open_until = 0.0
-        self._lock = threading.Lock()
-
-    def allow(self) -> Tuple[bool, float]:
-        with self._lock:
-            now = time.monotonic()
-            if now < self.open_until:
-                return False, max(0.0, self.open_until - now)
-            return True, 0.0
-
-    def record_success(self) -> None:
-        with self._lock:
-            self.failures = 0
-            self.open_until = 0.0
-
-    def record_failure(self) -> float:
-        with self._lock:
-            self.failures += 1
-            if self.failures < CIRCUIT_THRESHOLD:
-                return 0.0
-            cool = min(CIRCUIT_MAX_COOL, CIRCUIT_BASE_COOL * (2 ** (self.failures - CIRCUIT_THRESHOLD)))
-            self.open_until = time.monotonic() + cool
-            return cool
-@dataclass
-class AccessContext:
-    tenant_id: str
-    instance_id: str
-    user_id: str
-
-class RateLimiter:
-    def __init__(self, per_minute: int, burst: int) -> None:
-        self.per_minute = per_minute
-        self.burst = max(burst, per_minute)
-        self._hits: Dict[str, Deque[float]] = {}
-        self._lock = threading.Lock()
-
-    def try_acquire(self, key: str, now: Optional[float] = None) -> Tuple[bool, float]:
-        stamp = now or time.time()
-        with self._lock:
-            q = self._hits.setdefault(key, deque())
-            cutoff = stamp - 60.0
-            while q and q[0] < cutoff:
-                q.popleft()
-            if len(q) >= self.burst:
-                # Burst window check fires first; callers should treat retry_in as a hard backoff before
-                # re-evaluating the rolling per-minute quota.
-                retry_in = max(0.0, q[0] + 60.0 - stamp)
-                return False, retry_in
-            if len(q) >= self.per_minute:
-                idx = -self.per_minute
-                retry_in = max(0.0, q[idx] + 60.0 - stamp)
-                if retry_in > 0:
-                    return False, retry_in
-            q.append(stamp)
-            return True, 0.0
-
-
-_GLOBAL_RATE_LIMITER = RateLimiter(RATE_LIMIT_PER_MIN, RATE_LIMIT_BURST)
-_GLOBAL_CONCURRENCY_SEMAPHORE = threading.BoundedSemaphore(MAX_CONCURRENT_REQUESTS)
-
-
-def _check_payload_size(payload: Dict[str, Any]) -> None:
-    try:
-        raw = json.dumps(payload, ensure_ascii=False).encode("utf-8")
-    except Exception as exc:
-        raise NexusError("Failed to serialize payload", details={"error": str(exc)}) from exc
-    if len(raw) > MAX_MODEL_REQUEST_BYTES:
-        raise PayloadTooLargeError(
-            f"Payload exceeds {MAX_MODEL_REQUEST_BYTES} bytes limit",
-            details={"max_bytes": MAX_MODEL_REQUEST_BYTES, "observed_bytes": len(raw)},
-        )
-
-
-def _remaining_timeout(deadline: Optional[float], default: float) -> float:
-    if deadline is None:
-        return max(0.2, min(default, MAX_MODEL_TIMEOUT))
-    remaining = max(0.0, deadline - time.monotonic())
-    if remaining <= 0:
-        raise DeadlineExceeded("No time remaining for request")
-    return max(0.2, min(remaining, MAX_MODEL_TIMEOUT))
-
-
-def _limit_body(stream: requests.Response, *, max_bytes: int) -> bytes:
-    total = 0
-    chunks: List[bytes] = []
-    for chunk in stream.iter_content(chunk_size=65536):
-        if not chunk:
-            continue
-        total += len(chunk)
-        if total > max_bytes:
-            stream.close()
-            raise PayloadTooLargeError(
-                f"Response exceeded {max_bytes} bytes",
-                details={"max_bytes": max_bytes},
-            )
-        chunks.append(chunk)
-    return b"".join(chunks)
-
-
-MAX_MODEL_RESPONSE_BYTES = int(os.getenv("NEXUS_MAX_MODEL_RESPONSE_BYTES", str(2 * 1024 * 1024)))
-MAX_MODEL_REQUEST_BYTES = int(os.getenv("NEXUS_MAX_MODEL_REQUEST_BYTES", str(512 * 1024)))
-MAX_MODEL_TIMEOUT = float(os.getenv("NEXUS_MAX_MODEL_TIMEOUT", "10.0"))
-MAX_SCRAPE_BYTES = int(os.getenv("NEXUS_MAX_SCRAPE_BYTES", str(40 * 1024)))
-MAX_DEADLINE_SECONDS = int(os.getenv("NEXUS_MAX_REQUEST_DEADLINE_SECONDS", "60"))
-
-
-def _load_scrape_denylist() -> List[str]:
-    defaults = ["doubleclick.net", "googletagmanager.com", "google-analytics.com"]
-    raw = os.getenv("NEXUS_DENY_WEB_DOMAINS", "").strip()
-    if not raw:
-        return defaults
-    items = [p.strip() for p in raw.split(",") if p.strip()]
-    return items or defaults
-
-
-CIRCUIT_THRESHOLD = max(1, int(os.getenv("NEXUS_CIRCUIT_BREAKER_THRESHOLD", "3")))
-CIRCUIT_BASE_COOL = float(os.getenv("NEXUS_CIRCUIT_BREAKER_BASE_COOL_SECONDS", "2.0"))
-CIRCUIT_MAX_COOL = float(os.getenv("NEXUS_CIRCUIT_BREAKER_MAX_COOL_SECONDS", "120.0"))
-
-RATE_LIMIT_PER_MIN = max(1, int(os.getenv("NEXUS_RATE_LIMIT_PER_MIN", "60")))
-RATE_LIMIT_BURST = max(1, int(os.getenv("NEXUS_RATE_LIMIT_BURST", str(RATE_LIMIT_PER_MIN))))
-MAX_CONCURRENT_REQUESTS = max(1, int(os.getenv("NEXUS_MAX_CONCURRENT_REQUESTS", "32")))
-CONCURRENCY_WAIT_SECONDS = float(os.getenv("NEXUS_CONCURRENCY_WAIT_SECONDS", "5"))
-
-
-class _CircuitBreaker:
-    def __init__(self) -> None:
-        self.failures = 0
-        self.open_until = 0.0
-        self._lock = threading.Lock()
-
-    def allow(self) -> Tuple[bool, float]:
-        with self._lock:
-            now = time.monotonic()
-            if now < self.open_until:
-                return False, max(0.0, self.open_until - now)
-            return True, 0.0
-
-    def record_success(self) -> None:
-        with self._lock:
-            self.failures = 0
-            self.open_until = 0.0
-
-    def record_failure(self) -> float:
-        with self._lock:
-            self.failures += 1
-            if self.failures < CIRCUIT_THRESHOLD:
-                return 0.0
-            cool = min(CIRCUIT_MAX_COOL, CIRCUIT_BASE_COOL * (2 ** (self.failures - CIRCUIT_THRESHOLD)))
-            self.open_until = time.monotonic() + cool
-            return cool
-
-
-class RateLimiter:
-    def __init__(self, per_minute: int, burst: int) -> None:
-        self.per_minute = per_minute
-        self.burst = max(burst, per_minute)
-        self._hits: Dict[str, Deque[float]] = {}
-        self._lock = threading.Lock()
-
-    def try_acquire(self, key: str, now: Optional[float] = None) -> Tuple[bool, float]:
-        stamp = now or time.time()
-        with self._lock:
-            q = self._hits.setdefault(key, deque())
-            cutoff = stamp - 60.0
-            while q and q[0] < cutoff:
-                q.popleft()
-            if len(q) >= self.burst:
-                # Burst window check fires first; callers should treat retry_in as a hard backoff before
-                # re-evaluating the rolling per-minute quota.
-                retry_in = max(0.0, q[0] + 60.0 - stamp)
-                return False, retry_in
-            if len(q) >= self.per_minute:
-                idx = -self.per_minute
-                retry_in = max(0.0, q[idx] + 60.0 - stamp)
-                if retry_in > 0:
-                    return False, retry_in
-            q.append(stamp)
-            return True, 0.0
-
-
-_GLOBAL_RATE_LIMITER = RateLimiter(RATE_LIMIT_PER_MIN, RATE_LIMIT_BURST)
-_GLOBAL_CONCURRENCY_SEMAPHORE = threading.BoundedSemaphore(MAX_CONCURRENT_REQUESTS)
-
-
-def _check_payload_size(payload: Dict[str, Any]) -> None:
-    try:
-        raw = json.dumps(payload, ensure_ascii=False).encode("utf-8")
-    except Exception as exc:
-        raise NexusError("Failed to serialize payload", details={"error": str(exc)}) from exc
-    if len(raw) > MAX_MODEL_REQUEST_BYTES:
-        raise PayloadTooLargeError(
-            f"Payload exceeds {MAX_MODEL_REQUEST_BYTES} bytes limit",
-            details={"max_bytes": MAX_MODEL_REQUEST_BYTES, "observed_bytes": len(raw)},
-        )
-
-
-def _remaining_timeout(deadline: Optional[float], default: float) -> float:
-    if deadline is None:
-        return max(0.2, min(default, MAX_MODEL_TIMEOUT))
-    remaining = max(0.0, deadline - time.monotonic())
-    if remaining <= 0:
-        raise DeadlineExceeded("No time remaining for request")
-    return max(0.2, min(remaining, MAX_MODEL_TIMEOUT))
-
-
-def _limit_body(stream: requests.Response, *, max_bytes: int) -> bytes:
-    total = 0
-    chunks: List[bytes] = []
-    for chunk in stream.iter_content(chunk_size=65536):
-        if not chunk:
-            continue
-        total += len(chunk)
-        if total > max_bytes:
-            stream.close()
-            raise PayloadTooLargeError(
-                f"Response exceeded {max_bytes} bytes",
-                details={"max_bytes": max_bytes},
-            )
-        chunks.append(chunk)
-    return b"".join(chunks)
-
-
-MAX_MODEL_RESPONSE_BYTES = int(os.getenv("NEXUS_MAX_MODEL_RESPONSE_BYTES", str(2 * 1024 * 1024)))
-MAX_MODEL_REQUEST_BYTES = int(os.getenv("NEXUS_MAX_MODEL_REQUEST_BYTES", str(512 * 1024)))
-MAX_MODEL_TIMEOUT = float(os.getenv("NEXUS_MAX_MODEL_TIMEOUT", "10.0"))
-MAX_SCRAPE_BYTES = int(os.getenv("NEXUS_MAX_SCRAPE_BYTES", str(40 * 1024)))
-MAX_DEADLINE_SECONDS = int(os.getenv("NEXUS_MAX_REQUEST_DEADLINE_SECONDS", "60"))
-
-
-def _load_scrape_denylist() -> List[str]:
-    defaults = ["doubleclick.net", "googletagmanager.com", "google-analytics.com"]
-    raw = os.getenv("NEXUS_DENY_WEB_DOMAINS", "").strip()
-    if not raw:
-        return defaults
-    items = [p.strip() for p in raw.split(",") if p.strip()]
-    return items or defaults
-
-
-CIRCUIT_THRESHOLD = max(1, int(os.getenv("NEXUS_CIRCUIT_BREAKER_THRESHOLD", "3")))
-CIRCUIT_BASE_COOL = float(os.getenv("NEXUS_CIRCUIT_BREAKER_BASE_COOL_SECONDS", "2.0"))
-CIRCUIT_MAX_COOL = float(os.getenv("NEXUS_CIRCUIT_BREAKER_MAX_COOL_SECONDS", "120.0"))
-
-RATE_LIMIT_PER_MIN = max(1, int(os.getenv("NEXUS_RATE_LIMIT_PER_MIN", "60")))
-RATE_LIMIT_BURST = max(1, int(os.getenv("NEXUS_RATE_LIMIT_BURST", str(RATE_LIMIT_PER_MIN))))
-MAX_CONCURRENT_REQUESTS = max(1, int(os.getenv("NEXUS_MAX_CONCURRENT_REQUESTS", "32")))
-CONCURRENCY_WAIT_SECONDS = float(os.getenv("NEXUS_CONCURRENCY_WAIT_SECONDS", "5"))
-
-
-class _CircuitBreaker:
-    def __init__(self) -> None:
-        self.failures = 0
-        self.open_until = 0.0
-        self._lock = threading.Lock()
-
-    def allow(self) -> Tuple[bool, float]:
-        with self._lock:
-            now = time.monotonic()
-            if now < self.open_until:
-                return False, max(0.0, self.open_until - now)
-            return True, 0.0
-
-    def record_success(self) -> None:
-        with self._lock:
-            self.failures = 0
-            self.open_until = 0.0
-
-    def record_failure(self) -> float:
-        with self._lock:
-            self.failures += 1
-            if self.failures < CIRCUIT_THRESHOLD:
-                return 0.0
-            cool = min(CIRCUIT_MAX_COOL, CIRCUIT_BASE_COOL * (2 ** (self.failures - CIRCUIT_THRESHOLD)))
-            self.open_until = time.monotonic() + cool
-            return cool
-
-
-class RateLimiter:
-    def __init__(self, per_minute: int, burst: int) -> None:
-        self.per_minute = per_minute
-        self.burst = max(burst, per_minute)
-        self._hits: Dict[str, Deque[float]] = {}
-        self._lock = threading.Lock()
-
-    def try_acquire(self, key: str, now: Optional[float] = None) -> Tuple[bool, float]:
-        stamp = now or time.time()
-        with self._lock:
-            q = self._hits.setdefault(key, deque())
-            cutoff = stamp - 60.0
-            while q and q[0] < cutoff:
-                q.popleft()
-            if len(q) >= self.burst:
-                # Burst window check fires first; callers should treat retry_in as a hard backoff before
-                # re-evaluating the rolling per-minute quota.
-                retry_in = max(0.0, q[0] + 60.0 - stamp)
-                return False, retry_in
-            if len(q) >= self.per_minute:
-                idx = -self.per_minute
-                retry_in = max(0.0, q[idx] + 60.0 - stamp)
-                if retry_in > 0:
-                    return False, retry_in
-            q.append(stamp)
-            return True, 0.0
-
-
-_GLOBAL_RATE_LIMITER = RateLimiter(RATE_LIMIT_PER_MIN, RATE_LIMIT_BURST)
-_GLOBAL_CONCURRENCY_SEMAPHORE = threading.BoundedSemaphore(MAX_CONCURRENT_REQUESTS)
-
-
-def _check_payload_size(payload: Dict[str, Any]) -> None:
-    try:
-        raw = json.dumps(payload, ensure_ascii=False).encode("utf-8")
-    except Exception as exc:
-        raise NexusError("Failed to serialize payload", details={"error": str(exc)}) from exc
-    if len(raw) > MAX_MODEL_REQUEST_BYTES:
-        raise PayloadTooLargeError(
-            f"Payload exceeds {MAX_MODEL_REQUEST_BYTES} bytes limit",
-            details={"max_bytes": MAX_MODEL_REQUEST_BYTES, "observed_bytes": len(raw)},
-        )
-
-
-def _remaining_timeout(deadline: Optional[float], default: float) -> float:
-    if deadline is None:
-        return max(0.2, min(default, MAX_MODEL_TIMEOUT))
-    remaining = max(0.0, deadline - time.monotonic())
-    if remaining <= 0:
-        raise DeadlineExceeded("No time remaining for request")
-    return max(0.2, min(remaining, MAX_MODEL_TIMEOUT))
-
-
-def _limit_body(stream: requests.Response, *, max_bytes: int) -> bytes:
-    total = 0
-    chunks: List[bytes] = []
-    for chunk in stream.iter_content(chunk_size=65536):
-        if not chunk:
-            continue
-        total += len(chunk)
-        if total > max_bytes:
-            stream.close()
-            raise PayloadTooLargeError(
-                f"Response exceeded {max_bytes} bytes",
-                details={"max_bytes": max_bytes},
-            )
-        chunks.append(chunk)
-    return b"".join(chunks)
-
-# =========================================================
-# ModelConnector + Adapters
-# =========================================================
-class ModelConnector:
-    """HTTP connector with pluggable adapters to normalize request/response shapes."""
-    _ADAPTERS: Dict[str, Callable[["ModelConnector", str, Optional[List[Dict[str, str]]], Optional[str], Optional[float]], Tuple[str, Dict[str, Any]]]] = {}
-    _ALIASES: Dict[str, str] = {
-        "mistral.chat": "openai.chat",
-        "openrouter.chat": "openai.chat",
-        "together.chat": "openai.chat",
-        "groq.chat": "openai.chat",
-        "deepseek.chat": "openai.chat",
-        "perplexity.chat": "openai.chat",
-        "pplx.chat": "openai.chat",
-        "azure.openai.chat": "openai.chat",
-        "github.models": "openai.chat",
-    }
-
-    def __init__(
-        self,
-        name: str,
-        endpoint: str,
-        headers: Optional[Dict[str, str]] = None,
-        timeout: int = 12,
-        max_retries: int = 3,
-        adapter: str = "openai.chat",
-        session: Optional[requests.Session] = None,
-    ):
-        self.name = name
-        self.endpoint = endpoint
-        self.headers = headers or {}
-        self.timeout = min(float(timeout), MAX_MODEL_TIMEOUT)
-        self.max_retries = int(max_retries)
-        self.adapter = (adapter or "openai.chat").lower()
-        self._session = session or requests.Session()
-        self._circuit = _CircuitBreaker()
-
-        # Security: enforce HTTPS (with localhost dev escape hatch) and optional domain allow-list
-        if not _is_https_or_local(self.endpoint):
-            raise ValueError(f"{name} endpoint must be HTTPS or explicit localhost in non-prod")
-        parsed = urlparse(self.endpoint)
-        host = (parsed.hostname or "").lower()
-        env = os.getenv("NEXUS_ENV", "").lower()
-        local_dev = parsed.scheme == "http" and host in {"127.0.0.1", "localhost"} and env not in {"prod", "production"}
-        allow_env = os.getenv("NEXUS_ALLOWED_MODEL_DOMAINS", "").strip()
-        allow = [s for s in (p.strip() for p in allow_env.split(",")) if s]
-        allow_all = os.getenv("NEXUS_ALLOW_ALL_MODELS", "0").lower() in {"1", "true", "yes"}
-        if not allow and not allow_all and not local_dev:
-            raise MisconfigurationError("NEXUS_ALLOWED_MODEL_DOMAINS must be configured")
-        if local_dev:
-            log.warning(
-                "connector_localhost_enabled",
-                extra={"endpoint": self.endpoint, "env": os.getenv("NEXUS_ENV", "")},
-            )
-        if allow and not local_dev and not _host_allowed(self.endpoint, allow):
-            raise MisconfigurationError(f"Endpoint host not allowed by NEXUS_ALLOWED_MODEL_DOMAINS: {self.endpoint}")
-
-    @classmethod
-    def register_adapter(
-        cls,
-        key: str,
-        fn: Callable[["ModelConnector", str, Optional[List[Dict[str, str]]], Optional[str], Optional[float]], Tuple[str, Dict[str, Any]]],
-    ) -> None:
-        cls._ADAPTERS[key.lower()] = fn
-
-    @classmethod
-    def register_alias(cls, alias: str, target: str) -> None:
-        cls._ALIASES[alias.lower()] = target.lower()
-
-    def _resolve_adapter(self) -> str:
-        a = (self.adapter or "").lower()
-        return self._ALIASES.get(a, a)
-
-    def _post(self, payload: Dict[str, Any], *, deadline: Optional[float] = None) -> Dict[str, Any]:
-        allowed, wait_for = self._circuit.allow()
-        if not allowed:
-            raise CircuitOpenError(
-                f"{self.name} circuit open, retry in {wait_for:.2f}s",
-                details={"retry_after_seconds": round(wait_for, 3), "connector": self.name},
-            )
-        _check_payload_size(payload)
-        last_err: Optional[Exception] = None
-        for attempt in range(1, self.max_retries + 1):
-            try:
-                timeout = _remaining_timeout(deadline, self.timeout)
-                resp = self._session.post(
-                    self.endpoint,
-                    json=payload,
-                    headers=self.headers,
-                    timeout=max(0.1, timeout),
-                    stream=True,
-                )
-                if resp.status_code >= 400:
-                    raise ConnectorError(
-                        f"{self.name} HTTP {resp.status_code}",
-                        details={"status_code": resp.status_code, "connector": self.name},
-                    )
-                declared = resp.headers.get("content-length")
-                if declared and int(declared) > MAX_MODEL_RESPONSE_BYTES:
-                    raise PayloadTooLargeError(
-                        f"Response exceeds {MAX_MODEL_RESPONSE_BYTES} bytes limit",
-                        details={"max_bytes": MAX_MODEL_RESPONSE_BYTES, "declared_bytes": int(declared)},
-                    )
-                body = _limit_body(resp, max_bytes=MAX_MODEL_RESPONSE_BYTES)
-                text = body.decode(resp.encoding or "utf-8", errors="ignore")
-                if resp.headers.get("content-type", "").lower().startswith("application/json"):
-                    data = json.loads(text or "{}")
-                else:
-                    try:
-                        data = json.loads(text)
-                    except Exception:
-                        data = {"text": text}
-                self._circuit.record_success()
-                return data
-            except DeadlineExceeded as exc:
-                last_err = exc
-                self._circuit.record_failure()
-                break
-            except Exception as exc:
-                last_err = exc
-                cool = self._circuit.record_failure()
-                if attempt == self.max_retries:
-                    break
-                wait = min(0.25 * attempt, 1.5)
-                if cool:
-                    wait = max(wait, min(cool, 5.0))
-                time.sleep(wait)
-        if isinstance(last_err, NexusError):
-            raise last_err
-        raise ConnectorError(
-            f"{self.name} request failed after {self.max_retries} retries: {last_err}",
-            details={
-                "connector": self.name,
-                "attempts": self.max_retries,
-                "last_error": str(last_err) if last_err else None,
-            },
-        ) from last_err
-
-    def health_check(self) -> bool:
-        """Return True if degraded/unhealthy, False if healthy."""
-        try:
-            r = self._session.options(self.endpoint, headers=self.headers, timeout=min(self.timeout, 4))
-            return r.status_code >= 400
-        except Exception:
-            return True
-
-    def infer(
-        self,
-        prompt: str,
-        *,
-        history: Optional[List[Dict[str, str]]] = None,
-        model_name: Optional[str] = None,
-        deadline: Optional[float] = None,
-    ) -> Tuple[str, Dict[str, Any]]:
-        key = self._resolve_adapter()
-        fn = self._ADAPTERS.get(key) or self._ADAPTERS.get("generic.json")
-        bounded_history = _limit_history(history)
-        return fn(self, prompt, bounded_history, model_name, deadline)  # (text, meta)
-
-# ---- utilities for adapters ----
-_ADAPTER_HISTORY_LIMIT = max(0, int(os.getenv("NEXUS_ADAPTER_HISTORY_LIMIT", "16")))
-
-
-def _limit_history(history: Optional[List[Dict[str, str]]]) -> List[Dict[str, str]]:
-    if not history:
-        return []
-    if _ADAPTER_HISTORY_LIMIT <= 0:
-        source = history
-    else:
-        source = history[-_ADAPTER_HISTORY_LIMIT:]
-    pruned: List[Dict[str, str]] = []
-    for msg in source:
-        if not isinstance(msg, dict):
-            continue
-        role = msg.get("role")
-        content = msg.get("content")
-        if isinstance(role, str) and isinstance(content, str):
-            pruned.append({"role": role, "content": content})
-    return pruned
-
-
-def _first_str(d: Any, keys: Tuple[str, ...]) -> Optional[str]:
-    if isinstance(d, dict):
-        for k in keys:
-            v = d.get(k)
-            if isinstance(v, str) and v.strip():
-                return v
-    return None
-
-# ---- adapters ----
-def _adapt_openai_chat(self: ModelConnector, prompt, history, model_name, deadline=None):
-    msgs = [{"role": m["role"], "content": m["content"]} for m in (history or []) if m.get("role") in {"system","user","assistant"} and "content" in m]
-    msgs.append({"role":"user","content":prompt})
-    payload = {"model": model_name or self.name, "messages": msgs, "temperature": 0.2}
-    data = self._post(payload, deadline=deadline)
-    text = ""
-    try:
-        text = data["choices"][0]["message"]["content"]
-    except Exception:
-        text = _first_str(data, ("text","output","answer","completion")) or json.dumps(data)[:1000]
-    return text, {"usage": data.get("usage")}
-
-def _adapt_openai_responses(self: ModelConnector, prompt, history, model_name, deadline=None):
-    payload = {"model": model_name or self.name, "input":[{"role":"user","content":[{"type":"text","text":prompt}]}]}
-    data = self._post(payload, deadline=deadline)
-    text = data.get("output_text") or _first_str(data, ("text","answer","completion")) or json.dumps(data)[:1000]
-    return text, {"usage": data.get("usage")}
-
-def _adapt_anthropic_messages(self: ModelConnector, prompt, history, model_name, deadline=None):
-    msgs = [{"role": m["role"], "content": m["content"]} for m in (history or []) if m.get("role") in {"user","assistant"} and "content" in m]
-    if not msgs or msgs[-1]["role"] != "user":
-        msgs.append({"role":"user","content":prompt})
-    payload = {"model": model_name or self.name, "messages": msgs, "max_tokens": 512, "temperature": 0.2}
-    data = self._post(payload, deadline=deadline)
-    parts = data.get("content")
-    if isinstance(parts, list) and parts and isinstance(parts[0], dict) and "text" in parts[0]:
-        text = parts[0]["text"]
-    else:
-        text = data.get("text") or _first_str(data, ("answer","completion","output","text")) or json.dumps(data)[:1000]
-    return text, {"usage": data.get("usage")}
-
-def _adapt_gemini_generate(self: ModelConnector, prompt, history, model_name, deadline=None):
-    contents = [{"role":"user","parts":[{"text":prompt}]}]
-    payload = {"model": model_name or self.name, "contents": contents, "generationConfig":{"temperature":0.2}}
-    data = self._post(payload, deadline=deadline)
-    try:
-        text = data["candidates"][0]["content"]["parts"][0]["text"]
-    except Exception:
-        text = _first_str(data, ("text","output","answer","completion")) or json.dumps(data)[:1000]
-    return text, {"usage": data.get("usage")}
-
-def _adapt_cohere_chat(self: ModelConnector, prompt, history, model_name, deadline=None):
-    chat_hist=[]
-    for m in (history or []):
-        r,c=m.get("role"),m.get("content")
-        if r in {"USER","user"}: chat_hist.append({"role":"USER","message":c})
-        elif r in {"CHATBOT","assistant"}: chat_hist.append({"role":"CHATBOT","message":c})
-    payload={"model":model_name or self.name,"message":prompt,"chat_history":chat_hist}
-    data=self._post(payload, deadline=deadline)
-    text=data.get("text") or data.get("reply") or data.get("answer") or json.dumps(data)[:1000]
-    return text, {"usage": data.get("meta") or data.get("usage")}
-
-def _adapt_cohere_generate(self: ModelConnector, prompt, history, model_name, deadline=None):
-    payload={"model":model_name or self.name,"prompt":prompt}
-    data=self._post(payload, deadline=deadline)
-    try:
-        text=data["generations"][0]["text"]
-    except Exception:
-        text=_first_str(data, ("text","output","answer","completion")) or json.dumps(data)[:1000]
-    return text, {"usage": data.get("meta") or data.get("usage")}
-
-def _adapt_tgi_generate(self: ModelConnector, prompt, history, model_name, deadline=None):
-    payload={"inputs":prompt,"parameters":{"temperature":0.2}}
-    data=self._post(payload, deadline=deadline)
-    if isinstance(data, dict):
-        text = data.get("generated_text") or _first_str(data, ("text","output","answer","completion")) or json.dumps(data)[:1000]
-    elif isinstance(data, list) and data:
-        text = data[0].get("generated_text") or json.dumps(data[0])[:1000]
-    else:
-        text = json.dumps(data)[:1000]
-    return text, {"usage": data.get("usage")}
-
-def _adapt_generic_json(self: ModelConnector, prompt, history, model_name, deadline=None):
-    payload={"model":model_name or self.name,"prompt":prompt,"history":history or []}
-    data=self._post(payload, deadline=deadline)
-    text=_first_str(data, ("text","output","answer","completion")) or json.dumps(data)[:1000]
-    return text, {"usage": data.get("usage")}
-
-ModelConnector.register_adapter("openai.chat", _adapt_openai_chat)
-ModelConnector.register_adapter("openai.responses", _adapt_openai_responses)
-ModelConnector.register_adapter("anthropic.messages", _adapt_anthropic_messages)
-ModelConnector.register_adapter("gemini.generate", _adapt_gemini_generate)
-ModelConnector.register_adapter("cohere.chat", _adapt_cohere_chat)
-ModelConnector.register_adapter("cohere.generate", _adapt_cohere_generate)
-ModelConnector.register_adapter("tgi.generate", _adapt_tgi_generate)
-ModelConnector.register_adapter("generic.json", _adapt_generic_json)
-
-# =========================================================
-# Web retrieval (+ BeautifulSoup enrichment with retries)
-# =========================================================
-@dataclass
-class WebSource:
-    url: str
-    title: Optional[str] = None
-    snippet: Optional[str] = None
-    image: Optional[str] = None
-    score: Optional[float] = None
-
-class SearchProvider:
-    name: str = "base"
-    def search(self, query: str, *, k: int = 5, images: bool = False, deadline: Optional[float] = None) -> List[WebSource]:
-        raise NotImplementedError
-
-class _BaseHTTPProvider(SearchProvider):
-    def __init__(self, timeout: int = 10, session: Optional[requests.Session] = None):
-        self.timeout = int(timeout)
-        self._session = session or requests.Session()
-
-class GenericJSONSearch(_BaseHTTPProvider):
-    name = "generic.json"
-    def __init__(self, endpoint: str, headers: Optional[Dict[str,str]] = None, timeout: int = 10, session: Optional[requests.Session] = None):
-        super().__init__(timeout=timeout, session=session)
-        if not _is_https_or_local(endpoint):
-            raise ValueError("Search endpoint must be HTTPS or explicit localhost in non-prod")
-        self.endpoint, self.headers = endpoint, (headers or {})
-        parsed = urlparse(endpoint)
-        host = (parsed.hostname or "").lower()
-        env = os.getenv("NEXUS_ENV", "").lower()
-        if parsed.scheme == "http" and host in {"127.0.0.1", "localhost"} and env not in {"prod", "production"}:
-            log.warning(
-                "search_localhost_enabled",
-                extra={"endpoint": endpoint, "env": os.getenv("NEXUS_ENV", "")},
-            )
-    def search(self, query: str, *, k: int = 5, images: bool = False, deadline: Optional[float] = None) -> List[WebSource]:
-        def _do():
-            timeout = _remaining_timeout(deadline, self.timeout)
-            r = self._session.post(
-                self.endpoint,
-                json={"q": query, "k": int(k), "images": bool(images)},
-                headers=self.headers,
-                timeout=max(0.1, timeout),
-            )
-            r.raise_for_status(); return r
-        try:
-            r = _retry_call(_do)
-        except DeadlineExceeded:
-            return []
-        data = r.json() if r.headers.get("content-type","").startswith("application/json") else {}
-        out=[]
-        for it in data.get("results", []):
-            u = it.get("url")
-            if isinstance(u, str) and _is_https(u):
-                out.append(WebSource(url=u, title=it.get("title"), snippet=it.get("snippet"),
-                                     image=(it.get("image") if images else None), score=it.get("score")))
-        return out[:k]
-
-class TavilySearch(_BaseHTTPProvider):
-    name = "tavily"
-    def __init__(self, api_key: str, timeout: int = 10, session: Optional[requests.Session] = None):
-        super().__init__(timeout=timeout, session=session)
-        self.api_key = api_key
-    def search(self, query: str, *, k: int = 5, images: bool = False, deadline: Optional[float] = None) -> List[WebSource]:
-        url = "https://api.tavily.com/search"
-        payload = {"api_key": self.api_key, "query": query, "max_results": int(k), "include_images": bool(images)}
-        def _do():
-            timeout = _remaining_timeout(deadline, self.timeout)
-            r = self._session.post(url, json=payload, timeout=max(0.1, timeout))
-            r.raise_for_status(); return r
-        try:
-            r = _retry_call(_do)
-        except DeadlineExceeded:
-            return []
-        data = r.json(); out=[]
-        for it in data.get("results", []):
-            u = it.get("url")
-            if isinstance(u, str) and _is_https(u):
-                out.append(WebSource(url=u, title=it.get("title"), snippet=it.get("content"), image=it.get("image")))
-        return out[:k]
-
-class BingWebSearch(_BaseHTTPProvider):
-    name = "bing"
-    def __init__(self, api_key: str, timeout: int = 10, session: Optional[requests.Session] = None):
-        super().__init__(timeout=timeout, session=session)
-        self.api_key = api_key
-    def search(self, query: str, *, k: int = 5, images: bool = False, deadline: Optional[float] = None) -> List[WebSource]:
-        def _do_web():
-            timeout = _remaining_timeout(deadline, self.timeout)
-            url = f"https://api.bing.microsoft.com/v7.0/search?q={requests.utils.quote(query)}&count={int(k)}"
-            r = self._session.get(
-                url,
-                headers={"Ocp-Apim-Subscription-Key": self.api_key},
-                timeout=max(0.1, timeout),
-            )
-            r.raise_for_status(); return r
-        try:
-            r = _retry_call(_do_web)
-        except DeadlineExceeded:
-            return []
-        data = r.json()
-        items = (data.get("webPages") or {}).get("value", []); out=[]
-        for it in items:
-            u = it.get("url")
-            if isinstance(u, str) and _is_https(u):
-                out.append(WebSource(url=u, title=it.get("name"), snippet=it.get("snippet")))
-        if images:
-            def _do_img():
-                timeout = _remaining_timeout(deadline, self.timeout)
-                iu = f"https://api.bing.microsoft.com/v7.0/images/search?q={requests.utils.quote(query)}&count={int(k)}"
-                ir = self._session.get(
-                    iu,
-                    headers={"Ocp-Apim-Subscription-Key": self.api_key},
-                    timeout=max(0.1, timeout),
-                )
-                ir.raise_for_status(); return ir
-            try:
-                ir = _retry_call(_do_img)
-            except DeadlineExceeded:
-                return out
-            idata = ir.json()
-            for i in (idata.get("value") or [])[:k]:
-                cu = i.get("contentUrl"); hp = i.get("hostPageUrl")
-                if isinstance(cu, str) and _is_https(cu) and isinstance(hp, str) and _is_https(hp):
-                    out.append(WebSource(url=hp, title=i.get("name"), image=cu))
-        return out[:max(k, len(out))]
-
-class GoogleCSESearch(_BaseHTTPProvider):
-    name = "google.cse"
-    def __init__(self, api_key: str, cx: str, timeout: int = 10, session: Optional[requests.Session] = None):
-        super().__init__(timeout=timeout, session=session)
-        self.key, self.cx = api_key, cx
-    def search(self, query: str, *, k: int = 5, images: bool = False, deadline: Optional[float] = None) -> List[WebSource]:
-        base = "https://www.googleapis.com/customsearch/v1"
-        def _do_search():
-            timeout = _remaining_timeout(deadline, self.timeout)
-            params = {"key": self.key, "cx": self.cx, "q": query, "num": int(min(10, k))}
-            r = self._session.get(base, params=params, timeout=max(0.1, timeout)); r.raise_for_status(); return r
-        try:
-            r = _retry_call(_do_search)
-        except DeadlineExceeded:
-            return []
-        data = r.json(); out=[]
-        for it in data.get("items", [])[:k]:
-            link = it.get("link")
-            if isinstance(link, str) and _is_https(link):
-                out.append(WebSource(url=link, title=it.get("title"), snippet=it.get("snippet")))
-        if images:
-            def _do_img():
-                timeout = _remaining_timeout(deadline, self.timeout)
-                params_img = {"key": self.key, "cx": self.cx, "q": query, "searchType":"image", "num": int(min(10, k))}
-                ir = self._session.get(base, params=params_img, timeout=max(0.1, timeout)); ir.raise_for_status(); return ir
-            try:
-                ir = _retry_call(_do_img)
-            except DeadlineExceeded:
-                return out
-            idata = ir.json()
-            for i in idata.get("items", [])[:k]:
-                link = (i.get("image", {}) or {}).get("contextLink") or i.get("link")
-                if isinstance(link, str) and _is_https(link):
-                    out.append(WebSource(url=link, title=i.get("title"), image=i.get("link")))
-        return out[:max(k, len(out))]
-
-class DuckDuckGoHTMLSearch(_BaseHTTPProvider):
-    name = "duckduckgo.html"
-    UA = "Mozilla/5.0 (X11; Linux x86_64) NexusEngine/1.0"
-    def search(self, query: str, *, k: int = 5, images: bool = False, deadline: Optional[float] = None) -> List[WebSource]:
-        def _do():
-            timeout = _remaining_timeout(deadline, self.timeout)
-            url = f"https://duckduckgo.com/html/?q={quote_plus(query)}"
-            r = self._session.get(
-                url,
-                headers={"User-Agent": self.UA},
-                timeout=max(0.1, timeout),
-                stream=True,
-            )
-            r.raise_for_status(); return r
-        try:
-            r = _retry_call(_do)
-        except DeadlineExceeded:
-            return []
-        body = _limit_body(r, max_bytes=MAX_SCRAPE_BYTES)
-        soup = BeautifulSoup(body.decode(r.encoding or "utf-8", errors="ignore"), "html.parser")
-        out: List[WebSource] = []
-        for res in soup.select("div.result"):
-            a = res.select_one("a.result__a") or res.find("a", attrs={"class": lambda c: c and "result__a" in c})
-            if not a or not a.get("href"):
-                continue
-            href = a.get("href")
-            if not isinstance(href, str) or not href.startswith("http"):
-                continue
-            if not _is_https(href):
-                continue
-            title = a.get_text(" ", strip=True)
-            sn = res.select_one("a.result__snippet") or res.select_one("div.result__snippet")
-            snippet = sn.get_text(" ", strip=True) if sn else None
-            out.append(WebSource(url=href, title=title, snippet=snippet))
-            if len(out) >= k:
-                break
-        return out
-
-class HtmlScraper:
-    UA = "Mozilla/5.0 (X11; Linux x86_64) NexusEngine/1.0"
-
-    def __init__(self, timeout: int = 8, session: Optional[requests.Session] = None):
-        self.timeout = min(float(timeout), MAX_MODEL_TIMEOUT)
-        self._session = session or requests.Session()
-
-    def enrich(self, src: WebSource, *, deadline: Optional[float] = None) -> WebSource:
-        if _host_blocked(src.url, _SCRAPE_DENYLIST):
-            return src
-        if _SCRAPE_ALLOWLIST and not _host_allowed(src.url, _SCRAPE_ALLOWLIST):
-            return src
-
-        if _RESPECT_ROBOTS:
-            try:
-                parsed = urlparse(src.url)
-                base = f"{parsed.scheme}://{parsed.netloc}"
-                robots = self._session.get(
-                    f"{base}/robots.txt",
-                    headers={"User-Agent": self.UA},
-                    timeout=2,
-                )
-                # TODO: replace this coarse check with a full robots.txt parser once
-                # deployment includes centralised crawl governance.
-                if robots.ok and "Disallow: /" in robots.text:
-                    return src
-            except Exception:
-                pass
-
-        def _do():
-            timeout = _remaining_timeout(deadline, self.timeout)
-            return self._session.get(
-                src.url,
-                headers={"User-Agent": self.UA},
-                timeout=max(0.1, timeout),
-                stream=True,
-            )
-
-        try:
-            r = _retry_call(_do)
-            if not r.ok:
-                return src
-            declared = r.headers.get("content-length")
-            if declared and int(declared) > MAX_SCRAPE_BYTES:
-                raise PayloadTooLargeError(
-                    "Scrape body too large",
-                    details={"max_bytes": MAX_SCRAPE_BYTES},
-                )
-            body = _limit_body(r, max_bytes=MAX_SCRAPE_BYTES)
-            text = body.decode(r.encoding or "utf-8", errors="ignore")
-            soup = BeautifulSoup(text, "html.parser")
-            for tag in soup.find_all(["script", "style", "noscript", "iframe", "form", "object"]):
-                tag.decompose()
-            for tag in soup.find_all(True):
-                for attr in list(tag.attrs.keys()):
-                    if isinstance(attr, str) and attr.lower().startswith("on"):
-                        del tag.attrs[attr]
-            title = src.title or (soup.title.get_text(strip=True) if soup.title else None)
-            meta_desc = soup.find("meta", attrs={"name":"description"}) or soup.find("meta", attrs={"property":"og:description"})
-            desc = src.snippet or (meta_desc.get("content").strip() if meta_desc and meta_desc.get("content") else None)
-            if not desc:
-                paragraphs = soup.find_all("p")
-                for p in paragraphs:
-                    candidate = p.get_text(" ", strip=True)
-                    if candidate:
-                        desc = candidate
-                        break
-            desc = _sanitize(desc)
-            title = _sanitize(title)
-            og_img = (
-                soup.find("meta", attrs={"property":"og:image"})
-                or soup.find("meta", attrs={"name":"og:image"})
-                or soup.find("meta", attrs={"name":"twitter:image"})
-            )
-            if og_img and og_img.get("content"):
-                image_candidate = urljoin(src.url, og_img.get("content"))
-            else:
-                image_candidate = None
-            image = src.image or image_candidate
-            return WebSource(url=src.url, title=title, snippet=desc, image=image, score=src.score)
-        except DeadlineExceeded:
-            return src
-        except Exception:
-            return src
-
-class WebRetriever:
-    def __init__(self, providers: List[SearchProvider], scraper: Optional[HtmlScraper] = None):
-        if not providers:
-            raise MisconfigurationError("At least one search provider is required")
-        env = os.getenv("NEXUS_ENV", "").lower()
-        if env in {"prod", "production"} and not _SCRAPE_ALLOWLIST:
-            raise MisconfigurationError("In production, NEXUS_SCRAPE_ALLOW_DOMAINS must be configured")
-        self.providers = providers
-        self.scraper = scraper
-
-    def search_all(
-        self,
-        query: str,
-        *,
-        k_per_provider: int = 5,
-        want_images: bool = False,
-        max_total: int = 12,
-        deadline: Optional[float] = None,
-        request_id: Optional[str] = None,
-    ) -> List[WebSource]:
-        results: List[WebSource] = []
-        if not self.providers:
-            return results
-        with ThreadPoolExecutor(max_workers=min(8, len(self.providers))) as pool:
-            futs = []
-            for p in self.providers:
-                if deadline and time.monotonic() >= deadline:
-                    break
-                futs.append(pool.submit(p.search, query, k=k_per_provider, images=want_images, deadline=deadline))
-            for f in as_completed(futs):
-                try:
-                    chunk = f.result() or []
-                    for item in chunk:
-                        if not isinstance(item, WebSource) or not item.url:
-                            continue
-                        if _host_blocked(item.url, _SCRAPE_DENYLIST):
-                            continue
-                        if _SCRAPE_ALLOWLIST and not _host_allowed(item.url, _SCRAPE_ALLOWLIST):
-                            continue
-                        results.append(item)
-                except Exception as e:
-                    log.warning(
-                        "search_provider_failed",
-                        extra={"request_id": request_id, "error": str(e)},
-                    )
-        uniq: List[WebSource] = []
-        seen = set()
-        for s in results:
-            if s.url in seen or _host_blocked(s.url, _SCRAPE_DENYLIST):
-                continue
-            if _SCRAPE_ALLOWLIST and not _host_allowed(s.url, _SCRAPE_ALLOWLIST):
-                continue
-            seen.add(s.url)
-            if self.scraper:
-                try:
-                    enriched = self.scraper.enrich(s, deadline=deadline)
-                except Exception:
-                    enriched = s
-                uniq.append(enriched)
-            else:
-                uniq.append(s)
-            if len(uniq) >= max_total:
-                break
-        return uniq[:max_total]
-
-# =========================================================
-# Result policies
-# =========================================================
-class ResultPolicy:
-    name: str = "base"
-    def aggregate(self, prompt: str, *, answers: Dict[str, str], latencies: Dict[str, float],
-                  errors: Dict[str, str], metas: Dict[str, Dict[str, Any]],
-                  context: Optional[List[Dict[str, str]]] = None, params: Optional[Dict[str, Any]] = None
-                  ) -> Dict[str, Any]:
-        raise NotImplementedError
-
-class FastestPolicy(ResultPolicy):
-    name = "fastest"
-    def aggregate(self, prompt, *, answers, latencies, errors, metas, context=None, params=None):
-        if not answers: return {"result":"", "winner":None, "policy":self.name, "reason":"no answer"}
-        winner = min(answers.keys(), key=lambda k: latencies.get(k, 9e9))
-        return {"result": answers[winner], "winner": winner, "policy": self.name}
-
-class ConsensusSimplePolicy(ResultPolicy):
-    name = "consensus.simple"
-    @staticmethod
-    def _tokset(s: str) -> set: return set((s or "").lower().split())
-    @staticmethod
-    def _jac(a: set, b: set) -> float:
-        if not a and not b: return 0.0
-        return len(a & b) / float(len(a | b) or 1)
-    def aggregate(self, prompt, *, answers, latencies, errors, metas, context=None, params=None):
-        if not answers: return {"result":"", "winner":None, "policy":self.name, "reason":"no answer"}
-        toks = {k: self._tokset(v) for k, v in answers.items()}
-        scores = {}
-        for k in answers.keys():
-            other_keys = [o for o in toks.keys() if o != k]
-            jac_vals = [self._jac(toks[k], toks[o]) for o in other_keys]
-            bm25_vals = _bm25_scores(answers[k], [answers[o] for o in other_keys]) if other_keys else []
-            jac_score = sum(jac_vals) / len(jac_vals) if jac_vals else 0.0
-            bm25_score = sum(bm25_vals) / len(bm25_vals) if bm25_vals else 0.0
-            scores[k] = 0.6 * jac_score + 0.4 * bm25_score
-        winner = max(scores, key=scores.get)
-        return {"result": answers[winner], "winner": winner, "policy": self.name}
-
-
-class ConsensusWeightedPolicy(ResultPolicy):
-    """Consensus policy that blends similarity, verbosity, and latency heuristics."""
-
-    name = "consensus.weighted"
-
-    @staticmethod
-    def _tokens(text: str) -> List[str]:
-        return [t for t in re.findall(r"[A-Za-z0-9_]+", (text or "").lower()) if t not in _STOP]
-
-    @staticmethod
-    def _similarity(a: List[str], b: List[str]) -> float:
-        if not a or not b:
-            return 0.0
-        sa, sb = set(a), set(b)
-        inter = len(sa & sb)
-        union = len(sa | sb) or 1
-        jaccard = inter / union
-        len_ratio = 1.0 - abs(len(a) - len(b)) / float(max(len(a), len(b)) or 1)
-        return 0.85 * jaccard + 0.15 * max(0.0, len_ratio)
-
-    def aggregate(self, prompt, *, answers, latencies, errors, metas, context=None, params=None):
-        if not answers:
-            return {"result": "", "winner": None, "policy": self.name, "reason": "no answer"}
-
-        tokens = {name: self._tokens(text) for name, text in answers.items()}
-
-        scores: Dict[str, float] = {}
-        for name, toks in tokens.items():
-            peers = [self._similarity(toks, tokens[peer]) for peer in tokens.keys() if peer != name]
-            consensus = sum(peers) / len(peers) if peers else 0.0
-            length_bonus = min(len(toks) / 400.0, 0.05)
-            latency = latencies.get(name)
-            latency_bonus = 0.0
-            if isinstance(latency, (int, float)) and latency > 0:
-                latency_bonus = min(0.1, 0.05 + 0.5 / (1.0 + latency))
-            scores[name] = consensus + length_bonus + latency_bonus
-
-        winner = max(scores, key=scores.get)
-        return {"result": answers[winner], "winner": winner, "policy": self.name, "scores": scores}
-
-_POLICIES: Dict[str, ResultPolicy] = {
-    FastestPolicy.name: FastestPolicy(),
-    ConsensusSimplePolicy.name: ConsensusSimplePolicy(),
-    ConsensusWeightedPolicy.name: ConsensusWeightedPolicy(),
-}
-def get_policy(name: Optional[str]) -> ResultPolicy:
-    return _POLICIES.get((name or "").lower(), _POLICIES["consensus.simple"])
-
-# =========================================================
-# Config + helpers (IR scoring, domain boosts)
-# =========================================================
-@dataclass
-class EngineConfig:
-    """Runtime knobs for the Nexus engine.
-
-    default_deadline_ms is expressed in **milliseconds** to align with adapter and
-    gateway level time budgets. Keeping the unit explicit here helps avoid
-    accidental second/millisecond mixups when callers propagate request
-    deadlines through the system.
-    """
-
-    max_context_messages: int = 8
-    max_parallel: Optional[int] = None
-    default_policy: str = os.getenv("NEXUS_RESULT_POLICY", "consensus.simple")
-    min_sources_required: int = max(1, int(os.getenv("NEXUS_MIN_SOURCES", "2")))
-    search_k_per_provider: int = 5
-    search_max_total: int = 12
-    scrape_timeout: int = 8
-    default_deadline_ms: Optional[int] = (
-        int(os.getenv("NEXUS_DEFAULT_DEADLINE_MS")) if os.getenv("NEXUS_DEFAULT_DEADLINE_MS") else None
-    )
-
-_CODE_RE = re.compile(
-    r"```(?P<lang>[a-zA-Z0-9_\-+. ]*)\r?\n(?P<body>[\s\S]*?)```",
-    re.MULTILINE,
-)
-
-def _extract_code_blocks(text: str) -> List[Dict[str, str]]:
-    blocks: List[Dict[str, str]] = []
-    for m in _CODE_RE.finditer(text or ""):
-        lang = (m.group("lang") or "").strip() or None
-        body = (m.group("body") or "").strip()
-        if body: blocks.append({"language": lang, "code": body})
-    return blocks
-
-_STOP = set("""
-a an the and or but if while then of in on for with without about across against between into through during before after above below to from up down under over again further
-is are was were be been being do does did doing have has had having i you he she it we they them me my your our their this that these those as at by can could should would will may might
-""".split())
-
-def _tokenize(s: str) -> List[str]:
-    return re.findall(r"[A-Za-z0-9_]{3,}", (s or "").lower())
-
-def _keywords(s: str, k: int = 24) -> List[str]:
-    toks = [t for t in _tokenize(s) if t not in _STOP]
-    seen, out = set(), []
-    for t in toks:
-        if t not in seen:
-            seen.add(t); out.append(t)
-        if len(out) >= k:
-            break
-    return out
-
-
-def _sanitize(txt: Optional[str]) -> Optional[str]:
-    if not txt:
-        return txt
-    bad_phrases = [
-        "ignore previous instructions",
-        "disregard prior",
-        "override system prompt",
-        "ignore all prior instructions",
-        "disregard above",
-    ]
-    lower = txt.lower()
-    if any(phrase in lower for phrase in bad_phrases):
-        pattern = "|".join(re.escape(p) for p in bad_phrases)
-        return re.sub(pattern, "[redacted]", txt, flags=re.IGNORECASE)
-    return txt
-
-
-def _bm25_scores(answer_text: str, docs: List[str], *, k1: float = 1.2, b: float = 0.75) -> List[float]:
-    q_terms = [t for t in _tokenize(answer_text) if t not in _STOP]
-    if not q_terms:
-        return [0.0] * len(docs)
-    q_set = set(q_terms)
-
-    tok_docs: List[List[str]] = [[t for t in _tokenize(d) if t not in _STOP] for d in docs]
-    doc_lens = [len(toks) for toks in tok_docs]
-    avgdl = (sum(doc_lens) / float(len(doc_lens))) if doc_lens else 1.0
-
-    df: Dict[str, int] = {t: 0 for t in q_set}
-    for toks in tok_docs:
-        present = set(toks)
-        for t in q_set:
-            if t in present:
-                df[t] += 1
-    N = max(1, len(tok_docs))
-
-    idf: Dict[str, float] = {}
-    for t in q_set:
-        n = df.get(t, 0)
-        idf[t] = math.log((N - n + 0.5) / (n + 0.5) + 1.0)
-
-    scores: List[float] = []
-    for toks, dl in zip(tok_docs, doc_lens):
-        tf = Counter(toks)
-        s = 0.0
-        for t in q_set:
-            f = tf.get(t, 0)
-            if f == 0:
-                continue
-            denom = f + k1 * (1 - b + b * (dl / (avgdl or 1.0)))
-            s += idf[t] * ((f * (k1 + 1)) / (denom or 1.0))
-        scores.append(s)
-    return scores
-
-def _load_domain_boosts() -> Dict[str, float]:
-    raw = os.getenv("NEXUS_DOMAIN_BOOSTS", "").strip()
-    if not raw:
-        return {
-            "who.int": 1.30, "cdc.gov": 1.30, "nih.gov": 1.30,
-            "nasa.gov": 1.20, "nature.com": 1.20, "sciencedirect.com": 1.15,
-            "arxiv.org": 1.12, "wikipedia.org": 1.10, "bbc.co.uk": 1.08,
-            "nytimes.com": 1.05, "ft.com": 1.05
-        }
-    try:
-        if raw.startswith("{"):
-            return {str(k).lower(): float(v) for k, v in json.loads(raw).items()}
-        out: Dict[str, float] = {}
-        for pair in raw.split(";"):
-            if not pair.strip(): continue
-            dom, mult = pair.split("=", 1)
-            out[dom.strip().lower()] = float(mult.strip())
-        return out
-    except Exception:
-        return {}
-
-_DOMAIN_BOOSTS = _load_domain_boosts()
-
-def _host_of(url: str) -> Optional[str]:
-    try:
-        return urlparse(url).netloc.lower()
-    except Exception:
-        return None
-
-
-def _base_domain(host: str) -> str:
-    parts = host.split(".")
-    return ".".join(parts[-2:]) if len(parts) >= 2 else host
-
-
-def _boost_for(url: str) -> float:
-    h = _host_of(url) or ""
-    base = _base_domain(h) if h else ""
-    if base and base in _DOMAIN_BOOSTS:
-        return _DOMAIN_BOOSTS[base]
-    if h in _DOMAIN_BOOSTS:
-        return _DOMAIN_BOOSTS[h]
-    return 1.0
-
-def _evidence_score(answer_text: str, title: Optional[str], snippet: Optional[str]) -> float:
-    doc = f"{title or ''} {snippet or ''}".strip()
-    if not doc:
-        return 0.0
-    bm25 = _bm25_scores(answer_text, [doc])[0]
-    keys = _keywords(answer_text)
-    hay = doc.lower()
-    overlap = sum(1 for k in keys if k in hay) / float(max(1, len(keys)))
-    return bm25 + 0.1 * overlap
-
-# =========================================================
-# Engine — strict schema + verified sources + isolation/encryption (MANDATORY AES)
-# =========================================================
-class Engine:
-    """
-    Returns payload with ALL non-optional keys (schema fixed; do not modify):
-      {
-        "answer": str,
-        "winner": str,
-        "winner_ref": { "name": str, "adapter": str, "endpoint": str },
-        "participants": [str, ...],
-        "code": [ {language, code}, ... ],
-        "sources": [ {url, title, snippet}, ... ],  # verified ≥ min_sources_required
-        "photos": [ {url, caption}, ... ],
-        "meta": { "schema_version": str, ... }
-      }
-    """
-    SCHEMA_VERSION: str = ENGINE_SCHEMA_VERSION
-
-    def __init__(self, connectors: Dict[str, ModelConnector], *,
-                 memory,
-                 web: WebRetriever,
-                 access: AccessContext,
-                 crypter: Crypter,
-                 config: Optional[EngineConfig] = None):
-        self.schema_version = ENGINE_SCHEMA_VERSION
-        # Encryption is MANDATORY — crypter and access are required.
-        if not connectors:
-            raise MisconfigurationError("No connectors configured.")
-        if web is None:
-            raise MisconfigurationError("WebRetriever is required (verification sources are mandatory).")
-        if not isinstance(access, AccessContext):
-            raise MisconfigurationError("AccessContext is required (tenant/instance/user scoping).")
-        if not isinstance(crypter, Crypter):
-            raise MisconfigurationError("Crypter is required (AES-256-GCM).")
-
-        self.connectors = connectors
-        self.memory = memory
-        self.web = web
-        self.config = config or EngineConfig()
-        self.access = access
-        self.crypter = crypter
-
-        if self.config.max_parallel is None:
-            self.config.max_parallel = min(16, max(1, len(connectors)))
-        if web.scraper is None:
-            web.scraper = HtmlScraper(timeout=self.config.scrape_timeout)
-        self.scraper = web.scraper
-
-        # Health monitor (autostart unless disabled)
-        self._health_monitor: Optional[HealthMonitor] = None
-        auto_health = os.getenv("NEXUS_HEALTH_AUTORUN")
-        if auto_health and auto_health.lower() in {"1", "true", "yes"}:
-            interval = int(os.getenv("NEXUS_HEALTH_INTERVAL_SEC", "3600"))
-            self.start_health_monitor(interval_seconds=interval)
-
-    # ---- isolation helpers ----
-    def _scoped_session(self, session_id: str) -> str:
-        return f"{self.access.tenant_id}:{self.access.instance_id}:{self.access.user_id}:{session_id}"
-
-    def _aad(self, session_id: str) -> bytes:
-        return f"{self.access.tenant_id}|{self.access.instance_id}|{self.access.user_id}|{session_id}".encode("utf-8")
-
-    def _save_mem(self, session_id: str, role: str, text: str, meta: Optional[Dict[str, Any]] = None):
-        if not self.memory:
-            return
-        sid = self._scoped_session(session_id)
-        meta = dict(meta or {})
-        meta.update({
-            "nexus_scope": {
-                "tenant": self.access.tenant_id,
-                "instance": self.access.instance_id,
-                "user": self.access.user_id,
-            },
-            "enc": "aesgcm",  # always encrypted
-        })
-        payload = self.crypter.encrypt(text, aad=self._aad(session_id))
-        try:
-            self.memory.save(sid, role, payload, meta)
-        except Exception:
-            log.warning("memory save failed", exc_info=True)
-
-    # ---- context/history ----
-    def _history_for(self, session_id: str) -> List[Dict[str, str]]:
-        try:
-            if not self.memory:
-                return []
-            sid = self._scoped_session(session_id)
-            msgs = self.memory.recent(sid, limit=self.config.max_context_messages) or []
-            out: List[Dict[str, str]] = []
-            for m in msgs:
-                r = m.get("role"); t = m.get("text")
-                if r not in {"system","user","assistant"} or not isinstance(t, str):
-                    continue
-                # Always decrypt; if decrypt fails, skip the message (strict encrypted-only policy)
-                try:
-                    t = self.crypter.decrypt(t, aad=self._aad(session_id))
-                except Exception:
-                    continue
-                out.append({"role": r, "content": t})
-            return out
-        except Exception:
-            return []
-
-    # ---- health monitor control ----
-    def start_health_monitor(self, interval_seconds: int = 3600) -> None:
-        if self._health_monitor and self._health_monitor.is_running:
-            return
-        self._health_monitor = HealthMonitor(
-            self,
-            interval_seconds=interval_seconds,
-            autostart=False,
-        )
-        self._health_monitor.start()
-
-    def stop_health_monitor(self) -> None:
-        if self._health_monitor:
-            self._health_monitor.stop()
-            self._health_monitor = None
-
-    def close(self) -> None:
-        """Release background resources (health monitor and HTTP sessions)."""
-        self.stop_health_monitor()
-        for connector in self.connectors.values():
-            session = getattr(connector, "_session", None)
-            if session and hasattr(session, "close"):
-                try:
-                    session.close()
-                except Exception:
-                    pass
-        if getattr(self.web, "providers", None):
-            for provider in self.web.providers:
-                session = getattr(provider, "_session", None)
-                if session and hasattr(session, "close"):
-                    try:
-                        session.close()
-                    except Exception:
-                        pass
-        scraper_session = getattr(getattr(self.web, "scraper", None), "_session", None)
-        if scraper_session and hasattr(scraper_session, "close"):
-            try:
-                scraper_session.close()
-            except Exception:
-                pass
-
-    def health_snapshot(self) -> Dict[str, Any]:
-        if self._health_monitor:
-            return self._health_monitor.snapshot()
-        mon = HealthMonitor(self, interval_seconds=10, autostart=False)
-        return mon.run_once()
-
-    def run_health_check_once(self) -> Dict[str, Any]:
-        if self._health_monitor:
-            return self._health_monitor.run_once()
-        return self.health_snapshot()
-
-    # ---- core infer ----
-    def _infer_one(
-        self,
-        name: str,
-        conn: ModelConnector,
-        prompt: str,
-        history: List[Dict[str, str]],
-        *,
-        deadline: Optional[float],
-        request_id: str,
-        session_id: str,
-    ) -> Tuple[str, str, float]:
-        t0 = time.time()
-        try:
-            if history:
-                if self.config.max_context_messages:
-                    bounded_history = history[-self.config.max_context_messages:]
-                else:
-                    bounded_history = list(history)
-            else:
-                bounded_history = []
-            text, _meta = conn.infer(prompt, history=bounded_history, model_name=name, deadline=deadline)
-            if isinstance(text, str) and not text.strip():
-                text = ""
-            return name, text, round(time.time()-t0, 3)
-        except NexusError as exc:
-            log.warning(
-                "connector_failed",
-                extra={"request_id": request_id, "session_id": session_id, "connector": name, "error": str(exc)},
-            )
-            return name, "", round(time.time()-t0, 3)
-        except Exception as exc:
-            log.warning(
-                "connector_exception",
-                extra={"request_id": request_id, "connector": name, "error": str(exc)},
-            )
-            return name, "", round(time.time()-t0, 3)
-
-    def _collect_sources(
-        self,
-        queries: List[str],
-        *,
-        want_images: bool,
-        k_per_provider: int,
-        max_total: int,
-        deadline: Optional[float],
-        request_id: str,
-    ) -> List[WebSource]:
-        results: List[WebSource] = []
-        seen = set()
-        for q in queries:
-            if len(results) >= max_total:
-                break
-            if deadline and time.monotonic() >= deadline:
-                break
-            try:
-                batch = self.web.search_all(
-                    q,
-                    k_per_provider=k_per_provider,
-                    want_images=want_images,
-                    max_total=max_total,
-                    deadline=deadline,
-                    request_id=request_id,
-                )
-                for s in batch:
-                    if s.url in seen:
-                        continue
-                    if _host_blocked(s.url, _SCRAPE_DENYLIST):
-                        continue
-                    if _SCRAPE_ALLOWLIST and not _host_allowed(s.url, _SCRAPE_ALLOWLIST):
-                        continue
-                    results.append(s)
-                    seen.add(s.url)
-                    if len(results) >= max_total:
-                        break
-            except DeadlineExceeded:
-                break
-            except Exception as e:
-                log.warning(
-                    "web_search_failed",
-                    extra={"request_id": request_id, "error": str(e)},
-                )
-        return results[:max_total]
-
-    def _rank_and_verify(self, answer_text: str, sources: List[WebSource], need: int) -> Tuple[List[Dict[str, Any]], List[Dict[str, Any]]]:
-        scored: List[Tuple[float, WebSource]] = []
-        for s in sources:
-            base = _evidence_score(answer_text, s.title, s.snippet)
-            boosted = base * _boost_for(s.url)
-            scored.append((boosted, s))
-        scored.sort(key=lambda x: x[0], reverse=True)
-
-        web_refs: List[Dict[str, Any]] = []
-        photos: List[Dict[str, Any]] = []
-        host_seen = set()
-        backlog: List[WebSource] = []
-        for _, s in scored:
-            if not (s.url and (s.title or s.snippet)):
-                continue
-            if _host_blocked(s.url, _SCRAPE_DENYLIST):
-                continue
-            if _SCRAPE_ALLOWLIST and not _host_allowed(s.url, _SCRAPE_ALLOWLIST):
-                continue
-            host = _host_of(s.url)
-            entry = {"url": s.url, "title": s.title, "snippet": s.snippet}
-            if host and host not in host_seen:
-                web_refs.append(entry)
-                host_seen.add(host)
-                if s.image:
-                    photos.append({"url": s.image, "caption": s.title})
-            else:
-                backlog.append(s)
-            if len(web_refs) >= need:
-                break
-        if len(web_refs) < need:
-            for s in backlog:
-                if not (s.url and (s.title or s.snippet)):
-                    continue
-                if _host_blocked(s.url, _SCRAPE_DENYLIST):
-                    continue
-                if _SCRAPE_ALLOWLIST and not _host_allowed(s.url, _SCRAPE_ALLOWLIST):
-                    continue
-                web_refs.append({"url": s.url, "title": s.title, "snippet": s.snippet})
-                if s.image:
-                    photos.append({"url": s.image, "caption": s.title})
-                if len(web_refs) >= need:
-                    break
-        return web_refs, photos
-
-    def run(
-        self,
-        session_id: str,
-        query: str,
-        *,
-        policy_name: Optional[str] = None,
-        want_photos: bool = False,
-        deadline_ms: Optional[int] = None,
-    ) -> Dict[str, Any]:
-
-        request_id = uuid.uuid4().hex[:12]
-        if not _GLOBAL_CONCURRENCY_SEMAPHORE.acquire(timeout=CONCURRENCY_WAIT_SECONDS):
-            raise RateLimitExceeded(
-                "Engine is at capacity; please retry shortly.",
-                details={"retry_after_seconds": CONCURRENCY_WAIT_SECONDS},
-            )
-
-        scope_key = f"{self.access.tenant_id}:{self.access.instance_id}:{self.access.user_id}"
-        allowed, retry_in = _GLOBAL_RATE_LIMITER.try_acquire(scope_key)
-        if not allowed:
-            _GLOBAL_CONCURRENCY_SEMAPHORE.release()
-            raise RateLimitExceeded(
-                f"Rate limit exceeded. Retry in {retry_in:.2f}s",
-                details={"retry_after_seconds": round(retry_in, 3)},
-            )
-
-        effective_deadline_ms = deadline_ms if deadline_ms is not None else self.config.default_deadline_ms
-        if effective_deadline_ms is not None:
-            effective_deadline_ms = min(effective_deadline_ms, MAX_DEADLINE_SECONDS * 1000)
-            deadline = time.monotonic() + (effective_deadline_ms / 1000.0)
-        else:
-            deadline = None
-
-        log.info("engine_run_start", extra={"request_id": request_id, "session_id": session_id})
-
-        try:
-            # Save user query (scoped + encrypted)
-            self._save_mem(session_id, "user", query, {"ephemeral": False})
-
-            history = self._history_for(session_id)
-            participants = list(self.connectors.keys())
-
-            # 1) Run models in parallel
-            answers: Dict[str, str] = {}
-            latencies: Dict[str, float] = {}
-            max_workers = int(self.config.max_parallel or max(1, len(self.connectors)))
-            with ThreadPoolExecutor(max_workers=max_workers) as pool:
-                futs = [
-                    pool.submit(
-                        self._infer_one,
-                        n,
-                        c,
-                        query,
-                        history,
-                        deadline=deadline,
-                        request_id=request_id,
-                        session_id=session_id,
-                    )
-                    for n, c in self.connectors.items()
-                ]
-                for f in as_completed(futs):
-                    name, text, dt = f.result()
-                    latencies[name] = dt
-                    if text:
-                        answers[name] = text
-            if not answers:
-                raise ConnectorError(
-                    "No model produced an answer.",
-                    details={
-                        "participants": participants,
-                        "latencies_ms": latencies,
-                    },
-                )
-
-            # 2) Policy
-            policy = get_policy(policy_name or self.config.default_policy)
-            agg = policy.aggregate(
-                query,
-                answers=answers,
-                latencies=latencies,
-                errors={},
-                metas={},
-                context=history,
-                params=None,
-            )
-            winner = agg.get("winner") or min(answers.keys(), key=lambda k: latencies.get(k, 9e9))
-            answer_text = (agg.get("result") or answers[winner]).strip()
-
-            # Ensure verification gets time; adapt search breadth if time is tight
-            search_k_per_provider = self.config.search_k_per_provider
-            search_max_total = self.config.search_max_total
-            if deadline:
-                remaining = deadline - time.monotonic()
-                if remaining < (MAX_MODEL_TIMEOUT * 0.5):
-                    search_k_per_provider = max(2, search_k_per_provider // 2)
-                    search_max_total = max(6, search_max_total // 2)
-
-            # 3) Web verification (mandatory)
-            sources = self._collect_sources(
-                queries=[query, answer_text],
-                want_images=want_photos,
-                k_per_provider=search_k_per_provider,
-                max_total=search_max_total,
-                deadline=deadline,
-                request_id=request_id,
-            )
-            web_refs, photos = self._rank_and_verify(answer_text, sources, self.config.min_sources_required)
-
-            if len(web_refs) < self.config.min_sources_required:
-                salient = answer_text.split(".")[0].strip()
-                if salient:
-                    extra = self._collect_sources(
-                        queries=[f"\"{salient}\""],
-                        want_images=False,
-                        k_per_provider=max(2, search_k_per_provider // 2),
-                        max_total=search_max_total,
-                        deadline=deadline,
-                        request_id=request_id,
-                    )
-                    extra_refs, _ = self._rank_and_verify(
-                        answer_text,
-                        extra,
-                        self.config.min_sources_required - len(web_refs),
-                    )
-                    for r in extra_refs:
-                        if all(r["url"] != e["url"] for e in web_refs):
-                            web_refs.append(r)
-                            if len(web_refs) >= self.config.min_sources_required:
-                                break
-
-            if len(web_refs) < self.config.min_sources_required:
-                raise VerificationError(
-                    f"Insufficient verification sources (need ≥ {self.config.min_sources_required}).",
-                    details={
-                        "required": self.config.min_sources_required,
-                        "collected": len(web_refs),
-                        "schema_version": self.schema_version,
-                    },
-                )
-
-            # 4) Extract code blocks
-            code_blocks = _extract_code_blocks(answer_text)
-
-            # 5) Save assistant output (scoped + encrypted)
-            self._save_mem(session_id, "assistant", answer_text, {"ephemeral": False})
-
-            # 6) Winner ref
-            wconn = self.connectors.get(winner)
-            winner_ref = {
-                "name": winner,
-                "adapter": getattr(wconn, "adapter", None),
-                "endpoint": getattr(wconn, "endpoint", None),
-            }
-
-            log.info(
-                "engine_run_complete",
-                extra={"request_id": request_id, "session_id": session_id, "winner": winner},
-            )
-
-            # 7) Strict schema output (DO NOT change required keys)
-            payload = {
-                "answer": answer_text,
-                "winner": winner,
-                "winner_ref": winner_ref,
-                "participants": participants,
-                "code": code_blocks,
-                "sources": web_refs,                 # verified (>= min_sources_required)
-                "photos": photos if want_photos else [],
-            }
-            payload["meta"] = {
-                "schema_version": self.schema_version,
-                "policy": getattr(policy, "name", None),
-                "latencies": latencies,
-                "policy_scores": agg.get("scores"),
-            }
-            return payload
-        finally:
-            _GLOBAL_CONCURRENCY_SEMAPHORE.release()
-
-# =========================================================
-# Health Monitor (autonomous backend checks)
-# =========================================================
-@dataclass
-class HealthConfig:
-    interval_seconds: int = int(os.getenv("NEXUS_HEALTH_INTERVAL_SEC", "3600"))  # default: 1 hour
-    search_probe: str = os.getenv("NEXUS_HEALTH_SEARCH_QUERY", "nexus health check")
-    include_memory_check: bool = True
-
-class HealthMonitor:
-    def __init__(self, engine: Engine, interval_seconds: int = 3600, autostart: bool = True):
-        self.engine = engine
-        self.cfg = HealthConfig(interval_seconds=interval_seconds)
-        self._thread: Optional[threading.Thread] = None
-        self._stop = threading.Event()
-        self._lock = threading.Lock()
-        self._last: Dict[str, Any] = {"ts": 0, "ok": False, "components": {}}
-        self.is_running = False
-        if autostart:
-            self.start()
-
-    def start(self) -> None:
-        if self.is_running:
-            return
-        self._stop.clear()
-        self._thread = threading.Thread(target=self._loop, name="NexusHealthMonitor", daemon=True)
-        self._thread.start()
-        self.is_running = True
-        log.info("Health monitor started (interval=%ss)", self.cfg.interval_seconds)
-
-    def stop(self) -> None:
-        if not self.is_running:
-            return
-        self._stop.set()
-        if self._thread:
-            self._thread.join(timeout=5.0)
-        self.is_running = False
-        log.info("Health monitor stopped")
-
-    def snapshot(self) -> Dict[str, Any]:
-        with self._lock:
-            return json.loads(json.dumps(self._last))  # deep copy
-
-    def run_once(self) -> Dict[str, Any]:
-        result = self._compute()
-        with self._lock:
-            self._last = result
-        return result
-
-    def _loop(self) -> None:
-        while not self._stop.is_set():
-            t0 = time.time()
-            try:
-                self.run_once()
-            except Exception as e:
-                log.warning("health monitor failed: %s", e)
-            elapsed = time.time() - t0
-            to_sleep = max(10.0, self.cfg.interval_seconds - elapsed)
-            self._stop.wait(to_sleep)
-
-    def _compute(self) -> Dict[str, Any]:
-        ts = int(time.time())
-        components: Dict[str, Any] = {}
-
-        # Node stats
-        components["node"] = self._node_health()
-        components["engine"] = {
-            "schema_version": ENGINE_SCHEMA_VERSION,
-            "instance_schema_version": getattr(self.engine, "schema_version", None),
-        }
-
-        # Connectors
-        connectors: Dict[str, Any] = {}
-        for name, conn in self.engine.connectors.items():
-            t0 = time.time()
-            degraded = True
-            err = None
-            try:
-                degraded = conn.health_check()
-            except Exception as e:
-                err = str(e)
-            connectors[name] = {
-                "degraded": bool(degraded),
-                "latency_ms": int((time.time()-t0)*1000),
-                "adapter": getattr(conn, "adapter", None),
-                "endpoint": getattr(conn, "endpoint", None),
-                "error": err,
-            }
-        components["connectors"] = connectors
-
-        # Web providers probe
-        web: Dict[str, Any] = {}
-        if self.engine.web:
-            for p in self.engine.web.providers:
-                t0 = time.time()
-                ok = False
-                err = None
-                enriched = False
-                try:
-                    results = p.search(self.cfg.search_probe, k=1, images=False) or []
-                    ok = len(results) > 0
-                    if ok and self.engine.scraper:
-                        _ = self.engine.scraper.enrich(results[0])
-                        enriched = True
-                except Exception as e:
-                    err = str(e)
-                web[p.name] = {
-                    "ok": bool(ok),
-                    "enriched": bool(enriched),
-                    "latency_ms": int((time.time()-t0)*1000),
-                    "error": err,
-                }
-        components["web"] = web
-
-        # Memory check (non-destructive, encrypted ping)
-        mem = {}
-        if self.cfg.include_memory_check and self.engine.memory is not None:
-            t0 = time.time()
-            try:
-                sid = "__health__"
-                enc = self.engine.crypter.encrypt("__ping__", aad=self.engine._aad(sid))
-                self.engine.memory.save(
-                    self.engine._scoped_session(sid),
-                    "system",
-                    enc,
-                    {"ephemeral": True, "enc": "aesgcm", "ttl_seconds": 300},
-                )
-                got = self.engine.memory.recent(self.engine._scoped_session(sid), limit=1)
-                mem = {"ok": bool(got), "latency_ms": int((time.time()-t0)*1000)}
-            except Exception as e:
-                mem = {"ok": False, "error": str(e)}
-        components["memory"] = mem
-
-        ok_overall = self._overall_ok(components)
-        return {"ts": ts, "ok": ok_overall, "components": components}
-
-    @staticmethod
-    def _overall_ok(components: Dict[str, Any]) -> bool:
-        conns = components.get("connectors", {})
-        web = components.get("web", {})
-        mem = components.get("memory", {"ok": True})
-        all_conns_ok = all(not v.get("degraded", True) for v in conns.values()) if conns else True
-        any_web_ok = any(v.get("ok") for v in web.values()) if web else True
-        mem_ok = bool(mem.get("ok", True))
-        return all_conns_ok and any_web_ok and mem_ok
-
-    @staticmethod
-    def _node_health() -> Dict[str, Any]:
-        info: Dict[str, Any] = {"pid": os.getpid(), "time": int(time.time())}
-        try:
-            import psutil  # type: ignore
-            info["cpu_percent"] = psutil.cpu_percent(interval=0.0)
-            vm = psutil.virtual_memory()
-            info["memory"] = {"total": vm.total, "available": vm.available, "used": vm.used, "percent": vm.percent}
-        except Exception:
-            info["cpu_percent"] = None
-            info["memory"] = {"total": None, "available": None, "used": None, "percent": None}
-        try:
-            la1, la5, la15 = os.getloadavg()
-            info["load"] = {"1": la1, "5": la5, "15": la15}
-        except Exception:
-            info["load"] = {"1": None, "5": None, "15": None}
-        try:
-            total, used, free = shutil.disk_usage(os.getcwd())
-            info["disk"] = {"total": total, "used": used, "free": free, "percent": round(used/total*100, 2) if total else None}
-        except Exception:
-            info["disk"] = {"total": None, "used": None, "free": None, "percent": None}
-        return info
-
-# =========================================================
-# Secrets-aware web retriever builder
-# =========================================================
-try:
-    from nexus_config import SecretResolver  # your existing resolver
-except Exception:
-    SecretResolver = None  # type: ignore
-
-def _ensure_resolver(resolver: Optional["SecretResolver"]) -> "SecretResolver":
-    if resolver:
-        return resolver
-    if SecretResolver is None:
-        raise MisconfigurationError("SecretResolver not available; ensure nexus_config.py is on PYTHONPATH.")
-    providers = [s.strip().lower() for s in os.getenv("NEXUS_SECRETS_PROVIDERS", "aws,azure,gcp").split(",") if s.strip()]
-    overrides: Dict[str, str] = {k: v for k, v in os.environ.items() if k.startswith("NEXUS_SECRET_")}
-    for k in ("AZURE_KEYVAULT_URL", "GCP_PROJECT"):
-        v = os.getenv(k)
-        if v:
-            overrides[k] = v
-    ttl = int(os.getenv("NEXUS_SECRET_TTL_SECONDS", "600"))
-    return SecretResolver(providers=providers, overrides=overrides, ttl_seconds=ttl)
-
-def build_web_retriever_from_env(
-    headers: Optional[Dict[str, str]] = None,
-    resolver: Optional["SecretResolver"] = None,
-) -> Optional[WebRetriever]:
-    """
-    All API keys/tokens are resolved via cloud secrets (SecretResolver). No hardcoded secrets.
-    Logical secret names supported (configured via NEXUS_SECRET_<NAME> indirection):
-      - SEARCH_GATEWAY_ENDPOINT (optional; may be secret-managed)
-      - SEARCH_GATEWAY_KEY
-      - TAVILY_API_KEY
-      - BING_SEARCH_KEY
-      - GOOGLE_CSE_KEY
-      - GOOGLE_CSE_CX
-    """
-    r = _ensure_resolver(resolver)
-    providers: List[SearchProvider] = []
-    base_headers = dict(headers or {})
-    sess = requests.Session()
-
-    allow_external = os.getenv("NEXUS_ALLOW_THIRD_PARTY_SEARCH", "1").lower() not in {"0", "false", "no"}
-
-    gen_ep = r.get("SEARCH_GATEWAY_ENDPOINT") or os.getenv("NEXUS_SEARCH_ENDPOINT")
-    gen_key = r.get("SEARCH_GATEWAY_KEY")
-    if gen_ep:
-        hdrs = dict(base_headers)
-        if gen_key:
-            hdrs["Authorization"] = f"Bearer {gen_key}"
-        providers.append(GenericJSONSearch(gen_ep, headers=hdrs, session=sess))
-
-    if allow_external:
-        tav_key = r.get("TAVILY_API_KEY")
-        if tav_key:
-            providers.append(TavilySearch(tav_key, session=sess))
-
-        bing_key = r.get("BING_SEARCH_KEY")
-        if bing_key:
-            providers.append(BingWebSearch(bing_key, session=sess))
-
-        g_key = r.get("GOOGLE_CSE_KEY")
-        g_cx  = r.get("GOOGLE_CSE_CX")
-        if g_key and g_cx:
-            providers.append(GoogleCSESearch(g_key, g_cx, session=sess))
-
-        if os.getenv("NEXUS_ENABLE_DDG", "1").lower() not in {"0", "false", "no"}:
-            providers.append(DuckDuckGoHTMLSearch(session=sess))
-
-    if not providers:
-        return None
-
-    scraper = HtmlScraper(timeout=int(os.getenv("NEXUS_SCRAPE_TIMEOUT", "8")), session=sess)
-    return WebRetriever(providers, scraper=scraper)
-
-#End of Engine code# 
-#Nexus is an advanced orchestration platform that coordinates LLMs and distributed memory stores across AWS, Azure, and GCP.
-#It emphasizes secure, scalable operations with enforced AES-256-GCM encryption, dynamic secret resolution, and multi-cloud memory hygiene.
-#Nexus also delivers flexible connector plumbing so new model providers and data planes can be onboarded without rewriting the core engine.
-
-
-
-
-
+#What is Nexus?
+
+#Nexus is a sophisticated AI engine designed to aggregate and analyze responses from multiple AI models and traditional search engines and media, providing a comprehensive and nuanced understanding of user queries.
+
+#It integrates web scraping capabilities for real-time data retrieval, supports secure data encryption, and offers advanced response aggregation techniques to deliver the best possible answers.
+
+#Nexus is built to be extensible and infinitely scalable, allowing for easy integration of new AI models and data sources, making it a versatile tool for developers and researchers alike, but it is also designed to be user-friendly, with a focus on providing clear and actionable insights.
+
+#Nexus is not just a tool for AI enthusiasts; it is a powerful platform that can be used in various applications, from academic research to business intelligence, and it aims to democratize access to advanced AI capabilities by making Gen AI replies more accurate and more correct.
+
+#Nexus is a cutting-edge AI engine that aggregates and analyzes responses from multiple AI models and traditional search engines and media, providing a comprehensive and nuanced understanding of user queries. 
+#Nexus also includes powerful 256-bit AES encryption for secure data handling, ensuring that sensitive information is protected throughout the process.
+#It combines the power of multiple AI models with the richness of web data, enabling users to gain deeper insights and make more informed decisions, using AI Modal Debating you will get the best possible answer to your question, by combining the strengths of multiple AI models and traditional search engines and media.
+
+#Nexus was developed by Akshith Konda.
+# nexus_engine.py
+# engine.py
+# Nexus Engine — strict schema + web verification (Google, Bing, Tavily, DuckDuckGo)
+# Adds BeautifulSoup scraping to enrich/verify sources and pull photos (og:image).
+# engine.py
+# Nexus Engine — resilient model debate + verified web evidence + autonomous health checks
+# - Adapters: openai.chat, openai.responses, anthropic.messages, gemini.generate,
+#             cohere.chat, cohere.generate, tgi.generate, generic.json
+# - Web: Google CSE, Bing, Tavily, DuckDuckGo(HTML) + BeautifulSoup scraper
+# - Robustness: shared retry helper with backoff+jitter for all web calls
+# - Health: hourly (configurable) background checks for connectors, search, scraper, memory, node
+"""Secure multi-model orchestration with strict schema guarantees.
+
+This module implements the Nexus engine: a security-focused orchestrator that
+routes prompts to multiple AI connectors, verifies answers against web
+evidence, and enforces tenant isolation through AES-256-GCM encryption with
+per-message nonces and tenant/instance/user-scoped AAD. The response schema is
+contractually fixed and must continue to expose the
+following non-optional keys for downstream clients:
+
+    {
+        "answer": str,
+        "winner": str,
+        "winner_ref": {"name": str, "adapter": str, "endpoint": str},
+        "participants": [str, ...],
+        "code": [{"language": str | None, "code": str}, ...],
+        "sources": [{"url": str, "title": str | None, "snippet": str | None}, ...],
+        "photos": [{"url": str, "caption": str | None}, ...],
+        "meta": {"schema_version": str, ...}
+    }
+
+The contract above is intentionally narrow for required keys; the ``meta``
+object is reserved for additive telemetry (schema version, policy selection,
+latency metrics) that clients may ignore safely.
+"""
+
+from __future__ import annotations
+import json
+import logging
+import os
+import random
+import re
+import time
+import math
+import threading
+import shutil
+from collections import Counter, deque
+from dataclasses import dataclass
+from typing import Any, Callable, Dict, List, Optional, Tuple, Deque
+from urllib.parse import quote_plus, urlparse, urljoin
+
+try:
+    import requests  # type: ignore
+except ModuleNotFoundError:  # pragma: no cover - exercised only when optional deps missing
+    from types import SimpleNamespace
+    from urllib.parse import quote as _urllib_quote
+
+    class _RequestsUnavailableSession:
+        """Minimal stub that surfaces a clear error when HTTP features are invoked."""
+
+        def __init__(self, *args, **kwargs) -> None:
+            self._error = RuntimeError(
+                "The optional 'requests' dependency is required for HTTP operations."
+            )
+
+        def request(self, *args, **kwargs):  # type: ignore[no-untyped-def]
+            raise self._error
+
+        get = post = put = delete = head = options = request
+
+        def close(self) -> None:  # pragma: no cover - nothing to clean up in stub
+            return None
+
+    class _RequestsUnavailableResponse:
+        """Placeholder response used solely for type annotations."""
+
+        def __init__(self, *args, **kwargs) -> None:
+            self.headers = {}
+            self.status_code = 0
+
+        def iter_content(self, *args, **kwargs):  # type: ignore[no-untyped-def]
+            raise RuntimeError(
+                "The optional 'requests' dependency is required for HTTP operations."
+            )
+
+        def raise_for_status(self) -> None:
+            raise RuntimeError(
+                "The optional 'requests' dependency is required for HTTP operations."
+            )
+
+        def json(self):  # type: ignore[no-untyped-def]
+            raise RuntimeError(
+                "The optional 'requests' dependency is required for HTTP operations."
+            )
+
+    requests = SimpleNamespace(  # type: ignore[assignment]
+        Session=_RequestsUnavailableSession,
+        Response=_RequestsUnavailableResponse,
+        utils=SimpleNamespace(quote=lambda value, safe="": _urllib_quote(value, safe=safe)),
+    )
+
+from bs4 import BeautifulSoup
+from concurrent.futures import ThreadPoolExecutor, as_completed
+from cryptography.hazmat.primitives.ciphers.aead import AESGCM
+import uuid
+
+ENGINE_SCHEMA_VERSION = "1.1.0"
+"""Version identifier for the response contract exposed by :class:`Engine`."""
+
+class RateLimiter:
+    def __init__(self, per_minute: int, burst: int) -> None:
+        self.per_minute = per_minute
+        self.burst = max(burst, per_minute)
+        self._hits: Dict[str, Deque[float]] = {}
+        self._lock = threading.Lock()
+
+# =========================================================
+# Logging
+# =========================================================
+class _JsonFormatter(logging.Formatter):
+    def format(self, record: logging.LogRecord) -> str:
+        payload = {
+            "timestamp": self.formatTime(record, "%Y-%m-%dT%H:%M:%S"),
+            "level": record.levelname,
+            "logger": record.name,
+        }
+        if record.msg:
+            payload["event"] = record.getMessage()
+        request_id = getattr(record, "request_id", None)
+        if request_id:
+            payload["request_id"] = request_id
+        session_id = getattr(record, "session_id", None)
+        if session_id:
+            payload["session_id"] = session_id
+        if record.exc_info:
+            payload["exception"] = self.formatException(record.exc_info)
+        return json.dumps(payload, default=str)
+
+
+def _log_level() -> int:
+    explicit = os.getenv("NEXUS_LOG_LEVEL")
+    if explicit:
+        return getattr(logging, explicit.upper(), logging.INFO)
+    env = os.getenv("NEXUS_ENV", "").lower()
+    return logging.WARNING if env in {"prod", "production"} else logging.INFO
+
+
+log = logging.getLogger("nexus.engine")
+if not log.handlers:
+    handler = logging.StreamHandler()
+    handler.setFormatter(_JsonFormatter())
+    log.addHandler(handler)
+log.setLevel(_log_level())
+
+
+def _remaining_timeout(deadline: Optional[float], default: float) -> float:
+    if deadline is None:
+        return max(0.2, min(default, MAX_MODEL_TIMEOUT))
+    remaining = max(0.0, deadline - time.monotonic())
+    if remaining <= 0:
+        raise DeadlineExceeded("No time remaining for request")
+    return max(0.2, min(remaining, MAX_MODEL_TIMEOUT))
+
+
+class Crypter:
+    """
+    AES-256-GCM encrypt/decrypt with per-message nonce and AAD bound to tenant/instance/user/session.
+    No plaintext path. No ephemeral keys. Key must come from a secret resolver.
+    """
+    def encrypt(self, plaintext: str, *, aad: bytes) -> str:
+        import base64, os
+        nonce = os.urandom(12)
+        ct = self._aes.encrypt(nonce, plaintext.encode("utf-8"), aad)
+        return base64.b64encode(nonce + ct).decode("ascii")
+
+    def decrypt(self, token: str, *, aad: bytes) -> str:
+        import base64
+        raw = base64.b64decode(token.encode("ascii"))
+        nonce, ct = raw[:12], raw[12:]
+        pt = self._aes.decrypt(nonce, ct, aad)
+        return pt.decode("utf-8")
+    def __init__(self, key_bytes: bytes):
+        if len(key_bytes) != 32:
+            raise ValueError("AES-256 requires a 32-byte key.")
+        self._aes = AESGCM(key_bytes)
+
+    @staticmethod
+    def from_resolver(resolver: "SecretResolver") -> "Crypter":
+        # Mandatory key in secrets manager; no env/dev fallback; no ephemeral generation.
+        b64 = resolver.get("NEXUS_DATA_KEY_B64")
+        if not b64:
+            raise MisconfigurationError("NEXUS_DATA_KEY_B64 not found in secrets manager (encryption is mandatory).")
+        import base64
+        key = base64.b64decode(b64)
+        return Crypter(key)
+
+class NexusError(Exception):
+    """Base exception for Nexus engine errors with structured metadata."""
+
+    code = "internal_error"
+    http_status = 500
+    default_message = "Internal engine error"
+
+    def __init__(self, message: Optional[str] = None, *, details: Optional[Dict[str, Any]] = None):
+        self.message = message or self.default_message
+        self.details = details or {}
+        super().__init__(self.message)
+
+    def to_dict(self) -> Dict[str, Any]:
+        payload: Dict[str, Any] = {
+            "code": self.code,
+            "message": self.message,
+            "http_status": self.http_status,
+        }
+        if self.details:
+            payload["details"] = self.details
+        return payload
+
+
+class MisconfigurationError(NexusError):
+    code = "misconfiguration"
+    http_status = 500
+    default_message = "Engine misconfiguration detected"
+
+
+class RateLimitExceeded(NexusError):
+    code = "rate_limit_exceeded"
+    http_status = 429
+    default_message = "Rate limit exceeded"
+
+
+class VerificationError(NexusError):
+    code = "verification_failed"
+    http_status = 502
+    default_message = "Unable to verify model answer"
+
+
+class DeadlineExceeded(NexusError):
+    code = "deadline_exceeded"
+    http_status = 504
+    default_message = "Deadline exceeded before completion"
+
+
+class CircuitOpenError(NexusError):
+    code = "circuit_open"
+    http_status = 503
+    default_message = "Circuit breaker open"
+
+
+class PayloadTooLargeError(NexusError):
+    code = "payload_too_large"
+    http_status = 413
+    default_message = "Payload exceeds configured limits"
+
+
+class ConnectorError(NexusError):
+    code = "connector_error"
+    http_status = 502
+    default_message = "Connector invocation failed"
+
+
+def _is_https(url: str) -> bool:
+    try:
+        p = urlparse(url)
+        return p.scheme == "https" and bool(p.netloc)
+    except Exception:
+        return False
+
+
+def _is_https_or_local(url: str) -> bool:
+    try:
+        parsed = urlparse(url)
+    except Exception:
+        return False
+    if parsed.scheme == "https" and bool(parsed.netloc):
+        return True
+    env = os.getenv("NEXUS_ENV", "").lower()
+    if env not in {"prod", "production"} and parsed.scheme == "http":
+        host = (parsed.hostname or "").lower()
+        if host in {"127.0.0.1", "localhost"}:
+            return True
+    return False
+
+
+def _host_allowed(url: str, patterns: Optional[List[str]]) -> bool:
+    if not patterns:
+        return True
+    try:
+        host = urlparse(url).netloc.lower()
+    except Exception:
+        return False
+    for pat in patterns:
+        pat = pat.strip().lower()
+        if not pat:
+            continue
+        if pat.startswith("*."):
+            if host.endswith(pat[1:]):  # ".example.com"
+                return True
+        elif host == pat:
+            return True
+    return False
+
+
+def _host_blocked(url: str, patterns: Optional[List[str]]) -> bool:
+    if not patterns:
+        return False
+    try:
+        host = urlparse(url).netloc.lower()
+    except Exception:
+        return True
+    for pat in patterns or []:
+        pat = (pat or "").strip().lower()
+        if not pat:
+            continue
+        if pat.startswith("*.") and host.endswith(pat[1:]):
+            return True
+        if host == pat:
+            return True
+    return False
+
+
+def _host_blocked(url: str, patterns: Optional[List[str]]) -> bool:
+    if not patterns:
+        return False
+    try:
+        host = urlparse(url).netloc.lower()
+    except Exception:
+        return True
+    for pat in patterns or []:
+        pat = (pat or "").strip().lower()
+        if not pat:
+            continue
+        if pat.startswith("*.") and host.endswith(pat[1:]):
+            return True
+        if host == pat:
+            return True
+    return False
+
+
+def _host_blocked(url: str, patterns: Optional[List[str]]) -> bool:
+    if not patterns:
+        return False
+    try:
+        host = urlparse(url).netloc.lower()
+    except Exception:
+        return True
+    for pat in patterns or []:
+        pat = (pat or "").strip().lower()
+        if not pat:
+            continue
+        if pat.startswith("*.") and host.endswith(pat[1:]):
+            return True
+        if host == pat:
+            return True
+    return False
+
+
+def _host_blocked(url: str, patterns: Optional[List[str]]) -> bool:
+    if not patterns:
+        return False
+    try:
+        host = urlparse(url).netloc.lower()
+    except Exception:
+        return True
+    for pat in patterns or []:
+        pat = (pat or "").strip().lower()
+        if not pat:
+            continue
+        if pat.startswith("*.") and host.endswith(pat[1:]):
+            return True
+        if host == pat:
+            return True
+    return False
+
+# =========================================================
+# Retry helper (used by search providers and scraper)
+# =========================================================
+def _retry_call(
+    fn: Callable[[], Any],
+    *,
+    tries: int = 3,
+    base_backoff: float = 0.25,
+    max_backoff: float = 4.0,
+    jitter: float = 0.5,
+    exceptions: Tuple[type, ...] = (Exception,),
+) -> Any:
+    last = None
+    for i in range(max(1, tries)):
+        try:
+            return fn()
+        except exceptions as e:
+            last = e
+            if i == tries - 1:
+                break
+            capped = min(max_backoff, base_backoff * (2 ** i))
+            sleep_s = random.uniform(0, capped + jitter)
+            time.sleep(sleep_s)
+    raise last  # pragma: no cover
+
+
+MAX_MODEL_RESPONSE_BYTES = int(os.getenv("NEXUS_MAX_MODEL_RESPONSE_BYTES", str(2 * 1024 * 1024)))
+MAX_MODEL_REQUEST_BYTES = int(os.getenv("NEXUS_MAX_MODEL_REQUEST_BYTES", str(512 * 1024)))
+MAX_MODEL_TIMEOUT = float(os.getenv("NEXUS_MAX_MODEL_TIMEOUT", "10.0"))
+MAX_SCRAPE_BYTES = int(os.getenv("NEXUS_MAX_SCRAPE_BYTES", str(40 * 1024)))
+MAX_DEADLINE_SECONDS = int(os.getenv("NEXUS_MAX_REQUEST_DEADLINE_SECONDS", "60"))
+
+
+def _load_scrape_denylist() -> List[str]:
+    defaults = ["doubleclick.net", "googletagmanager.com", "google-analytics.com"]
+    raw = os.getenv("NEXUS_DENY_WEB_DOMAINS", "").strip()
+    if not raw:
+        return defaults
+    items = [p.strip() for p in raw.split(",") if p.strip()]
+    return items or defaults
+
+
+_SCRAPE_DENYLIST = _load_scrape_denylist()
+_SCRAPE_ALLOWLIST = [
+    p.strip().lower()
+    for p in os.getenv("NEXUS_SCRAPE_ALLOW_DOMAINS", "").split(",")
+    if p.strip()
+]
+_RESPECT_ROBOTS = os.getenv("NEXUS_RESPECT_ROBOTS", "0").lower() in {"1", "true", "yes"}
+
+
+CIRCUIT_THRESHOLD = max(1, int(os.getenv("NEXUS_CIRCUIT_BREAKER_THRESHOLD", "3")))
+CIRCUIT_BASE_COOL = float(os.getenv("NEXUS_CIRCUIT_BREAKER_BASE_COOL_SECONDS", "2.0"))
+CIRCUIT_MAX_COOL = float(os.getenv("NEXUS_CIRCUIT_BREAKER_MAX_COOL_SECONDS", "120.0"))
+
+RATE_LIMIT_PER_MIN = max(1, int(os.getenv("NEXUS_RATE_LIMIT_PER_MIN", "60")))
+RATE_LIMIT_BURST = max(1, int(os.getenv("NEXUS_RATE_LIMIT_BURST", str(RATE_LIMIT_PER_MIN))))
+MAX_CONCURRENT_REQUESTS = max(1, int(os.getenv("NEXUS_MAX_CONCURRENT_REQUESTS", "32")))
+CONCURRENCY_WAIT_SECONDS = float(os.getenv("NEXUS_CONCURRENCY_WAIT_SECONDS", "5"))
+
+
+class _CircuitBreaker:
+    def __init__(self) -> None:
+        self.failures = 0
+        self.open_until = 0.0
+        self._lock = threading.Lock()
+
+    def allow(self) -> Tuple[bool, float]:
+        with self._lock:
+            now = time.monotonic()
+            if now < self.open_until:
+                return False, max(0.0, self.open_until - now)
+            return True, 0.0
+
+    def record_success(self) -> None:
+        with self._lock:
+            self.failures = 0
+            self.open_until = 0.0
+
+    def record_failure(self) -> float:
+        with self._lock:
+            self.failures += 1
+            if self.failures < CIRCUIT_THRESHOLD:
+                return 0.0
+            cool = min(CIRCUIT_MAX_COOL, CIRCUIT_BASE_COOL * (2 ** (self.failures - CIRCUIT_THRESHOLD)))
+            self.open_until = time.monotonic() + cool
+            return cool
+
+
+class RateLimiter:
+    def __init__(self, per_minute: int, burst: int) -> None:
+        self.per_minute = per_minute
+        self.burst = max(burst, per_minute)
+        self._hits: Dict[str, Deque[float]] = {}
+        self._lock = threading.Lock()
+
+    def try_acquire(self, key: str, now: Optional[float] = None) -> Tuple[bool, float]:
+        stamp = now or time.time()
+        with self._lock:
+            q = self._hits.setdefault(key, deque())
+            cutoff = stamp - 60.0
+            while q and q[0] < cutoff:
+                q.popleft()
+            if len(q) >= self.burst:
+                # Burst window check fires first; callers should treat retry_in as a hard backoff before
+                # re-evaluating the rolling per-minute quota.
+                retry_in = max(0.0, q[0] + 60.0 - stamp)
+                return False, retry_in
+            if len(q) >= self.per_minute:
+                idx = -self.per_minute
+                retry_in = max(0.0, q[idx] + 60.0 - stamp)
+                if retry_in > 0:
+                    return False, retry_in
+            q.append(stamp)
+            return True, 0.0
+
+
+_GLOBAL_RATE_LIMITER = RateLimiter(RATE_LIMIT_PER_MIN, RATE_LIMIT_BURST)
+_GLOBAL_CONCURRENCY_SEMAPHORE = threading.BoundedSemaphore(MAX_CONCURRENT_REQUESTS)
+
+
+def _check_payload_size(payload: Dict[str, Any]) -> None:
+    try:
+        raw = json.dumps(payload, ensure_ascii=False).encode("utf-8")
+    except Exception as exc:
+        raise NexusError("Failed to serialize payload", details={"error": str(exc)}) from exc
+    if len(raw) > MAX_MODEL_REQUEST_BYTES:
+        raise PayloadTooLargeError(
+            f"Payload exceeds {MAX_MODEL_REQUEST_BYTES} bytes limit",
+            details={"max_bytes": MAX_MODEL_REQUEST_BYTES, "observed_bytes": len(raw)},
+        )
+
+
+def _remaining_timeout(deadline: Optional[float], default: float) -> float:
+    if deadline is None:
+        return max(0.2, min(default, MAX_MODEL_TIMEOUT))
+    remaining = max(0.0, deadline - time.monotonic())
+    if remaining <= 0:
+        raise DeadlineExceeded("No time remaining for request")
+    return max(0.2, min(remaining, MAX_MODEL_TIMEOUT))
+
+
+def _limit_body(stream: requests.Response, *, max_bytes: int) -> bytes:
+    total = 0
+    chunks: List[bytes] = []
+    for chunk in stream.iter_content(chunk_size=65536):
+        if not chunk:
+            continue
+        total += len(chunk)
+        if total > max_bytes:
+            stream.close()
+            raise PayloadTooLargeError(
+                f"Response exceeded {max_bytes} bytes",
+                details={"max_bytes": max_bytes},
+            )
+        chunks.append(chunk)
+    return b"".join(chunks)
+
+
+MAX_MODEL_RESPONSE_BYTES = int(os.getenv("NEXUS_MAX_MODEL_RESPONSE_BYTES", str(2 * 1024 * 1024)))
+MAX_MODEL_REQUEST_BYTES = int(os.getenv("NEXUS_MAX_MODEL_REQUEST_BYTES", str(512 * 1024)))
+MAX_MODEL_TIMEOUT = float(os.getenv("NEXUS_MAX_MODEL_TIMEOUT", "10.0"))
+MAX_SCRAPE_BYTES = int(os.getenv("NEXUS_MAX_SCRAPE_BYTES", str(40 * 1024)))
+MAX_DEADLINE_SECONDS = int(os.getenv("NEXUS_MAX_REQUEST_DEADLINE_SECONDS", "60"))
+
+
+def _load_scrape_denylist() -> List[str]:
+    defaults = ["doubleclick.net", "googletagmanager.com", "google-analytics.com"]
+    raw = os.getenv("NEXUS_DENY_WEB_DOMAINS", "").strip()
+    if not raw:
+        return defaults
+    items = [p.strip() for p in raw.split(",") if p.strip()]
+    return items or defaults
+
+
+CIRCUIT_THRESHOLD = max(1, int(os.getenv("NEXUS_CIRCUIT_BREAKER_THRESHOLD", "3")))
+CIRCUIT_BASE_COOL = float(os.getenv("NEXUS_CIRCUIT_BREAKER_BASE_COOL_SECONDS", "2.0"))
+CIRCUIT_MAX_COOL = float(os.getenv("NEXUS_CIRCUIT_BREAKER_MAX_COOL_SECONDS", "120.0"))
+
+RATE_LIMIT_PER_MIN = max(1, int(os.getenv("NEXUS_RATE_LIMIT_PER_MIN", "60")))
+RATE_LIMIT_BURST = max(1, int(os.getenv("NEXUS_RATE_LIMIT_BURST", str(RATE_LIMIT_PER_MIN))))
+MAX_CONCURRENT_REQUESTS = max(1, int(os.getenv("NEXUS_MAX_CONCURRENT_REQUESTS", "32")))
+CONCURRENCY_WAIT_SECONDS = float(os.getenv("NEXUS_CONCURRENCY_WAIT_SECONDS", "5"))
+
+
+class _CircuitBreaker:
+    def __init__(self) -> None:
+        self.failures = 0
+        self.open_until = 0.0
+        self._lock = threading.Lock()
+
+    def allow(self) -> Tuple[bool, float]:
+        with self._lock:
+            now = time.monotonic()
+            if now < self.open_until:
+                return False, max(0.0, self.open_until - now)
+            return True, 0.0
+
+    def record_success(self) -> None:
+        with self._lock:
+            self.failures = 0
+            self.open_until = 0.0
+
+    def record_failure(self) -> float:
+        with self._lock:
+            self.failures += 1
+            if self.failures < CIRCUIT_THRESHOLD:
+                return 0.0
+            cool = min(CIRCUIT_MAX_COOL, CIRCUIT_BASE_COOL * (2 ** (self.failures - CIRCUIT_THRESHOLD)))
+            self.open_until = time.monotonic() + cool
+            return cool
+@dataclass
+class AccessContext:
+    tenant_id: str
+    instance_id: str
+    user_id: str
+
+class RateLimiter:
+    def __init__(self, per_minute: int, burst: int) -> None:
+        self.per_minute = per_minute
+        self.burst = max(burst, per_minute)
+        self._hits: Dict[str, Deque[float]] = {}
+        self._lock = threading.Lock()
+
+    def try_acquire(self, key: str, now: Optional[float] = None) -> Tuple[bool, float]:
+        stamp = now or time.time()
+        with self._lock:
+            q = self._hits.setdefault(key, deque())
+            cutoff = stamp - 60.0
+            while q and q[0] < cutoff:
+                q.popleft()
+            if len(q) >= self.burst:
+                # Burst window check fires first; callers should treat retry_in as a hard backoff before
+                # re-evaluating the rolling per-minute quota.
+                retry_in = max(0.0, q[0] + 60.0 - stamp)
+                return False, retry_in
+            if len(q) >= self.per_minute:
+                idx = -self.per_minute
+                retry_in = max(0.0, q[idx] + 60.0 - stamp)
+                if retry_in > 0:
+                    return False, retry_in
+            q.append(stamp)
+            return True, 0.0
+
+
+_GLOBAL_RATE_LIMITER = RateLimiter(RATE_LIMIT_PER_MIN, RATE_LIMIT_BURST)
+_GLOBAL_CONCURRENCY_SEMAPHORE = threading.BoundedSemaphore(MAX_CONCURRENT_REQUESTS)
+
+
+def _check_payload_size(payload: Dict[str, Any]) -> None:
+    try:
+        raw = json.dumps(payload, ensure_ascii=False).encode("utf-8")
+    except Exception as exc:
+        raise NexusError("Failed to serialize payload", details={"error": str(exc)}) from exc
+    if len(raw) > MAX_MODEL_REQUEST_BYTES:
+        raise PayloadTooLargeError(
+            f"Payload exceeds {MAX_MODEL_REQUEST_BYTES} bytes limit",
+            details={"max_bytes": MAX_MODEL_REQUEST_BYTES, "observed_bytes": len(raw)},
+        )
+
+
+def _remaining_timeout(deadline: Optional[float], default: float) -> float:
+    if deadline is None:
+        return max(0.2, min(default, MAX_MODEL_TIMEOUT))
+    remaining = max(0.0, deadline - time.monotonic())
+    if remaining <= 0:
+        raise DeadlineExceeded("No time remaining for request")
+    return max(0.2, min(remaining, MAX_MODEL_TIMEOUT))
+
+
+def _limit_body(stream: requests.Response, *, max_bytes: int) -> bytes:
+    total = 0
+    chunks: List[bytes] = []
+    for chunk in stream.iter_content(chunk_size=65536):
+        if not chunk:
+            continue
+        total += len(chunk)
+        if total > max_bytes:
+            stream.close()
+            raise PayloadTooLargeError(
+                f"Response exceeded {max_bytes} bytes",
+                details={"max_bytes": max_bytes},
+            )
+        chunks.append(chunk)
+    return b"".join(chunks)
+
+
+MAX_MODEL_RESPONSE_BYTES = int(os.getenv("NEXUS_MAX_MODEL_RESPONSE_BYTES", str(2 * 1024 * 1024)))
+MAX_MODEL_REQUEST_BYTES = int(os.getenv("NEXUS_MAX_MODEL_REQUEST_BYTES", str(512 * 1024)))
+MAX_MODEL_TIMEOUT = float(os.getenv("NEXUS_MAX_MODEL_TIMEOUT", "10.0"))
+MAX_SCRAPE_BYTES = int(os.getenv("NEXUS_MAX_SCRAPE_BYTES", str(40 * 1024)))
+MAX_DEADLINE_SECONDS = int(os.getenv("NEXUS_MAX_REQUEST_DEADLINE_SECONDS", "60"))
+
+
+def _load_scrape_denylist() -> List[str]:
+    defaults = ["doubleclick.net", "googletagmanager.com", "google-analytics.com"]
+    raw = os.getenv("NEXUS_DENY_WEB_DOMAINS", "").strip()
+    if not raw:
+        return defaults
+    items = [p.strip() for p in raw.split(",") if p.strip()]
+    return items or defaults
+
+
+CIRCUIT_THRESHOLD = max(1, int(os.getenv("NEXUS_CIRCUIT_BREAKER_THRESHOLD", "3")))
+CIRCUIT_BASE_COOL = float(os.getenv("NEXUS_CIRCUIT_BREAKER_BASE_COOL_SECONDS", "2.0"))
+CIRCUIT_MAX_COOL = float(os.getenv("NEXUS_CIRCUIT_BREAKER_MAX_COOL_SECONDS", "120.0"))
+
+RATE_LIMIT_PER_MIN = max(1, int(os.getenv("NEXUS_RATE_LIMIT_PER_MIN", "60")))
+RATE_LIMIT_BURST = max(1, int(os.getenv("NEXUS_RATE_LIMIT_BURST", str(RATE_LIMIT_PER_MIN))))
+MAX_CONCURRENT_REQUESTS = max(1, int(os.getenv("NEXUS_MAX_CONCURRENT_REQUESTS", "32")))
+CONCURRENCY_WAIT_SECONDS = float(os.getenv("NEXUS_CONCURRENCY_WAIT_SECONDS", "5"))
+
+
+class _CircuitBreaker:
+    def __init__(self) -> None:
+        self.failures = 0
+        self.open_until = 0.0
+        self._lock = threading.Lock()
+
+    def allow(self) -> Tuple[bool, float]:
+        with self._lock:
+            now = time.monotonic()
+            if now < self.open_until:
+                return False, max(0.0, self.open_until - now)
+            return True, 0.0
+
+    def record_success(self) -> None:
+        with self._lock:
+            self.failures = 0
+            self.open_until = 0.0
+
+    def record_failure(self) -> float:
+        with self._lock:
+            self.failures += 1
+            if self.failures < CIRCUIT_THRESHOLD:
+                return 0.0
+            cool = min(CIRCUIT_MAX_COOL, CIRCUIT_BASE_COOL * (2 ** (self.failures - CIRCUIT_THRESHOLD)))
+            self.open_until = time.monotonic() + cool
+            return cool
+
+
+class RateLimiter:
+    def __init__(self, per_minute: int, burst: int) -> None:
+        self.per_minute = per_minute
+        self.burst = max(burst, per_minute)
+        self._hits: Dict[str, Deque[float]] = {}
+        self._lock = threading.Lock()
+
+    def try_acquire(self, key: str, now: Optional[float] = None) -> Tuple[bool, float]:
+        stamp = now or time.time()
+        with self._lock:
+            q = self._hits.setdefault(key, deque())
+            cutoff = stamp - 60.0
+            while q and q[0] < cutoff:
+                q.popleft()
+            if len(q) >= self.burst:
+                # Burst window check fires first; callers should treat retry_in as a hard backoff before
+                # re-evaluating the rolling per-minute quota.
+                retry_in = max(0.0, q[0] + 60.0 - stamp)
+                return False, retry_in
+            if len(q) >= self.per_minute:
+                idx = -self.per_minute
+                retry_in = max(0.0, q[idx] + 60.0 - stamp)
+                if retry_in > 0:
+                    return False, retry_in
+            q.append(stamp)
+            return True, 0.0
+
+
+_GLOBAL_RATE_LIMITER = RateLimiter(RATE_LIMIT_PER_MIN, RATE_LIMIT_BURST)
+_GLOBAL_CONCURRENCY_SEMAPHORE = threading.BoundedSemaphore(MAX_CONCURRENT_REQUESTS)
+
+
+def _check_payload_size(payload: Dict[str, Any]) -> None:
+    try:
+        raw = json.dumps(payload, ensure_ascii=False).encode("utf-8")
+    except Exception as exc:
+        raise NexusError("Failed to serialize payload", details={"error": str(exc)}) from exc
+    if len(raw) > MAX_MODEL_REQUEST_BYTES:
+        raise PayloadTooLargeError(
+            f"Payload exceeds {MAX_MODEL_REQUEST_BYTES} bytes limit",
+            details={"max_bytes": MAX_MODEL_REQUEST_BYTES, "observed_bytes": len(raw)},
+        )
+
+
+def _remaining_timeout(deadline: Optional[float], default: float) -> float:
+    if deadline is None:
+        return max(0.2, min(default, MAX_MODEL_TIMEOUT))
+    remaining = max(0.0, deadline - time.monotonic())
+    if remaining <= 0:
+        raise DeadlineExceeded("No time remaining for request")
+    return max(0.2, min(remaining, MAX_MODEL_TIMEOUT))
+
+
+def _limit_body(stream: requests.Response, *, max_bytes: int) -> bytes:
+    total = 0
+    chunks: List[bytes] = []
+    for chunk in stream.iter_content(chunk_size=65536):
+        if not chunk:
+            continue
+        total += len(chunk)
+        if total > max_bytes:
+            stream.close()
+            raise PayloadTooLargeError(
+                f"Response exceeded {max_bytes} bytes",
+                details={"max_bytes": max_bytes},
+            )
+        chunks.append(chunk)
+    return b"".join(chunks)
+
+
+MAX_MODEL_RESPONSE_BYTES = int(os.getenv("NEXUS_MAX_MODEL_RESPONSE_BYTES", str(2 * 1024 * 1024)))
+MAX_MODEL_REQUEST_BYTES = int(os.getenv("NEXUS_MAX_MODEL_REQUEST_BYTES", str(512 * 1024)))
+MAX_MODEL_TIMEOUT = float(os.getenv("NEXUS_MAX_MODEL_TIMEOUT", "10.0"))
+MAX_SCRAPE_BYTES = int(os.getenv("NEXUS_MAX_SCRAPE_BYTES", str(40 * 1024)))
+MAX_DEADLINE_SECONDS = int(os.getenv("NEXUS_MAX_REQUEST_DEADLINE_SECONDS", "60"))
+
+
+def _load_scrape_denylist() -> List[str]:
+    defaults = ["doubleclick.net", "googletagmanager.com", "google-analytics.com"]
+    raw = os.getenv("NEXUS_DENY_WEB_DOMAINS", "").strip()
+    if not raw:
+        return defaults
+    items = [p.strip() for p in raw.split(",") if p.strip()]
+    return items or defaults
+
+
+CIRCUIT_THRESHOLD = max(1, int(os.getenv("NEXUS_CIRCUIT_BREAKER_THRESHOLD", "3")))
+CIRCUIT_BASE_COOL = float(os.getenv("NEXUS_CIRCUIT_BREAKER_BASE_COOL_SECONDS", "2.0"))
+CIRCUIT_MAX_COOL = float(os.getenv("NEXUS_CIRCUIT_BREAKER_MAX_COOL_SECONDS", "120.0"))
+
+RATE_LIMIT_PER_MIN = max(1, int(os.getenv("NEXUS_RATE_LIMIT_PER_MIN", "60")))
+RATE_LIMIT_BURST = max(1, int(os.getenv("NEXUS_RATE_LIMIT_BURST", str(RATE_LIMIT_PER_MIN))))
+MAX_CONCURRENT_REQUESTS = max(1, int(os.getenv("NEXUS_MAX_CONCURRENT_REQUESTS", "32")))
+CONCURRENCY_WAIT_SECONDS = float(os.getenv("NEXUS_CONCURRENCY_WAIT_SECONDS", "5"))
+
+
+class _CircuitBreaker:
+    def __init__(self) -> None:
+        self.failures = 0
+        self.open_until = 0.0
+        self._lock = threading.Lock()
+
+    def allow(self) -> Tuple[bool, float]:
+        with self._lock:
+            now = time.monotonic()
+            if now < self.open_until:
+                return False, max(0.0, self.open_until - now)
+            return True, 0.0
+
+    def record_success(self) -> None:
+        with self._lock:
+            self.failures = 0
+            self.open_until = 0.0
+
+    def record_failure(self) -> float:
+        with self._lock:
+            self.failures += 1
+            if self.failures < CIRCUIT_THRESHOLD:
+                return 0.0
+            cool = min(CIRCUIT_MAX_COOL, CIRCUIT_BASE_COOL * (2 ** (self.failures - CIRCUIT_THRESHOLD)))
+            self.open_until = time.monotonic() + cool
+            return cool
+
+
+class RateLimiter:
+    def __init__(self, per_minute: int, burst: int) -> None:
+        self.per_minute = per_minute
+        self.burst = max(burst, per_minute)
+        self._hits: Dict[str, Deque[float]] = {}
+        self._lock = threading.Lock()
+
+    def try_acquire(self, key: str, now: Optional[float] = None) -> Tuple[bool, float]:
+        stamp = now or time.time()
+        with self._lock:
+            q = self._hits.setdefault(key, deque())
+            cutoff = stamp - 60.0
+            while q and q[0] < cutoff:
+                q.popleft()
+            if len(q) >= self.burst:
+                # Burst window check fires first; callers should treat retry_in as a hard backoff before
+                # re-evaluating the rolling per-minute quota.
+                retry_in = max(0.0, q[0] + 60.0 - stamp)
+                return False, retry_in
+            if len(q) >= self.per_minute:
+                idx = -self.per_minute
+                retry_in = max(0.0, q[idx] + 60.0 - stamp)
+                if retry_in > 0:
+                    return False, retry_in
+            q.append(stamp)
+            return True, 0.0
+
+
+_GLOBAL_RATE_LIMITER = RateLimiter(RATE_LIMIT_PER_MIN, RATE_LIMIT_BURST)
+_GLOBAL_CONCURRENCY_SEMAPHORE = threading.BoundedSemaphore(MAX_CONCURRENT_REQUESTS)
+
+
+def _check_payload_size(payload: Dict[str, Any]) -> None:
+    try:
+        raw = json.dumps(payload, ensure_ascii=False).encode("utf-8")
+    except Exception as exc:
+        raise NexusError("Failed to serialize payload", details={"error": str(exc)}) from exc
+    if len(raw) > MAX_MODEL_REQUEST_BYTES:
+        raise PayloadTooLargeError(
+            f"Payload exceeds {MAX_MODEL_REQUEST_BYTES} bytes limit",
+            details={"max_bytes": MAX_MODEL_REQUEST_BYTES, "observed_bytes": len(raw)},
+        )
+
+
+def _remaining_timeout(deadline: Optional[float], default: float) -> float:
+    if deadline is None:
+        return max(0.2, min(default, MAX_MODEL_TIMEOUT))
+    remaining = max(0.0, deadline - time.monotonic())
+    if remaining <= 0:
+        raise DeadlineExceeded("No time remaining for request")
+    return max(0.2, min(remaining, MAX_MODEL_TIMEOUT))
+
+
+def _limit_body(stream: requests.Response, *, max_bytes: int) -> bytes:
+    total = 0
+    chunks: List[bytes] = []
+    for chunk in stream.iter_content(chunk_size=65536):
+        if not chunk:
+            continue
+        total += len(chunk)
+        if total > max_bytes:
+            stream.close()
+            raise PayloadTooLargeError(
+                f"Response exceeded {max_bytes} bytes",
+                details={"max_bytes": max_bytes},
+            )
+        chunks.append(chunk)
+    return b"".join(chunks)
+
+# =========================================================
+# ModelConnector + Adapters
+# =========================================================
+class ModelConnector:
+    """HTTP connector with pluggable adapters to normalize request/response shapes."""
+    _ADAPTERS: Dict[str, Callable[["ModelConnector", str, Optional[List[Dict[str, str]]], Optional[str], Optional[float]], Tuple[str, Dict[str, Any]]]] = {}
+    _ALIASES: Dict[str, str] = {
+        "mistral.chat": "openai.chat",
+        "openrouter.chat": "openai.chat",
+        "together.chat": "openai.chat",
+        "groq.chat": "openai.chat",
+        "deepseek.chat": "openai.chat",
+        "perplexity.chat": "openai.chat",
+        "pplx.chat": "openai.chat",
+        "azure.openai.chat": "openai.chat",
+        "github.models": "openai.chat",
+    }
+
+    def __init__(
+        self,
+        name: str,
+        endpoint: str,
+        headers: Optional[Dict[str, str]] = None,
+        timeout: int = 12,
+        max_retries: int = 3,
+        adapter: str = "openai.chat",
+        session: Optional[requests.Session] = None,
+    ):
+        self.name = name
+        self.endpoint = endpoint
+        self.headers = headers or {}
+        self.timeout = min(float(timeout), MAX_MODEL_TIMEOUT)
+        self.max_retries = int(max_retries)
+        self.adapter = (adapter or "openai.chat").lower()
+        self._session = session or requests.Session()
+        self._circuit = _CircuitBreaker()
+
+        # Security: enforce HTTPS (with localhost dev escape hatch) and optional domain allow-list
+        if not _is_https_or_local(self.endpoint):
+            raise ValueError(f"{name} endpoint must be HTTPS or explicit localhost in non-prod")
+        parsed = urlparse(self.endpoint)
+        host = (parsed.hostname or "").lower()
+        env = os.getenv("NEXUS_ENV", "").lower()
+        local_dev = parsed.scheme == "http" and host in {"127.0.0.1", "localhost"} and env not in {"prod", "production"}
+        allow_env = os.getenv("NEXUS_ALLOWED_MODEL_DOMAINS", "").strip()
+        allow = [s for s in (p.strip() for p in allow_env.split(",")) if s]
+        allow_all = os.getenv("NEXUS_ALLOW_ALL_MODELS", "0").lower() in {"1", "true", "yes"}
+        if not allow and not allow_all and not local_dev:
+            raise MisconfigurationError("NEXUS_ALLOWED_MODEL_DOMAINS must be configured")
+        if local_dev:
+            log.warning(
+                "connector_localhost_enabled",
+                extra={"endpoint": self.endpoint, "env": os.getenv("NEXUS_ENV", "")},
+            )
+        if allow and not local_dev and not _host_allowed(self.endpoint, allow):
+            raise MisconfigurationError(f"Endpoint host not allowed by NEXUS_ALLOWED_MODEL_DOMAINS: {self.endpoint}")
+
+    @classmethod
+    def register_adapter(
+        cls,
+        key: str,
+        fn: Callable[["ModelConnector", str, Optional[List[Dict[str, str]]], Optional[str], Optional[float]], Tuple[str, Dict[str, Any]]],
+    ) -> None:
+        cls._ADAPTERS[key.lower()] = fn
+
+    @classmethod
+    def register_alias(cls, alias: str, target: str) -> None:
+        cls._ALIASES[alias.lower()] = target.lower()
+
+    def _resolve_adapter(self) -> str:
+        a = (self.adapter or "").lower()
+        return self._ALIASES.get(a, a)
+
+    def _post(self, payload: Dict[str, Any], *, deadline: Optional[float] = None) -> Dict[str, Any]:
+        allowed, wait_for = self._circuit.allow()
+        if not allowed:
+            raise CircuitOpenError(
+                f"{self.name} circuit open, retry in {wait_for:.2f}s",
+                details={"retry_after_seconds": round(wait_for, 3), "connector": self.name},
+            )
+        _check_payload_size(payload)
+        last_err: Optional[Exception] = None
+        for attempt in range(1, self.max_retries + 1):
+            try:
+                timeout = _remaining_timeout(deadline, self.timeout)
+                resp = self._session.post(
+                    self.endpoint,
+                    json=payload,
+                    headers=self.headers,
+                    timeout=max(0.1, timeout),
+                    stream=True,
+                )
+                if resp.status_code >= 400:
+                    raise ConnectorError(
+                        f"{self.name} HTTP {resp.status_code}",
+                        details={"status_code": resp.status_code, "connector": self.name},
+                    )
+                declared = resp.headers.get("content-length")
+                if declared and int(declared) > MAX_MODEL_RESPONSE_BYTES:
+                    raise PayloadTooLargeError(
+                        f"Response exceeds {MAX_MODEL_RESPONSE_BYTES} bytes limit",
+                        details={"max_bytes": MAX_MODEL_RESPONSE_BYTES, "declared_bytes": int(declared)},
+                    )
+                body = _limit_body(resp, max_bytes=MAX_MODEL_RESPONSE_BYTES)
+                text = body.decode(resp.encoding or "utf-8", errors="ignore")
+                if resp.headers.get("content-type", "").lower().startswith("application/json"):
+                    data = json.loads(text or "{}")
+                else:
+                    try:
+                        data = json.loads(text)
+                    except Exception:
+                        data = {"text": text}
+                self._circuit.record_success()
+                return data
+            except DeadlineExceeded as exc:
+                last_err = exc
+                self._circuit.record_failure()
+                break
+            except Exception as exc:
+                last_err = exc
+                cool = self._circuit.record_failure()
+                if attempt == self.max_retries:
+                    break
+                wait = min(0.25 * attempt, 1.5)
+                if cool:
+                    wait = max(wait, min(cool, 5.0))
+                time.sleep(wait)
+        if isinstance(last_err, NexusError):
+            raise last_err
+        raise ConnectorError(
+            f"{self.name} request failed after {self.max_retries} retries: {last_err}",
+            details={
+                "connector": self.name,
+                "attempts": self.max_retries,
+                "last_error": str(last_err) if last_err else None,
+            },
+        ) from last_err
+
+    def health_check(self) -> bool:
+        """Return True if degraded/unhealthy, False if healthy."""
+        try:
+            r = self._session.options(self.endpoint, headers=self.headers, timeout=min(self.timeout, 4))
+            return r.status_code >= 400
+        except Exception:
+            return True
+
+    def infer(
+        self,
+        prompt: str,
+        *,
+        history: Optional[List[Dict[str, str]]] = None,
+        model_name: Optional[str] = None,
+        deadline: Optional[float] = None,
+    ) -> Tuple[str, Dict[str, Any]]:
+        key = self._resolve_adapter()
+        fn = self._ADAPTERS.get(key) or self._ADAPTERS.get("generic.json")
+        bounded_history = _limit_history(history)
+        return fn(self, prompt, bounded_history, model_name, deadline)  # (text, meta)
+
+# ---- utilities for adapters ----
+_ADAPTER_HISTORY_LIMIT = max(0, int(os.getenv("NEXUS_ADAPTER_HISTORY_LIMIT", "16")))
+
+
+def _limit_history(history: Optional[List[Dict[str, str]]]) -> List[Dict[str, str]]:
+    if not history:
+        return []
+    if _ADAPTER_HISTORY_LIMIT <= 0:
+        source = history
+    else:
+        source = history[-_ADAPTER_HISTORY_LIMIT:]
+    pruned: List[Dict[str, str]] = []
+    for msg in source:
+        if not isinstance(msg, dict):
+            continue
+        role = msg.get("role")
+        content = msg.get("content")
+        if isinstance(role, str) and isinstance(content, str):
+            pruned.append({"role": role, "content": content})
+    return pruned
+
+
+def _first_str(d: Any, keys: Tuple[str, ...]) -> Optional[str]:
+    if isinstance(d, dict):
+        for k in keys:
+            v = d.get(k)
+            if isinstance(v, str) and v.strip():
+                return v
+    return None
+
+# ---- adapters ----
+def _adapt_openai_chat(self: ModelConnector, prompt, history, model_name, deadline=None):
+    msgs = [{"role": m["role"], "content": m["content"]} for m in (history or []) if m.get("role") in {"system","user","assistant"} and "content" in m]
+    msgs.append({"role":"user","content":prompt})
+    payload = {"model": model_name or self.name, "messages": msgs, "temperature": 0.2}
+    data = self._post(payload, deadline=deadline)
+    text = ""
+    try:
+        text = data["choices"][0]["message"]["content"]
+    except Exception:
+        text = _first_str(data, ("text","output","answer","completion")) or json.dumps(data)[:1000]
+    return text, {"usage": data.get("usage")}
+
+def _adapt_openai_responses(self: ModelConnector, prompt, history, model_name, deadline=None):
+    payload = {"model": model_name or self.name, "input":[{"role":"user","content":[{"type":"text","text":prompt}]}]}
+    data = self._post(payload, deadline=deadline)
+    text = data.get("output_text") or _first_str(data, ("text","answer","completion")) or json.dumps(data)[:1000]
+    return text, {"usage": data.get("usage")}
+
+def _adapt_anthropic_messages(self: ModelConnector, prompt, history, model_name, deadline=None):
+    msgs = [{"role": m["role"], "content": m["content"]} for m in (history or []) if m.get("role") in {"user","assistant"} and "content" in m]
+    if not msgs or msgs[-1]["role"] != "user":
+        msgs.append({"role":"user","content":prompt})
+    payload = {"model": model_name or self.name, "messages": msgs, "max_tokens": 512, "temperature": 0.2}
+    data = self._post(payload, deadline=deadline)
+    parts = data.get("content")
+    if isinstance(parts, list) and parts and isinstance(parts[0], dict) and "text" in parts[0]:
+        text = parts[0]["text"]
+    else:
+        text = data.get("text") or _first_str(data, ("answer","completion","output","text")) or json.dumps(data)[:1000]
+    return text, {"usage": data.get("usage")}
+
+def _adapt_gemini_generate(self: ModelConnector, prompt, history, model_name, deadline=None):
+    contents = [{"role":"user","parts":[{"text":prompt}]}]
+    payload = {"model": model_name or self.name, "contents": contents, "generationConfig":{"temperature":0.2}}
+    data = self._post(payload, deadline=deadline)
+    try:
+        text = data["candidates"][0]["content"]["parts"][0]["text"]
+    except Exception:
+        text = _first_str(data, ("text","output","answer","completion")) or json.dumps(data)[:1000]
+    return text, {"usage": data.get("usage")}
+
+def _adapt_cohere_chat(self: ModelConnector, prompt, history, model_name, deadline=None):
+    chat_hist=[]
+    for m in (history or []):
+        r,c=m.get("role"),m.get("content")
+        if r in {"USER","user"}: chat_hist.append({"role":"USER","message":c})
+        elif r in {"CHATBOT","assistant"}: chat_hist.append({"role":"CHATBOT","message":c})
+    payload={"model":model_name or self.name,"message":prompt,"chat_history":chat_hist}
+    data=self._post(payload, deadline=deadline)
+    text=data.get("text") or data.get("reply") or data.get("answer") or json.dumps(data)[:1000]
+    return text, {"usage": data.get("meta") or data.get("usage")}
+
+def _adapt_cohere_generate(self: ModelConnector, prompt, history, model_name, deadline=None):
+    payload={"model":model_name or self.name,"prompt":prompt}
+    data=self._post(payload, deadline=deadline)
+    try:
+        text=data["generations"][0]["text"]
+    except Exception:
+        text=_first_str(data, ("text","output","answer","completion")) or json.dumps(data)[:1000]
+    return text, {"usage": data.get("meta") or data.get("usage")}
+
+def _adapt_tgi_generate(self: ModelConnector, prompt, history, model_name, deadline=None):
+    payload={"inputs":prompt,"parameters":{"temperature":0.2}}
+    data=self._post(payload, deadline=deadline)
+    if isinstance(data, dict):
+        text = data.get("generated_text") or _first_str(data, ("text","output","answer","completion")) or json.dumps(data)[:1000]
+    elif isinstance(data, list) and data:
+        text = data[0].get("generated_text") or json.dumps(data[0])[:1000]
+    else:
+        text = json.dumps(data)[:1000]
+    return text, {"usage": data.get("usage")}
+
+def _adapt_generic_json(self: ModelConnector, prompt, history, model_name, deadline=None):
+    payload={"model":model_name or self.name,"prompt":prompt,"history":history or []}
+    data=self._post(payload, deadline=deadline)
+    text=_first_str(data, ("text","output","answer","completion")) or json.dumps(data)[:1000]
+    return text, {"usage": data.get("usage")}
+
+ModelConnector.register_adapter("openai.chat", _adapt_openai_chat)
+ModelConnector.register_adapter("openai.responses", _adapt_openai_responses)
+ModelConnector.register_adapter("anthropic.messages", _adapt_anthropic_messages)
+ModelConnector.register_adapter("gemini.generate", _adapt_gemini_generate)
+ModelConnector.register_adapter("cohere.chat", _adapt_cohere_chat)
+ModelConnector.register_adapter("cohere.generate", _adapt_cohere_generate)
+ModelConnector.register_adapter("tgi.generate", _adapt_tgi_generate)
+ModelConnector.register_adapter("generic.json", _adapt_generic_json)
+
+# =========================================================
+# Web retrieval (+ BeautifulSoup enrichment with retries)
+# =========================================================
+@dataclass
+class WebSource:
+    url: str
+    title: Optional[str] = None
+    snippet: Optional[str] = None
+    image: Optional[str] = None
+    score: Optional[float] = None
+
+class SearchProvider:
+    name: str = "base"
+    def search(self, query: str, *, k: int = 5, images: bool = False, deadline: Optional[float] = None) -> List[WebSource]:
+        raise NotImplementedError
+
+class _BaseHTTPProvider(SearchProvider):
+    def __init__(self, timeout: int = 10, session: Optional[requests.Session] = None):
+        self.timeout = int(timeout)
+        self._session = session or requests.Session()
+
+class GenericJSONSearch(_BaseHTTPProvider):
+    name = "generic.json"
+    def __init__(self, endpoint: str, headers: Optional[Dict[str,str]] = None, timeout: int = 10, session: Optional[requests.Session] = None):
+        super().__init__(timeout=timeout, session=session)
+        if not _is_https_or_local(endpoint):
+            raise ValueError("Search endpoint must be HTTPS or explicit localhost in non-prod")
+        self.endpoint, self.headers = endpoint, (headers or {})
+        parsed = urlparse(endpoint)
+        host = (parsed.hostname or "").lower()
+        env = os.getenv("NEXUS_ENV", "").lower()
+        if parsed.scheme == "http" and host in {"127.0.0.1", "localhost"} and env not in {"prod", "production"}:
+            log.warning(
+                "search_localhost_enabled",
+                extra={"endpoint": endpoint, "env": os.getenv("NEXUS_ENV", "")},
+            )
+    def search(self, query: str, *, k: int = 5, images: bool = False, deadline: Optional[float] = None) -> List[WebSource]:
+        def _do():
+            timeout = _remaining_timeout(deadline, self.timeout)
+            r = self._session.post(
+                self.endpoint,
+                json={"q": query, "k": int(k), "images": bool(images)},
+                headers=self.headers,
+                timeout=max(0.1, timeout),
+            )
+            r.raise_for_status(); return r
+        try:
+            r = _retry_call(_do)
+        except DeadlineExceeded:
+            return []
+        data = r.json() if r.headers.get("content-type","").startswith("application/json") else {}
+        out=[]
+        for it in data.get("results", []):
+            u = it.get("url")
+            if isinstance(u, str) and _is_https(u):
+                out.append(WebSource(url=u, title=it.get("title"), snippet=it.get("snippet"),
+                                     image=(it.get("image") if images else None), score=it.get("score")))
+        return out[:k]
+
+class TavilySearch(_BaseHTTPProvider):
+    name = "tavily"
+    def __init__(self, api_key: str, timeout: int = 10, session: Optional[requests.Session] = None):
+        super().__init__(timeout=timeout, session=session)
+        self.api_key = api_key
+    def search(self, query: str, *, k: int = 5, images: bool = False, deadline: Optional[float] = None) -> List[WebSource]:
+        url = "https://api.tavily.com/search"
+        payload = {"api_key": self.api_key, "query": query, "max_results": int(k), "include_images": bool(images)}
+        def _do():
+            timeout = _remaining_timeout(deadline, self.timeout)
+            r = self._session.post(url, json=payload, timeout=max(0.1, timeout))
+            r.raise_for_status(); return r
+        try:
+            r = _retry_call(_do)
+        except DeadlineExceeded:
+            return []
+        data = r.json(); out=[]
+        for it in data.get("results", []):
+            u = it.get("url")
+            if isinstance(u, str) and _is_https(u):
+                out.append(WebSource(url=u, title=it.get("title"), snippet=it.get("content"), image=it.get("image")))
+        return out[:k]
+
+class BingWebSearch(_BaseHTTPProvider):
+    name = "bing"
+    def __init__(self, api_key: str, timeout: int = 10, session: Optional[requests.Session] = None):
+        super().__init__(timeout=timeout, session=session)
+        self.api_key = api_key
+    def search(self, query: str, *, k: int = 5, images: bool = False, deadline: Optional[float] = None) -> List[WebSource]:
+        def _do_web():
+            timeout = _remaining_timeout(deadline, self.timeout)
+            url = f"https://api.bing.microsoft.com/v7.0/search?q={requests.utils.quote(query)}&count={int(k)}"
+            r = self._session.get(
+                url,
+                headers={"Ocp-Apim-Subscription-Key": self.api_key},
+                timeout=max(0.1, timeout),
+            )
+            r.raise_for_status(); return r
+        try:
+            r = _retry_call(_do_web)
+        except DeadlineExceeded:
+            return []
+        data = r.json()
+        items = (data.get("webPages") or {}).get("value", []); out=[]
+        for it in items:
+            u = it.get("url")
+            if isinstance(u, str) and _is_https(u):
+                out.append(WebSource(url=u, title=it.get("name"), snippet=it.get("snippet")))
+        if images:
+            def _do_img():
+                timeout = _remaining_timeout(deadline, self.timeout)
+                iu = f"https://api.bing.microsoft.com/v7.0/images/search?q={requests.utils.quote(query)}&count={int(k)}"
+                ir = self._session.get(
+                    iu,
+                    headers={"Ocp-Apim-Subscription-Key": self.api_key},
+                    timeout=max(0.1, timeout),
+                )
+                ir.raise_for_status(); return ir
+            try:
+                ir = _retry_call(_do_img)
+            except DeadlineExceeded:
+                return out
+            idata = ir.json()
+            for i in (idata.get("value") or [])[:k]:
+                cu = i.get("contentUrl"); hp = i.get("hostPageUrl")
+                if isinstance(cu, str) and _is_https(cu) and isinstance(hp, str) and _is_https(hp):
+                    out.append(WebSource(url=hp, title=i.get("name"), image=cu))
+        return out[:max(k, len(out))]
+
+class GoogleCSESearch(_BaseHTTPProvider):
+    name = "google.cse"
+    def __init__(self, api_key: str, cx: str, timeout: int = 10, session: Optional[requests.Session] = None):
+        super().__init__(timeout=timeout, session=session)
+        self.key, self.cx = api_key, cx
+    def search(self, query: str, *, k: int = 5, images: bool = False, deadline: Optional[float] = None) -> List[WebSource]:
+        base = "https://www.googleapis.com/customsearch/v1"
+        def _do_search():
+            timeout = _remaining_timeout(deadline, self.timeout)
+            params = {"key": self.key, "cx": self.cx, "q": query, "num": int(min(10, k))}
+            r = self._session.get(base, params=params, timeout=max(0.1, timeout)); r.raise_for_status(); return r
+        try:
+            r = _retry_call(_do_search)
+        except DeadlineExceeded:
+            return []
+        data = r.json(); out=[]
+        for it in data.get("items", [])[:k]:
+            link = it.get("link")
+            if isinstance(link, str) and _is_https(link):
+                out.append(WebSource(url=link, title=it.get("title"), snippet=it.get("snippet")))
+        if images:
+            def _do_img():
+                timeout = _remaining_timeout(deadline, self.timeout)
+                params_img = {"key": self.key, "cx": self.cx, "q": query, "searchType":"image", "num": int(min(10, k))}
+                ir = self._session.get(base, params=params_img, timeout=max(0.1, timeout)); ir.raise_for_status(); return ir
+            try:
+                ir = _retry_call(_do_img)
+            except DeadlineExceeded:
+                return out
+            idata = ir.json()
+            for i in idata.get("items", [])[:k]:
+                link = (i.get("image", {}) or {}).get("contextLink") or i.get("link")
+                if isinstance(link, str) and _is_https(link):
+                    out.append(WebSource(url=link, title=i.get("title"), image=i.get("link")))
+        return out[:max(k, len(out))]
+
+class DuckDuckGoHTMLSearch(_BaseHTTPProvider):
+    name = "duckduckgo.html"
+    UA = "Mozilla/5.0 (X11; Linux x86_64) NexusEngine/1.0"
+    def search(self, query: str, *, k: int = 5, images: bool = False, deadline: Optional[float] = None) -> List[WebSource]:
+        def _do():
+            timeout = _remaining_timeout(deadline, self.timeout)
+            url = f"https://duckduckgo.com/html/?q={quote_plus(query)}"
+            r = self._session.get(
+                url,
+                headers={"User-Agent": self.UA},
+                timeout=max(0.1, timeout),
+                stream=True,
+            )
+            r.raise_for_status(); return r
+        try:
+            r = _retry_call(_do)
+        except DeadlineExceeded:
+            return []
+        body = _limit_body(r, max_bytes=MAX_SCRAPE_BYTES)
+        soup = BeautifulSoup(body.decode(r.encoding or "utf-8", errors="ignore"), "html.parser")
+        out: List[WebSource] = []
+        for res in soup.select("div.result"):
+            a = res.select_one("a.result__a") or res.find("a", attrs={"class": lambda c: c and "result__a" in c})
+            if not a or not a.get("href"):
+                continue
+            href = a.get("href")
+            if not isinstance(href, str) or not href.startswith("http"):
+                continue
+            if not _is_https(href):
+                continue
+            title = a.get_text(" ", strip=True)
+            sn = res.select_one("a.result__snippet") or res.select_one("div.result__snippet")
+            snippet = sn.get_text(" ", strip=True) if sn else None
+            out.append(WebSource(url=href, title=title, snippet=snippet))
+            if len(out) >= k:
+                break
+        return out
+
+class HtmlScraper:
+    UA = "Mozilla/5.0 (X11; Linux x86_64) NexusEngine/1.0"
+
+    def __init__(self, timeout: int = 8, session: Optional[requests.Session] = None):
+        self.timeout = min(float(timeout), MAX_MODEL_TIMEOUT)
+        self._session = session or requests.Session()
+
+    def enrich(self, src: WebSource, *, deadline: Optional[float] = None) -> WebSource:
+        if _host_blocked(src.url, _SCRAPE_DENYLIST):
+            return src
+        if _SCRAPE_ALLOWLIST and not _host_allowed(src.url, _SCRAPE_ALLOWLIST):
+            return src
+
+        if _RESPECT_ROBOTS:
+            try:
+                parsed = urlparse(src.url)
+                base = f"{parsed.scheme}://{parsed.netloc}"
+                robots = self._session.get(
+                    f"{base}/robots.txt",
+                    headers={"User-Agent": self.UA},
+                    timeout=2,
+                )
+                # TODO: replace this coarse check with a full robots.txt parser once
+                # deployment includes centralised crawl governance.
+                if robots.ok and "Disallow: /" in robots.text:
+                    return src
+            except Exception:
+                pass
+
+        def _do():
+            timeout = _remaining_timeout(deadline, self.timeout)
+            return self._session.get(
+                src.url,
+                headers={"User-Agent": self.UA},
+                timeout=max(0.1, timeout),
+                stream=True,
+            )
+
+        try:
+            r = _retry_call(_do)
+            if not r.ok:
+                return src
+            declared = r.headers.get("content-length")
+            if declared and int(declared) > MAX_SCRAPE_BYTES:
+                raise PayloadTooLargeError(
+                    "Scrape body too large",
+                    details={"max_bytes": MAX_SCRAPE_BYTES},
+                )
+            body = _limit_body(r, max_bytes=MAX_SCRAPE_BYTES)
+            text = body.decode(r.encoding or "utf-8", errors="ignore")
+            soup = BeautifulSoup(text, "html.parser")
+            for tag in soup.find_all(["script", "style", "noscript", "iframe", "form", "object"]):
+                tag.decompose()
+            for tag in soup.find_all(True):
+                for attr in list(tag.attrs.keys()):
+                    if isinstance(attr, str) and attr.lower().startswith("on"):
+                        del tag.attrs[attr]
+            title = src.title or (soup.title.get_text(strip=True) if soup.title else None)
+            meta_desc = soup.find("meta", attrs={"name":"description"}) or soup.find("meta", attrs={"property":"og:description"})
+            desc = src.snippet or (meta_desc.get("content").strip() if meta_desc and meta_desc.get("content") else None)
+            if not desc:
+                paragraphs = soup.find_all("p")
+                for p in paragraphs:
+                    candidate = p.get_text(" ", strip=True)
+                    if candidate:
+                        desc = candidate
+                        break
+            desc = _sanitize(desc)
+            title = _sanitize(title)
+            og_img = (
+                soup.find("meta", attrs={"property":"og:image"})
+                or soup.find("meta", attrs={"name":"og:image"})
+                or soup.find("meta", attrs={"name":"twitter:image"})
+            )
+            if og_img and og_img.get("content"):
+                image_candidate = urljoin(src.url, og_img.get("content"))
+            else:
+                image_candidate = None
+            image = src.image or image_candidate
+            return WebSource(url=src.url, title=title, snippet=desc, image=image, score=src.score)
+        except DeadlineExceeded:
+            return src
+        except Exception:
+            return src
+
+class WebRetriever:
+    def __init__(self, providers: List[SearchProvider], scraper: Optional[HtmlScraper] = None):
+        if not providers:
+            raise MisconfigurationError("At least one search provider is required")
+        env = os.getenv("NEXUS_ENV", "").lower()
+        if env in {"prod", "production"} and not _SCRAPE_ALLOWLIST:
+            raise MisconfigurationError("In production, NEXUS_SCRAPE_ALLOW_DOMAINS must be configured")
+        self.providers = providers
+        self.scraper = scraper
+
+    def search_all(
+        self,
+        query: str,
+        *,
+        k_per_provider: int = 5,
+        want_images: bool = False,
+        max_total: int = 12,
+        deadline: Optional[float] = None,
+        request_id: Optional[str] = None,
+    ) -> List[WebSource]:
+        results: List[WebSource] = []
+        if not self.providers:
+            return results
+        with ThreadPoolExecutor(max_workers=min(8, len(self.providers))) as pool:
+            futs = []
+            for p in self.providers:
+                if deadline and time.monotonic() >= deadline:
+                    break
+                futs.append(pool.submit(p.search, query, k=k_per_provider, images=want_images, deadline=deadline))
+            for f in as_completed(futs):
+                try:
+                    chunk = f.result() or []
+                    for item in chunk:
+                        if not isinstance(item, WebSource) or not item.url:
+                            continue
+                        if _host_blocked(item.url, _SCRAPE_DENYLIST):
+                            continue
+                        if _SCRAPE_ALLOWLIST and not _host_allowed(item.url, _SCRAPE_ALLOWLIST):
+                            continue
+                        results.append(item)
+                except Exception as e:
+                    log.warning(
+                        "search_provider_failed",
+                        extra={"request_id": request_id, "error": str(e)},
+                    )
+        uniq: List[WebSource] = []
+        seen = set()
+        for s in results:
+            if s.url in seen or _host_blocked(s.url, _SCRAPE_DENYLIST):
+                continue
+            if _SCRAPE_ALLOWLIST and not _host_allowed(s.url, _SCRAPE_ALLOWLIST):
+                continue
+            seen.add(s.url)
+            if self.scraper:
+                try:
+                    enriched = self.scraper.enrich(s, deadline=deadline)
+                except Exception:
+                    enriched = s
+                uniq.append(enriched)
+            else:
+                uniq.append(s)
+            if len(uniq) >= max_total:
+                break
+        return uniq[:max_total]
+
+# =========================================================
+# Result policies
+# =========================================================
+class ResultPolicy:
+    name: str = "base"
+    def aggregate(self, prompt: str, *, answers: Dict[str, str], latencies: Dict[str, float],
+                  errors: Dict[str, str], metas: Dict[str, Dict[str, Any]],
+                  context: Optional[List[Dict[str, str]]] = None, params: Optional[Dict[str, Any]] = None
+                  ) -> Dict[str, Any]:
+        raise NotImplementedError
+
+class FastestPolicy(ResultPolicy):
+    name = "fastest"
+    def aggregate(self, prompt, *, answers, latencies, errors, metas, context=None, params=None):
+        if not answers: return {"result":"", "winner":None, "policy":self.name, "reason":"no answer"}
+        winner = min(answers.keys(), key=lambda k: latencies.get(k, 9e9))
+        return {"result": answers[winner], "winner": winner, "policy": self.name}
+
+class ConsensusSimplePolicy(ResultPolicy):
+    name = "consensus.simple"
+    @staticmethod
+    def _tokset(s: str) -> set: return set((s or "").lower().split())
+    @staticmethod
+    def _jac(a: set, b: set) -> float:
+        if not a and not b: return 0.0
+        return len(a & b) / float(len(a | b) or 1)
+    def aggregate(self, prompt, *, answers, latencies, errors, metas, context=None, params=None):
+        if not answers: return {"result":"", "winner":None, "policy":self.name, "reason":"no answer"}
+        toks = {k: self._tokset(v) for k, v in answers.items()}
+        scores = {}
+        for k in answers.keys():
+            other_keys = [o for o in toks.keys() if o != k]
+            jac_vals = [self._jac(toks[k], toks[o]) for o in other_keys]
+            bm25_vals = _bm25_scores(answers[k], [answers[o] for o in other_keys]) if other_keys else []
+            jac_score = sum(jac_vals) / len(jac_vals) if jac_vals else 0.0
+            bm25_score = sum(bm25_vals) / len(bm25_vals) if bm25_vals else 0.0
+            scores[k] = 0.6 * jac_score + 0.4 * bm25_score
+        winner = max(scores, key=scores.get)
+        return {"result": answers[winner], "winner": winner, "policy": self.name}
+
+
+class ConsensusWeightedPolicy(ResultPolicy):
+    """Consensus policy that blends similarity, verbosity, and latency heuristics."""
+
+    name = "consensus.weighted"
+
+    @staticmethod
+    def _tokens(text: str) -> List[str]:
+        return [t for t in re.findall(r"[A-Za-z0-9_]+", (text or "").lower()) if t not in _STOP]
+
+    @staticmethod
+    def _similarity(a: List[str], b: List[str]) -> float:
+        if not a or not b:
+            return 0.0
+        sa, sb = set(a), set(b)
+        inter = len(sa & sb)
+        union = len(sa | sb) or 1
+        jaccard = inter / union
+        len_ratio = 1.0 - abs(len(a) - len(b)) / float(max(len(a), len(b)) or 1)
+        return 0.85 * jaccard + 0.15 * max(0.0, len_ratio)
+
+    def aggregate(self, prompt, *, answers, latencies, errors, metas, context=None, params=None):
+        if not answers:
+            return {"result": "", "winner": None, "policy": self.name, "reason": "no answer"}
+
+        tokens = {name: self._tokens(text) for name, text in answers.items()}
+
+        scores: Dict[str, float] = {}
+        for name, toks in tokens.items():
+            peers = [self._similarity(toks, tokens[peer]) for peer in tokens.keys() if peer != name]
+            consensus = sum(peers) / len(peers) if peers else 0.0
+            length_bonus = min(len(toks) / 400.0, 0.05)
+            latency = latencies.get(name)
+            latency_bonus = 0.0
+            if isinstance(latency, (int, float)) and latency > 0:
+                latency_bonus = min(0.1, 0.05 + 0.5 / (1.0 + latency))
+            scores[name] = consensus + length_bonus + latency_bonus
+
+        winner = max(scores, key=scores.get)
+        return {"result": answers[winner], "winner": winner, "policy": self.name, "scores": scores}
+
+_POLICIES: Dict[str, ResultPolicy] = {
+    FastestPolicy.name: FastestPolicy(),
+    ConsensusSimplePolicy.name: ConsensusSimplePolicy(),
+    ConsensusWeightedPolicy.name: ConsensusWeightedPolicy(),
+}
+def get_policy(name: Optional[str]) -> ResultPolicy:
+    return _POLICIES.get((name or "").lower(), _POLICIES["consensus.simple"])
+
+# =========================================================
+# Config + helpers (IR scoring, domain boosts)
+# =========================================================
+@dataclass
+class EngineConfig:
+    """Runtime knobs for the Nexus engine.
+
+    default_deadline_ms is expressed in **milliseconds** to align with adapter and
+    gateway level time budgets. Keeping the unit explicit here helps avoid
+    accidental second/millisecond mixups when callers propagate request
+    deadlines through the system.
+    """
+
+    max_context_messages: int = 8
+    max_parallel: Optional[int] = None
+    default_policy: str = os.getenv("NEXUS_RESULT_POLICY", "consensus.simple")
+    min_sources_required: int = max(1, int(os.getenv("NEXUS_MIN_SOURCES", "2")))
+    search_k_per_provider: int = 5
+    search_max_total: int = 12
+    scrape_timeout: int = 8
+    default_deadline_ms: Optional[int] = (
+        int(os.getenv("NEXUS_DEFAULT_DEADLINE_MS")) if os.getenv("NEXUS_DEFAULT_DEADLINE_MS") else None
+    )
+
+_CODE_RE = re.compile(
+    r"```(?P<lang>[a-zA-Z0-9_\-+. ]*)\r?\n(?P<body>[\s\S]*?)```",
+    re.MULTILINE,
+)
+
+def _extract_code_blocks(text: str) -> List[Dict[str, str]]:
+    blocks: List[Dict[str, str]] = []
+    for m in _CODE_RE.finditer(text or ""):
+        lang = (m.group("lang") or "").strip() or None
+        body = (m.group("body") or "").strip()
+        if body: blocks.append({"language": lang, "code": body})
+    return blocks
+
+_STOP = set("""
+a an the and or but if while then of in on for with without about across against between into through during before after above below to from up down under over again further
+is are was were be been being do does did doing have has had having i you he she it we they them me my your our their this that these those as at by can could should would will may might
+""".split())
+
+def _tokenize(s: str) -> List[str]:
+    return re.findall(r"[A-Za-z0-9_]{3,}", (s or "").lower())
+
+def _keywords(s: str, k: int = 24) -> List[str]:
+    toks = [t for t in _tokenize(s) if t not in _STOP]
+    seen, out = set(), []
+    for t in toks:
+        if t not in seen:
+            seen.add(t); out.append(t)
+        if len(out) >= k:
+            break
+    return out
+
+
+def _sanitize(txt: Optional[str]) -> Optional[str]:
+    if not txt:
+        return txt
+    bad_phrases = [
+        "ignore previous instructions",
+        "disregard prior",
+        "override system prompt",
+        "ignore all prior instructions",
+        "disregard above",
+    ]
+    lower = txt.lower()
+    if any(phrase in lower for phrase in bad_phrases):
+        pattern = "|".join(re.escape(p) for p in bad_phrases)
+        return re.sub(pattern, "[redacted]", txt, flags=re.IGNORECASE)
+    return txt
+
+
+def _bm25_scores(answer_text: str, docs: List[str], *, k1: float = 1.2, b: float = 0.75) -> List[float]:
+    q_terms = [t for t in _tokenize(answer_text) if t not in _STOP]
+    if not q_terms:
+        return [0.0] * len(docs)
+    q_set = set(q_terms)
+
+    tok_docs: List[List[str]] = [[t for t in _tokenize(d) if t not in _STOP] for d in docs]
+    doc_lens = [len(toks) for toks in tok_docs]
+    avgdl = (sum(doc_lens) / float(len(doc_lens))) if doc_lens else 1.0
+
+    df: Dict[str, int] = {t: 0 for t in q_set}
+    for toks in tok_docs:
+        present = set(toks)
+        for t in q_set:
+            if t in present:
+                df[t] += 1
+    N = max(1, len(tok_docs))
+
+    idf: Dict[str, float] = {}
+    for t in q_set:
+        n = df.get(t, 0)
+        idf[t] = math.log((N - n + 0.5) / (n + 0.5) + 1.0)
+
+    scores: List[float] = []
+    for toks, dl in zip(tok_docs, doc_lens):
+        tf = Counter(toks)
+        s = 0.0
+        for t in q_set:
+            f = tf.get(t, 0)
+            if f == 0:
+                continue
+            denom = f + k1 * (1 - b + b * (dl / (avgdl or 1.0)))
+            s += idf[t] * ((f * (k1 + 1)) / (denom or 1.0))
+        scores.append(s)
+    return scores
+
+def _load_domain_boosts() -> Dict[str, float]:
+    raw = os.getenv("NEXUS_DOMAIN_BOOSTS", "").strip()
+    if not raw:
+        return {
+            "who.int": 1.30, "cdc.gov": 1.30, "nih.gov": 1.30,
+            "nasa.gov": 1.20, "nature.com": 1.20, "sciencedirect.com": 1.15,
+            "arxiv.org": 1.12, "wikipedia.org": 1.10, "bbc.co.uk": 1.08,
+            "nytimes.com": 1.05, "ft.com": 1.05
+        }
+    try:
+        if raw.startswith("{"):
+            return {str(k).lower(): float(v) for k, v in json.loads(raw).items()}
+        out: Dict[str, float] = {}
+        for pair in raw.split(";"):
+            if not pair.strip(): continue
+            dom, mult = pair.split("=", 1)
+            out[dom.strip().lower()] = float(mult.strip())
+        return out
+    except Exception:
+        return {}
+
+_DOMAIN_BOOSTS = _load_domain_boosts()
+
+def _host_of(url: str) -> Optional[str]:
+    try:
+        return urlparse(url).netloc.lower()
+    except Exception:
+        return None
+
+
+def _base_domain(host: str) -> str:
+    parts = host.split(".")
+    return ".".join(parts[-2:]) if len(parts) >= 2 else host
+
+
+def _boost_for(url: str) -> float:
+    h = _host_of(url) or ""
+    base = _base_domain(h) if h else ""
+    if base and base in _DOMAIN_BOOSTS:
+        return _DOMAIN_BOOSTS[base]
+    if h in _DOMAIN_BOOSTS:
+        return _DOMAIN_BOOSTS[h]
+    return 1.0
+
+def _evidence_score(answer_text: str, title: Optional[str], snippet: Optional[str]) -> float:
+    doc = f"{title or ''} {snippet or ''}".strip()
+    if not doc:
+        return 0.0
+    bm25 = _bm25_scores(answer_text, [doc])[0]
+    keys = _keywords(answer_text)
+    hay = doc.lower()
+    overlap = sum(1 for k in keys if k in hay) / float(max(1, len(keys)))
+    return bm25 + 0.1 * overlap
+
+# =========================================================
+# Engine — strict schema + verified sources + isolation/encryption (MANDATORY AES)
+# =========================================================
+class Engine:
+    """
+    Returns payload with ALL non-optional keys (schema fixed; do not modify):
+      {
+        "answer": str,
+        "winner": str,
+        "winner_ref": { "name": str, "adapter": str, "endpoint": str },
+        "participants": [str, ...],
+        "code": [ {language, code}, ... ],
+        "sources": [ {url, title, snippet}, ... ],  # verified ≥ min_sources_required
+        "photos": [ {url, caption}, ... ],
+        "meta": { "schema_version": str, ... }
+      }
+    """
+    SCHEMA_VERSION: str = ENGINE_SCHEMA_VERSION
+
+    def __init__(self, connectors: Dict[str, ModelConnector], *,
+                 memory,
+                 web: WebRetriever,
+                 access: AccessContext,
+                 crypter: Crypter,
+                 config: Optional[EngineConfig] = None):
+        self.schema_version = ENGINE_SCHEMA_VERSION
+        # Encryption is MANDATORY — crypter and access are required.
+        if not connectors:
+            raise MisconfigurationError("No connectors configured.")
+        if web is None:
+            raise MisconfigurationError("WebRetriever is required (verification sources are mandatory).")
+        if not isinstance(access, AccessContext):
+            raise MisconfigurationError("AccessContext is required (tenant/instance/user scoping).")
+        if not isinstance(crypter, Crypter):
+            raise MisconfigurationError("Crypter is required (AES-256-GCM).")
+
+        self.connectors = connectors
+        self.memory = memory
+        self.web = web
+        self.config = config or EngineConfig()
+        self.access = access
+        self.crypter = crypter
+
+        if self.config.max_parallel is None:
+            self.config.max_parallel = min(16, max(1, len(connectors)))
+        if web.scraper is None:
+            web.scraper = HtmlScraper(timeout=self.config.scrape_timeout)
+        self.scraper = web.scraper
+
+        # Health monitor (autostart unless disabled)
+        self._health_monitor: Optional[HealthMonitor] = None
+        auto_health = os.getenv("NEXUS_HEALTH_AUTORUN")
+        if auto_health and auto_health.lower() in {"1", "true", "yes"}:
+            interval = int(os.getenv("NEXUS_HEALTH_INTERVAL_SEC", "3600"))
+            self.start_health_monitor(interval_seconds=interval)
+
+    # ---- isolation helpers ----
+    def _scoped_session(self, session_id: str) -> str:
+        return f"{self.access.tenant_id}:{self.access.instance_id}:{self.access.user_id}:{session_id}"
+
+    def _aad(self, session_id: str) -> bytes:
+        return f"{self.access.tenant_id}|{self.access.instance_id}|{self.access.user_id}|{session_id}".encode("utf-8")
+
+    def _save_mem(self, session_id: str, role: str, text: str, meta: Optional[Dict[str, Any]] = None):
+        if not self.memory:
+            return
+        sid = self._scoped_session(session_id)
+        meta = dict(meta or {})
+        meta.update({
+            "nexus_scope": {
+                "tenant": self.access.tenant_id,
+                "instance": self.access.instance_id,
+                "user": self.access.user_id,
+            },
+            "enc": "aesgcm",  # always encrypted
+        })
+        payload = self.crypter.encrypt(text, aad=self._aad(session_id))
+        try:
+            self.memory.save(sid, role, payload, meta)
+        except Exception:
+            log.warning("memory save failed", exc_info=True)
+
+    # ---- context/history ----
+    def _history_for(self, session_id: str) -> List[Dict[str, str]]:
+        try:
+            if not self.memory:
+                return []
+            sid = self._scoped_session(session_id)
+            msgs = self.memory.recent(sid, limit=self.config.max_context_messages) or []
+            out: List[Dict[str, str]] = []
+            for m in msgs:
+                r = m.get("role"); t = m.get("text")
+                if r not in {"system","user","assistant"} or not isinstance(t, str):
+                    continue
+                # Always decrypt; if decrypt fails, skip the message (strict encrypted-only policy)
+                try:
+                    t = self.crypter.decrypt(t, aad=self._aad(session_id))
+                except Exception:
+                    continue
+                out.append({"role": r, "content": t})
+            return out
+        except Exception:
+            return []
+
+    # ---- health monitor control ----
+    def start_health_monitor(self, interval_seconds: int = 3600) -> None:
+        if self._health_monitor and self._health_monitor.is_running:
+            return
+        self._health_monitor = HealthMonitor(
+            self,
+            interval_seconds=interval_seconds,
+            autostart=False,
+        )
+        self._health_monitor.start()
+
+    def stop_health_monitor(self) -> None:
+        if self._health_monitor:
+            self._health_monitor.stop()
+            self._health_monitor = None
+
+    def close(self) -> None:
+        """Release background resources (health monitor and HTTP sessions)."""
+        self.stop_health_monitor()
+        for connector in self.connectors.values():
+            session = getattr(connector, "_session", None)
+            if session and hasattr(session, "close"):
+                try:
+                    session.close()
+                except Exception:
+                    pass
+        if getattr(self.web, "providers", None):
+            for provider in self.web.providers:
+                session = getattr(provider, "_session", None)
+                if session and hasattr(session, "close"):
+                    try:
+                        session.close()
+                    except Exception:
+                        pass
+        scraper_session = getattr(getattr(self.web, "scraper", None), "_session", None)
+        if scraper_session and hasattr(scraper_session, "close"):
+            try:
+                scraper_session.close()
+            except Exception:
+                pass
+
+    def health_snapshot(self) -> Dict[str, Any]:
+        if self._health_monitor:
+            return self._health_monitor.snapshot()
+        mon = HealthMonitor(self, interval_seconds=10, autostart=False)
+        return mon.run_once()
+
+    def run_health_check_once(self) -> Dict[str, Any]:
+        if self._health_monitor:
+            return self._health_monitor.run_once()
+        return self.health_snapshot()
+
+    # ---- core infer ----
+    def _infer_one(
+        self,
+        name: str,
+        conn: ModelConnector,
+        prompt: str,
+        history: List[Dict[str, str]],
+        *,
+        deadline: Optional[float],
+        request_id: str,
+        session_id: str,
+    ) -> Tuple[str, str, float]:
+        t0 = time.time()
+        try:
+            if history:
+                if self.config.max_context_messages:
+                    bounded_history = history[-self.config.max_context_messages:]
+                else:
+                    bounded_history = list(history)
+            else:
+                bounded_history = []
+            text, _meta = conn.infer(prompt, history=bounded_history, model_name=name, deadline=deadline)
+            if isinstance(text, str) and not text.strip():
+                text = ""
+            return name, text, round(time.time()-t0, 3)
+        except NexusError as exc:
+            log.warning(
+                "connector_failed",
+                extra={"request_id": request_id, "session_id": session_id, "connector": name, "error": str(exc)},
+            )
+            return name, "", round(time.time()-t0, 3)
+        except Exception as exc:
+            log.warning(
+                "connector_exception",
+                extra={"request_id": request_id, "connector": name, "error": str(exc)},
+            )
+            return name, "", round(time.time()-t0, 3)
+
+    def _collect_sources(
+        self,
+        queries: List[str],
+        *,
+        want_images: bool,
+        k_per_provider: int,
+        max_total: int,
+        deadline: Optional[float],
+        request_id: str,
+    ) -> List[WebSource]:
+        results: List[WebSource] = []
+        seen = set()
+        for q in queries:
+            if len(results) >= max_total:
+                break
+            if deadline and time.monotonic() >= deadline:
+                break
+            try:
+                batch = self.web.search_all(
+                    q,
+                    k_per_provider=k_per_provider,
+                    want_images=want_images,
+                    max_total=max_total,
+                    deadline=deadline,
+                    request_id=request_id,
+                )
+                for s in batch:
+                    if s.url in seen:
+                        continue
+                    if _host_blocked(s.url, _SCRAPE_DENYLIST):
+                        continue
+                    if _SCRAPE_ALLOWLIST and not _host_allowed(s.url, _SCRAPE_ALLOWLIST):
+                        continue
+                    results.append(s)
+                    seen.add(s.url)
+                    if len(results) >= max_total:
+                        break
+            except DeadlineExceeded:
+                break
+            except Exception as e:
+                log.warning(
+                    "web_search_failed",
+                    extra={"request_id": request_id, "error": str(e)},
+                )
+        return results[:max_total]
+
+    def _rank_and_verify(self, answer_text: str, sources: List[WebSource], need: int) -> Tuple[List[Dict[str, Any]], List[Dict[str, Any]]]:
+        scored: List[Tuple[float, WebSource]] = []
+        for s in sources:
+            base = _evidence_score(answer_text, s.title, s.snippet)
+            boosted = base * _boost_for(s.url)
+            scored.append((boosted, s))
+        scored.sort(key=lambda x: x[0], reverse=True)
+
+        web_refs: List[Dict[str, Any]] = []
+        photos: List[Dict[str, Any]] = []
+        host_seen = set()
+        backlog: List[WebSource] = []
+        for _, s in scored:
+            if not (s.url and (s.title or s.snippet)):
+                continue
+            if _host_blocked(s.url, _SCRAPE_DENYLIST):
+                continue
+            if _SCRAPE_ALLOWLIST and not _host_allowed(s.url, _SCRAPE_ALLOWLIST):
+                continue
+            host = _host_of(s.url)
+            entry = {"url": s.url, "title": s.title, "snippet": s.snippet}
+            if host and host not in host_seen:
+                web_refs.append(entry)
+                host_seen.add(host)
+                if s.image:
+                    photos.append({"url": s.image, "caption": s.title})
+            else:
+                backlog.append(s)
+            if len(web_refs) >= need:
+                break
+        if len(web_refs) < need:
+            for s in backlog:
+                if not (s.url and (s.title or s.snippet)):
+                    continue
+                if _host_blocked(s.url, _SCRAPE_DENYLIST):
+                    continue
+                if _SCRAPE_ALLOWLIST and not _host_allowed(s.url, _SCRAPE_ALLOWLIST):
+                    continue
+                web_refs.append({"url": s.url, "title": s.title, "snippet": s.snippet})
+                if s.image:
+                    photos.append({"url": s.image, "caption": s.title})
+                if len(web_refs) >= need:
+                    break
+        return web_refs, photos
+
+    def run(
+        self,
+        session_id: str,
+        query: str,
+        *,
+        policy_name: Optional[str] = None,
+        want_photos: bool = False,
+        deadline_ms: Optional[int] = None,
+    ) -> Dict[str, Any]:
+
+        request_id = uuid.uuid4().hex[:12]
+        if not _GLOBAL_CONCURRENCY_SEMAPHORE.acquire(timeout=CONCURRENCY_WAIT_SECONDS):
+            raise RateLimitExceeded(
+                "Engine is at capacity; please retry shortly.",
+                details={"retry_after_seconds": CONCURRENCY_WAIT_SECONDS},
+            )
+
+        scope_key = f"{self.access.tenant_id}:{self.access.instance_id}:{self.access.user_id}"
+        allowed, retry_in = _GLOBAL_RATE_LIMITER.try_acquire(scope_key)
+        if not allowed:
+            _GLOBAL_CONCURRENCY_SEMAPHORE.release()
+            raise RateLimitExceeded(
+                f"Rate limit exceeded. Retry in {retry_in:.2f}s",
+                details={"retry_after_seconds": round(retry_in, 3)},
+            )
+
+        effective_deadline_ms = deadline_ms if deadline_ms is not None else self.config.default_deadline_ms
+        if effective_deadline_ms is not None:
+            effective_deadline_ms = min(effective_deadline_ms, MAX_DEADLINE_SECONDS * 1000)
+            deadline = time.monotonic() + (effective_deadline_ms / 1000.0)
+        else:
+            deadline = None
+
+        log.info("engine_run_start", extra={"request_id": request_id, "session_id": session_id})
+
+        try:
+            # Save user query (scoped + encrypted)
+            self._save_mem(session_id, "user", query, {"ephemeral": False})
+
+            history = self._history_for(session_id)
+            participants = list(self.connectors.keys())
+
+            # 1) Run models in parallel
+            answers: Dict[str, str] = {}
+            latencies: Dict[str, float] = {}
+            max_workers = int(self.config.max_parallel or max(1, len(self.connectors)))
+            with ThreadPoolExecutor(max_workers=max_workers) as pool:
+                futs = [
+                    pool.submit(
+                        self._infer_one,
+                        n,
+                        c,
+                        query,
+                        history,
+                        deadline=deadline,
+                        request_id=request_id,
+                        session_id=session_id,
+                    )
+                    for n, c in self.connectors.items()
+                ]
+                for f in as_completed(futs):
+                    name, text, dt = f.result()
+                    latencies[name] = dt
+                    if text:
+                        answers[name] = text
+            if not answers:
+                raise ConnectorError(
+                    "No model produced an answer.",
+                    details={
+                        "participants": participants,
+                        "latencies_ms": latencies,
+                    },
+                )
+
+            # 2) Policy
+            policy = get_policy(policy_name or self.config.default_policy)
+            agg = policy.aggregate(
+                query,
+                answers=answers,
+                latencies=latencies,
+                errors={},
+                metas={},
+                context=history,
+                params=None,
+            )
+            winner = agg.get("winner") or min(answers.keys(), key=lambda k: latencies.get(k, 9e9))
+            answer_text = (agg.get("result") or answers[winner]).strip()
+
+            # Ensure verification gets time; adapt search breadth if time is tight
+            search_k_per_provider = self.config.search_k_per_provider
+            search_max_total = self.config.search_max_total
+            if deadline:
+                remaining = deadline - time.monotonic()
+                if remaining < (MAX_MODEL_TIMEOUT * 0.5):
+                    search_k_per_provider = max(2, search_k_per_provider // 2)
+                    search_max_total = max(6, search_max_total // 2)
+
+            # 3) Web verification (mandatory)
+            sources = self._collect_sources(
+                queries=[query, answer_text],
+                want_images=want_photos,
+                k_per_provider=search_k_per_provider,
+                max_total=search_max_total,
+                deadline=deadline,
+                request_id=request_id,
+            )
+            web_refs, photos = self._rank_and_verify(answer_text, sources, self.config.min_sources_required)
+
+            if len(web_refs) < self.config.min_sources_required:
+                salient = answer_text.split(".")[0].strip()
+                if salient:
+                    extra = self._collect_sources(
+                        queries=[f"\"{salient}\""],
+                        want_images=False,
+                        k_per_provider=max(2, search_k_per_provider // 2),
+                        max_total=search_max_total,
+                        deadline=deadline,
+                        request_id=request_id,
+                    )
+                    extra_refs, _ = self._rank_and_verify(
+                        answer_text,
+                        extra,
+                        self.config.min_sources_required - len(web_refs),
+                    )
+                    for r in extra_refs:
+                        if all(r["url"] != e["url"] for e in web_refs):
+                            web_refs.append(r)
+                            if len(web_refs) >= self.config.min_sources_required:
+                                break
+
+            if len(web_refs) < self.config.min_sources_required:
+                raise VerificationError(
+                    f"Insufficient verification sources (need ≥ {self.config.min_sources_required}).",
+                    details={
+                        "required": self.config.min_sources_required,
+                        "collected": len(web_refs),
+                        "schema_version": self.schema_version,
+                    },
+                )
+
+            # 4) Extract code blocks
+            code_blocks = _extract_code_blocks(answer_text)
+
+            # 5) Save assistant output (scoped + encrypted)
+            self._save_mem(session_id, "assistant", answer_text, {"ephemeral": False})
+
+            # 6) Winner ref
+            wconn = self.connectors.get(winner)
+            winner_ref = {
+                "name": winner,
+                "adapter": getattr(wconn, "adapter", None),
+                "endpoint": getattr(wconn, "endpoint", None),
+            }
+
+            log.info(
+                "engine_run_complete",
+                extra={"request_id": request_id, "session_id": session_id, "winner": winner},
+            )
+
+            # 7) Strict schema output (DO NOT change required keys)
+            payload = {
+                "answer": answer_text,
+                "winner": winner,
+                "winner_ref": winner_ref,
+                "participants": participants,
+                "code": code_blocks,
+                "sources": web_refs,                 # verified (>= min_sources_required)
+                "photos": photos if want_photos else [],
+            }
+            payload["meta"] = {
+                "schema_version": self.schema_version,
+                "policy": getattr(policy, "name", None),
+                "latencies": latencies,
+                "policy_scores": agg.get("scores"),
+            }
+            return payload
+        finally:
+            _GLOBAL_CONCURRENCY_SEMAPHORE.release()
+
+# =========================================================
+# Health Monitor (autonomous backend checks)
+# =========================================================
+@dataclass
+class HealthConfig:
+    interval_seconds: int = int(os.getenv("NEXUS_HEALTH_INTERVAL_SEC", "3600"))  # default: 1 hour
+    search_probe: str = os.getenv("NEXUS_HEALTH_SEARCH_QUERY", "nexus health check")
+    include_memory_check: bool = True
+
+class HealthMonitor:
+    def __init__(self, engine: Engine, interval_seconds: int = 3600, autostart: bool = True):
+        self.engine = engine
+        self.cfg = HealthConfig(interval_seconds=interval_seconds)
+        self._thread: Optional[threading.Thread] = None
+        self._stop = threading.Event()
+        self._lock = threading.Lock()
+        self._last: Dict[str, Any] = {"ts": 0, "ok": False, "components": {}}
+        self.is_running = False
+        if autostart:
+            self.start()
+
+    def start(self) -> None:
+        if self.is_running:
+            return
+        self._stop.clear()
+        self._thread = threading.Thread(target=self._loop, name="NexusHealthMonitor", daemon=True)
+        self._thread.start()
+        self.is_running = True
+        log.info("Health monitor started (interval=%ss)", self.cfg.interval_seconds)
+
+    def stop(self) -> None:
+        if not self.is_running:
+            return
+        self._stop.set()
+        if self._thread:
+            self._thread.join(timeout=5.0)
+        self.is_running = False
+        log.info("Health monitor stopped")
+
+    def snapshot(self) -> Dict[str, Any]:
+        with self._lock:
+            return json.loads(json.dumps(self._last))  # deep copy
+
+    def run_once(self) -> Dict[str, Any]:
+        result = self._compute()
+        with self._lock:
+            self._last = result
+        return result
+
+    def _loop(self) -> None:
+        while not self._stop.is_set():
+            t0 = time.time()
+            try:
+                self.run_once()
+            except Exception as e:
+                log.warning("health monitor failed: %s", e)
+            elapsed = time.time() - t0
+            to_sleep = max(10.0, self.cfg.interval_seconds - elapsed)
+            self._stop.wait(to_sleep)
+
+    def _compute(self) -> Dict[str, Any]:
+        ts = int(time.time())
+        components: Dict[str, Any] = {}
+
+        # Node stats
+        components["node"] = self._node_health()
+        components["engine"] = {
+            "schema_version": ENGINE_SCHEMA_VERSION,
+            "instance_schema_version": getattr(self.engine, "schema_version", None),
+        }
+
+        # Connectors
+        connectors: Dict[str, Any] = {}
+        for name, conn in self.engine.connectors.items():
+            t0 = time.time()
+            degraded = True
+            err = None
+            try:
+                degraded = conn.health_check()
+            except Exception as e:
+                err = str(e)
+            connectors[name] = {
+                "degraded": bool(degraded),
+                "latency_ms": int((time.time()-t0)*1000),
+                "adapter": getattr(conn, "adapter", None),
+                "endpoint": getattr(conn, "endpoint", None),
+                "error": err,
+            }
+        components["connectors"] = connectors
+
+        # Web providers probe
+        web: Dict[str, Any] = {}
+        if self.engine.web:
+            for p in self.engine.web.providers:
+                t0 = time.time()
+                ok = False
+                err = None
+                enriched = False
+                try:
+                    results = p.search(self.cfg.search_probe, k=1, images=False) or []
+                    ok = len(results) > 0
+                    if ok and self.engine.scraper:
+                        _ = self.engine.scraper.enrich(results[0])
+                        enriched = True
+                except Exception as e:
+                    err = str(e)
+                web[p.name] = {
+                    "ok": bool(ok),
+                    "enriched": bool(enriched),
+                    "latency_ms": int((time.time()-t0)*1000),
+                    "error": err,
+                }
+        components["web"] = web
+
+        # Memory check (non-destructive, encrypted ping)
+        mem = {}
+        if self.cfg.include_memory_check and self.engine.memory is not None:
+            t0 = time.time()
+            try:
+                sid = "__health__"
+                enc = self.engine.crypter.encrypt("__ping__", aad=self.engine._aad(sid))
+                self.engine.memory.save(
+                    self.engine._scoped_session(sid),
+                    "system",
+                    enc,
+                    {"ephemeral": True, "enc": "aesgcm", "ttl_seconds": 300},
+                )
+                got = self.engine.memory.recent(self.engine._scoped_session(sid), limit=1)
+                mem = {"ok": bool(got), "latency_ms": int((time.time()-t0)*1000)}
+            except Exception as e:
+                mem = {"ok": False, "error": str(e)}
+        components["memory"] = mem
+
+        ok_overall = self._overall_ok(components)
+        return {"ts": ts, "ok": ok_overall, "components": components}
+
+    @staticmethod
+    def _overall_ok(components: Dict[str, Any]) -> bool:
+        conns = components.get("connectors", {})
+        web = components.get("web", {})
+        mem = components.get("memory", {"ok": True})
+        all_conns_ok = all(not v.get("degraded", True) for v in conns.values()) if conns else True
+        any_web_ok = any(v.get("ok") for v in web.values()) if web else True
+        mem_ok = bool(mem.get("ok", True))
+        return all_conns_ok and any_web_ok and mem_ok
+
+    @staticmethod
+    def _node_health() -> Dict[str, Any]:
+        info: Dict[str, Any] = {"pid": os.getpid(), "time": int(time.time())}
+        try:
+            import psutil  # type: ignore
+            info["cpu_percent"] = psutil.cpu_percent(interval=0.0)
+            vm = psutil.virtual_memory()
+            info["memory"] = {"total": vm.total, "available": vm.available, "used": vm.used, "percent": vm.percent}
+        except Exception:
+            info["cpu_percent"] = None
+            info["memory"] = {"total": None, "available": None, "used": None, "percent": None}
+        try:
+            la1, la5, la15 = os.getloadavg()
+            info["load"] = {"1": la1, "5": la5, "15": la15}
+        except Exception:
+            info["load"] = {"1": None, "5": None, "15": None}
+        try:
+            total, used, free = shutil.disk_usage(os.getcwd())
+            info["disk"] = {"total": total, "used": used, "free": free, "percent": round(used/total*100, 2) if total else None}
+        except Exception:
+            info["disk"] = {"total": None, "used": None, "free": None, "percent": None}
+        return info
+
+# =========================================================
+# Secrets-aware web retriever builder
+# =========================================================
+try:
+    from nexus_config import SecretResolver  # your existing resolver
+except Exception:
+    SecretResolver = None  # type: ignore
+
+def _ensure_resolver(resolver: Optional["SecretResolver"]) -> "SecretResolver":
+    if resolver:
+        return resolver
+    if SecretResolver is None:
+        raise MisconfigurationError("SecretResolver not available; ensure nexus_config.py is on PYTHONPATH.")
+    providers = [s.strip().lower() for s in os.getenv("NEXUS_SECRETS_PROVIDERS", "aws,azure,gcp").split(",") if s.strip()]
+    overrides: Dict[str, str] = {k: v for k, v in os.environ.items() if k.startswith("NEXUS_SECRET_")}
+    for k in ("AZURE_KEYVAULT_URL", "GCP_PROJECT"):
+        v = os.getenv(k)
+        if v:
+            overrides[k] = v
+    ttl = int(os.getenv("NEXUS_SECRET_TTL_SECONDS", "600"))
+    return SecretResolver(providers=providers, overrides=overrides, ttl_seconds=ttl)
+
+def build_web_retriever_from_env(
+    headers: Optional[Dict[str, str]] = None,
+    resolver: Optional["SecretResolver"] = None,
+) -> Optional[WebRetriever]:
+    """
+    All API keys/tokens are resolved via cloud secrets (SecretResolver). No hardcoded secrets.
+    Logical secret names supported (configured via NEXUS_SECRET_<NAME> indirection):
+      - SEARCH_GATEWAY_ENDPOINT (optional; may be secret-managed)
+      - SEARCH_GATEWAY_KEY
+      - TAVILY_API_KEY
+      - BING_SEARCH_KEY
+      - GOOGLE_CSE_KEY
+      - GOOGLE_CSE_CX
+    """
+    r = _ensure_resolver(resolver)
+    providers: List[SearchProvider] = []
+    base_headers = dict(headers or {})
+    sess = requests.Session()
+
+    allow_external = os.getenv("NEXUS_ALLOW_THIRD_PARTY_SEARCH", "1").lower() not in {"0", "false", "no"}
+
+    gen_ep = r.get("SEARCH_GATEWAY_ENDPOINT") or os.getenv("NEXUS_SEARCH_ENDPOINT")
+    gen_key = r.get("SEARCH_GATEWAY_KEY")
+    if gen_ep:
+        hdrs = dict(base_headers)
+        if gen_key:
+            hdrs["Authorization"] = f"Bearer {gen_key}"
+        providers.append(GenericJSONSearch(gen_ep, headers=hdrs, session=sess))
+
+    if allow_external:
+        tav_key = r.get("TAVILY_API_KEY")
+        if tav_key:
+            providers.append(TavilySearch(tav_key, session=sess))
+
+        bing_key = r.get("BING_SEARCH_KEY")
+        if bing_key:
+            providers.append(BingWebSearch(bing_key, session=sess))
+
+        g_key = r.get("GOOGLE_CSE_KEY")
+        g_cx  = r.get("GOOGLE_CSE_CX")
+        if g_key and g_cx:
+            providers.append(GoogleCSESearch(g_key, g_cx, session=sess))
+
+        if os.getenv("NEXUS_ENABLE_DDG", "1").lower() not in {"0", "false", "no"}:
+            providers.append(DuckDuckGoHTMLSearch(session=sess))
+
+    if not providers:
+        return None
+
+    scraper = HtmlScraper(timeout=int(os.getenv("NEXUS_SCRAPE_TIMEOUT", "8")), session=sess)
+    return WebRetriever(providers, scraper=scraper)
+
+#End of Engine code# 
+#Nexus is an advanced orchestration platform that coordinates LLMs and distributed memory stores across AWS, Azure, and GCP.
+#It emphasizes secure, scalable operations with enforced AES-256-GCM encryption, dynamic secret resolution, and multi-cloud memory hygiene.
+#Nexus also delivers flexible connector plumbing so new model providers and data planes can be onboarded without rewriting the core engine.
+
+
+
+
+