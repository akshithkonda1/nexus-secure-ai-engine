--- conflicted
+++ resolved
@@ -1,328 +1,320 @@
-from __future__ import annotations
-from dataclasses import dataclass, field, asdict
-from typing import Any, Dict, Iterable, List, Optional, Tuple
-from pathlib import Path
-import os
-import json
-<<<<<<< HEAD
-=======
-import time
->>>>>>> bd06c49d
-
-# Pure, side-effect free
-
-__all__ = [
-    "ConfigError",
-    "NexusConfig",
-    "load_config",
-    "load_and_validate",
-    "save_config",
-    "validate_config",
-<<<<<<< HEAD
-=======
-    "SecretResolver",
->>>>>>> bd06c49d
-]
-
-
-class ConfigError(ValueError):
-    """Raised when configuration sources cannot be coerced to the expected types."""
-
-
-_BOOL_TRUE = {"1", "true", "yes", "y", "on"}
-_BOOL_FALSE = {"0", "false", "no", "n", "off"}
-
-
-@dataclass
-class NexusConfig:
-    engine_mode: str = "mixed"  # delegates|direct|mixed
-    routing_policy: str = "reliability_weighted"  # reliability_weighted|round_robin|first_good
-    secret_providers: List[str] = field(default_factory=lambda: ["aws"])  # aws|azure|gcp
-    secret_overrides: Dict[str, str] = field(default_factory=dict)
-    secret_ttl_seconds: int = 600
-    memory_providers: List[str] = field(default_factory=lambda: ["memory"])  # aws|azure|gcp|memory
-    memory_fanout_writes: bool = True
-    require_any_connector: bool = False
-    max_context_messages: int = 12
-    alpha_semantic: float = 0.7
-    encrypt: bool = True
-
-
-def _base_dir() -> Path:
-    env = os.getenv("NEXUS_CONFIG_DIR")
-    if env:
-        return Path(env)
-    try:
-        if "__file__" in globals():
-            return Path(__file__).resolve().parent
-    except Exception:
-        pass
-    return Path.cwd()
-
-
-def _coerce_bool(key: str, value: Any) -> bool:
-    if isinstance(value, bool):
-        return value
-    if isinstance(value, (int, float)) and value in {0, 1}:
-        return bool(value)
-    if isinstance(value, str):
-        normalized = value.strip().lower()
-        if normalized in _BOOL_TRUE:
-            return True
-        if normalized in _BOOL_FALSE:
-            return False
-    raise ConfigError(f"Environment override for '{key}' must be a boolean value")
-
-
-def _coerce_int(key: str, value: Any) -> int:
-    try:
-        return int(value)
-    except (TypeError, ValueError) as exc:
-        raise ConfigError(f"Environment override for '{key}' must be an integer") from exc
-
-
-def _coerce_float(key: str, value: Any) -> float:
-    try:
-        return float(value)
-    except (TypeError, ValueError) as exc:
-        raise ConfigError(f"Environment override for '{key}' must be a float") from exc
-
-
-def _coerce_list(key: str, value: Any) -> List[str]:
-    sequence: Iterable[Any]
-    if value is None:
-        return []
-    if isinstance(value, list):
-        sequence = value
-    elif isinstance(value, str):
-        raw = value.strip()
-        if not raw:
-            return []
-        try:
-            parsed = json.loads(raw)
-        except json.JSONDecodeError:
-            sequence = [part.strip() for part in raw.split(",")]
-        else:
-            if isinstance(parsed, list):
-                sequence = parsed
-            else:
-                sequence = [parsed]
-    else:
-        raise ConfigError(f"Environment override for '{key}' must be a list")
-
-    result: List[str] = []
-    seen: set[str] = set()
-    for item in sequence:
-        if not isinstance(item, str):
-            raise ConfigError(f"Environment override for '{key}' must be a list of strings")
-        cleaned = item.strip()
-        if cleaned:
-            normalized = cleaned.lower()
-            if normalized not in seen:
-                seen.add(normalized)
-                result.append(normalized)
-    return result
-
-
-def _coerce_mapping(key: str, value: Any) -> Dict[str, str]:
-    if value is None:
-        return {}
-    if isinstance(value, dict):
-        items = value.items()
-    elif isinstance(value, str):
-        raw = value.strip()
-        if not raw:
-            return {}
-        try:
-            parsed = json.loads(raw)
-        except json.JSONDecodeError as exc:
-            raise ConfigError(f"Environment override for '{key}' must be a JSON object") from exc
-        if not isinstance(parsed, dict):
-            raise ConfigError(f"Environment override for '{key}' must deserialize to a JSON object")
-        items = parsed.items()
-    else:
-        raise ConfigError(f"Environment override for '{key}' must be a mapping")
-
-    return {str(k): str(v) for k, v in items}
-
-
-def _read_json(path: Path) -> Dict[str, Any]:
-    if not path.exists():
-        return {}
-    try:
-        payload = json.loads(path.read_text("utf-8"))
-    except json.JSONDecodeError as exc:
-        raise ConfigError(f"Configuration file '{path}' contains invalid JSON: {exc}") from exc
-    if not isinstance(payload, dict):
-        raise ConfigError(f"Configuration file '{path}' must contain a JSON object")
-    config_node = payload.get("config", payload)
-    if not isinstance(config_node, dict):
-        raise ConfigError(f"Configuration file '{path}' must define an object under 'config'")
-    return config_node
-
-
-def load_config(
-    paths: Optional[List[str]] = None,
-    env_prefix: str = "NEXUS_",
-    include_defaults: bool = True,
-) -> NexusConfig:
-    data: Dict[str, Any] = {}
-    seen: set[Path] = set()
-
-    if include_defaults:
-        default_path = _base_dir() / "nexus_config.json"
-        if default_path.exists():
-            seen.add(default_path.resolve())
-            data.update(_read_json(default_path))
-
-    for raw_path in paths or []:
-        path = Path(raw_path)
-        resolved = path.resolve()
-        if resolved in seen:
-            continue
-        data.update(_read_json(path))
-        seen.add(resolved)
-
-    def gv(key: str, default: Any) -> Any:
-        node: Any = data
-        for part in key.split("."):
-            if isinstance(node, dict) and part in node:
-                node = node[part]
-            else:
-                node = None
-                break
-        return default if node is None else node
-
-    def ge(key: str, default: Any) -> Any:
-        env_key = env_prefix + key.replace(".", "_").upper()
-        if env_key in os.environ:
-            return os.environ[env_key]
-        return gv(key, default)
-
-    return NexusConfig(
-        engine_mode=str(ge("engine_mode", "mixed")).strip().lower(),
-        routing_policy=str(ge("routing_policy", "reliability_weighted")).strip().lower(),
-        secret_providers=_coerce_list("secret_providers", ge("secret_providers", ["aws"])),
-        secret_overrides=_coerce_mapping("secret_overrides", ge("secret_overrides", {})),
-        secret_ttl_seconds=_coerce_int("secret_ttl_seconds", ge("secret_ttl_seconds", 600)),
-        memory_providers=_coerce_list("memory_providers", ge("memory_providers", ["memory"])),
-        memory_fanout_writes=_coerce_bool("memory_fanout_writes", ge("memory_fanout_writes", True)),
-        require_any_connector=_coerce_bool(
-            "require_any_connector", ge("require_any_connector", False)
-        ),
-        max_context_messages=_coerce_int("max_context_messages", ge("max_context_messages", 12)),
-        alpha_semantic=_coerce_float("alpha_semantic", ge("alpha_semantic", 0.7)),
-        encrypt=_coerce_bool("encrypt", ge("encrypt", True)),
-    )
-
-
-def validate_config(cfg: NexusConfig) -> List[str]:
-    errs: List[str] = []
-    if cfg.engine_mode not in {"delegates", "direct", "mixed"}:
-        errs.append("engine_mode must be delegates|direct|mixed")
-    if cfg.routing_policy not in {"reliability_weighted", "round_robin", "first_good"}:
-        errs.append("routing_policy invalid")
-    if not cfg.secret_providers:
-        errs.append("secret_providers must not be empty")
-    for p in cfg.secret_providers:
-        if p not in {"aws", "azure", "gcp"}:
-            errs.append(f"unknown secret provider: {p}")
-    for m in cfg.memory_providers:
-        if m not in {"aws", "azure", "gcp", "memory"}:
-            errs.append(f"unknown memory provider: {m}")
-    if not (0.0 <= cfg.alpha_semantic <= 1.0):
-        errs.append("alpha_semantic must be in [0,1]")
-    if cfg.max_context_messages < 1:
-        errs.append("max_context_messages must be >= 1")
-    hints = {
-        "has_delegate": any(k.endswith("_DELEGATE") for k in cfg.secret_overrides),
-        "has_endpoint": any(k.endswith("_ENDPOINT") for k in cfg.secret_overrides),
-        "has_keys": any(k.endswith("_API_KEY") for k in cfg.secret_overrides),
-    }
-    if cfg.require_any_connector and not (
-        hints["has_delegate"] or (hints["has_endpoint"] and hints["has_keys"])
-    ):
-        errs.append(
-            "no connectors configured per engine_mode; add *_DELEGATE or *_ENDPOINT + *_API_KEY"
-        )
-    return errs
-
-
-def save_config(cfg: NexusConfig, path: Optional[str] = None) -> str:
-    out = Path(path or (_base_dir() / "nexus_config.json"))
-    out.parent.mkdir(parents=True, exist_ok=True)
-    out.write_text(json.dumps({"config": asdict(cfg)}, indent=2), encoding="utf-8")
-    return str(out)
-
-
-def load_and_validate(
-    paths: Optional[List[str]] = None, env_prefix: str = "NEXUS_"
-) -> Tuple[NexusConfig, List[str]]:
-    cfg = load_config(paths, env_prefix)
-    return cfg, validate_config(cfg)
-
-
-class SecretResolver:
-    """Resolve secrets across environment overrides and provider backends."""
-
-    def __init__(
-        self,
-        providers: Iterable[str] | None = None,
-        overrides: Optional[Dict[str, Any]] = None,
-        ttl_seconds: int = 600,
-    ) -> None:
-        normalized: List[str] = []
-        seen: set[str] = set()
-        for provider in providers or []:
-            if not isinstance(provider, str):
-                continue
-            cleaned = provider.strip().lower()
-            if cleaned and cleaned not in seen:
-                seen.add(cleaned)
-                normalized.append(cleaned)
-        if not normalized:
-            normalized = ["aws"]
-
-        ttl = _coerce_int("ttl_seconds", ttl_seconds)
-        if ttl <= 0:
-            raise ConfigError("ttl_seconds must be a positive integer")
-
-        self.providers = normalized
-        self.ttl_seconds = ttl
-        self._overrides: Dict[str, Any] = {
-            str(k): v for k, v in (overrides or {}).items() if v is not None
-        }
-        self._cache: Dict[str, Tuple[float, Any]] = {}
-
-    def _normalize(self, key: str) -> str:
-        cleaned = str(key or "").strip()
-        if not cleaned:
-            raise ConfigError("Secret keys must be non-empty strings")
-        return cleaned.upper()
-
-    def _store(self, key: str, value: Any) -> Any:
-        expires = time.time() + float(self.ttl_seconds)
-        self._cache[key] = (expires, value)
-        return value
-
-    def get(self, key: str, default: Any = None) -> Any:
-        normalized = self._normalize(key)
-        cached = self._cache.get(normalized)
-        now = time.time()
-        if cached and cached[0] > now:
-            return cached[1]
-
-        direct_candidates = (
-            normalized,
-            f"NEXUS_SECRET_{normalized}",
-            key,
-        )
-        for candidate in direct_candidates:
-            if candidate in self._overrides:
-                return self._store(normalized, self._overrides[candidate])
-
-        env_value = os.getenv(f"NEXUS_SECRET_{normalized}")
-        if env_value is not None:
-            return self._store(normalized, env_value)
-
-        return default
+from __future__ import annotations
+from dataclasses import dataclass, field, asdict
+from typing import Any, Dict, Iterable, List, Optional, Tuple
+from pathlib import Path
+import os
+import json
+
+# Pure, side-effect free
+
+__all__ = [
+    "ConfigError",
+    "NexusConfig",
+    "load_config",
+    "load_and_validate",
+    "save_config",
+    "validate_config",
+]
+
+
+class ConfigError(ValueError):
+    """Raised when configuration sources cannot be coerced to the expected types."""
+
+
+_BOOL_TRUE = {"1", "true", "yes", "y", "on"}
+_BOOL_FALSE = {"0", "false", "no", "n", "off"}
+
+
+@dataclass
+class NexusConfig:
+    engine_mode: str = "mixed"  # delegates|direct|mixed
+    routing_policy: str = "reliability_weighted"  # reliability_weighted|round_robin|first_good
+    secret_providers: List[str] = field(default_factory=lambda: ["aws"])  # aws|azure|gcp
+    secret_overrides: Dict[str, str] = field(default_factory=dict)
+    secret_ttl_seconds: int = 600
+    memory_providers: List[str] = field(default_factory=lambda: ["memory"])  # aws|azure|gcp|memory
+    memory_fanout_writes: bool = True
+    require_any_connector: bool = False
+    max_context_messages: int = 12
+    alpha_semantic: float = 0.7
+    encrypt: bool = True
+
+
+def _base_dir() -> Path:
+    env = os.getenv("NEXUS_CONFIG_DIR")
+    if env:
+        return Path(env)
+    try:
+        if "__file__" in globals():
+            return Path(__file__).resolve().parent
+    except Exception:
+        pass
+    return Path.cwd()
+
+
+def _coerce_bool(key: str, value: Any) -> bool:
+    if isinstance(value, bool):
+        return value
+    if isinstance(value, (int, float)) and value in {0, 1}:
+        return bool(value)
+    if isinstance(value, str):
+        normalized = value.strip().lower()
+        if normalized in _BOOL_TRUE:
+            return True
+        if normalized in _BOOL_FALSE:
+            return False
+    raise ConfigError(f"Environment override for '{key}' must be a boolean value")
+
+
+def _coerce_int(key: str, value: Any) -> int:
+    try:
+        return int(value)
+    except (TypeError, ValueError) as exc:
+        raise ConfigError(f"Environment override for '{key}' must be an integer") from exc
+
+
+def _coerce_float(key: str, value: Any) -> float:
+    try:
+        return float(value)
+    except (TypeError, ValueError) as exc:
+        raise ConfigError(f"Environment override for '{key}' must be a float") from exc
+
+
+def _coerce_list(key: str, value: Any) -> List[str]:
+    sequence: Iterable[Any]
+    if value is None:
+        return []
+    if isinstance(value, list):
+        sequence = value
+    elif isinstance(value, str):
+        raw = value.strip()
+        if not raw:
+            return []
+        try:
+            parsed = json.loads(raw)
+        except json.JSONDecodeError:
+            sequence = [part.strip() for part in raw.split(",")]
+        else:
+            if isinstance(parsed, list):
+                sequence = parsed
+            else:
+                sequence = [parsed]
+    else:
+        raise ConfigError(f"Environment override for '{key}' must be a list")
+
+    result: List[str] = []
+    seen: set[str] = set()
+    for item in sequence:
+        if not isinstance(item, str):
+            raise ConfigError(f"Environment override for '{key}' must be a list of strings")
+        cleaned = item.strip()
+        if cleaned:
+            normalized = cleaned.lower()
+            if normalized not in seen:
+                seen.add(normalized)
+                result.append(normalized)
+    return result
+
+
+def _coerce_mapping(key: str, value: Any) -> Dict[str, str]:
+    if value is None:
+        return {}
+    if isinstance(value, dict):
+        items = value.items()
+    elif isinstance(value, str):
+        raw = value.strip()
+        if not raw:
+            return {}
+        try:
+            parsed = json.loads(raw)
+        except json.JSONDecodeError as exc:
+            raise ConfigError(f"Environment override for '{key}' must be a JSON object") from exc
+        if not isinstance(parsed, dict):
+            raise ConfigError(f"Environment override for '{key}' must deserialize to a JSON object")
+        items = parsed.items()
+    else:
+        raise ConfigError(f"Environment override for '{key}' must be a mapping")
+
+    return {str(k): str(v) for k, v in items}
+
+
+def _read_json(path: Path) -> Dict[str, Any]:
+    if not path.exists():
+        return {}
+    try:
+        payload = json.loads(path.read_text("utf-8"))
+    except json.JSONDecodeError as exc:
+        raise ConfigError(f"Configuration file '{path}' contains invalid JSON: {exc}") from exc
+    if not isinstance(payload, dict):
+        raise ConfigError(f"Configuration file '{path}' must contain a JSON object")
+    config_node = payload.get("config", payload)
+    if not isinstance(config_node, dict):
+        raise ConfigError(f"Configuration file '{path}' must define an object under 'config'")
+    return config_node
+
+
+def load_config(
+    paths: Optional[List[str]] = None,
+    env_prefix: str = "NEXUS_",
+    include_defaults: bool = True,
+) -> NexusConfig:
+    data: Dict[str, Any] = {}
+    seen: set[Path] = set()
+
+    if include_defaults:
+        default_path = _base_dir() / "nexus_config.json"
+        if default_path.exists():
+            seen.add(default_path.resolve())
+            data.update(_read_json(default_path))
+
+    for raw_path in paths or []:
+        path = Path(raw_path)
+        resolved = path.resolve()
+        if resolved in seen:
+            continue
+        data.update(_read_json(path))
+        seen.add(resolved)
+
+    def gv(key: str, default: Any) -> Any:
+        node: Any = data
+        for part in key.split("."):
+            if isinstance(node, dict) and part in node:
+                node = node[part]
+            else:
+                node = None
+                break
+        return default if node is None else node
+
+    def ge(key: str, default: Any) -> Any:
+        env_key = env_prefix + key.replace(".", "_").upper()
+        if env_key in os.environ:
+            return os.environ[env_key]
+        return gv(key, default)
+
+    return NexusConfig(
+        engine_mode=str(ge("engine_mode", "mixed")).strip().lower(),
+        routing_policy=str(ge("routing_policy", "reliability_weighted")).strip().lower(),
+        secret_providers=_coerce_list("secret_providers", ge("secret_providers", ["aws"])),
+        secret_overrides=_coerce_mapping("secret_overrides", ge("secret_overrides", {})),
+        secret_ttl_seconds=_coerce_int("secret_ttl_seconds", ge("secret_ttl_seconds", 600)),
+        memory_providers=_coerce_list("memory_providers", ge("memory_providers", ["memory"])),
+        memory_fanout_writes=_coerce_bool("memory_fanout_writes", ge("memory_fanout_writes", True)),
+        require_any_connector=_coerce_bool(
+            "require_any_connector", ge("require_any_connector", False)
+        ),
+        max_context_messages=_coerce_int("max_context_messages", ge("max_context_messages", 12)),
+        alpha_semantic=_coerce_float("alpha_semantic", ge("alpha_semantic", 0.7)),
+        encrypt=_coerce_bool("encrypt", ge("encrypt", True)),
+    )
+
+
+def validate_config(cfg: NexusConfig) -> List[str]:
+    errs: List[str] = []
+    if cfg.engine_mode not in {"delegates", "direct", "mixed"}:
+        errs.append("engine_mode must be delegates|direct|mixed")
+    if cfg.routing_policy not in {"reliability_weighted", "round_robin", "first_good"}:
+        errs.append("routing_policy invalid")
+    if not cfg.secret_providers:
+        errs.append("secret_providers must not be empty")
+    for p in cfg.secret_providers:
+        if p not in {"aws", "azure", "gcp"}:
+            errs.append(f"unknown secret provider: {p}")
+    for m in cfg.memory_providers:
+        if m not in {"aws", "azure", "gcp", "memory"}:
+            errs.append(f"unknown memory provider: {m}")
+    if not (0.0 <= cfg.alpha_semantic <= 1.0):
+        errs.append("alpha_semantic must be in [0,1]")
+    if cfg.max_context_messages < 1:
+        errs.append("max_context_messages must be >= 1")
+    hints = {
+        "has_delegate": any(k.endswith("_DELEGATE") for k in cfg.secret_overrides),
+        "has_endpoint": any(k.endswith("_ENDPOINT") for k in cfg.secret_overrides),
+        "has_keys": any(k.endswith("_API_KEY") for k in cfg.secret_overrides),
+    }
+    if cfg.require_any_connector and not (
+        hints["has_delegate"] or (hints["has_endpoint"] and hints["has_keys"])
+    ):
+        errs.append(
+            "no connectors configured per engine_mode; add *_DELEGATE or *_ENDPOINT + *_API_KEY"
+        )
+    return errs
+
+
+def save_config(cfg: NexusConfig, path: Optional[str] = None) -> str:
+    out = Path(path or (_base_dir() / "nexus_config.json"))
+    out.parent.mkdir(parents=True, exist_ok=True)
+    out.write_text(json.dumps({"config": asdict(cfg)}, indent=2), encoding="utf-8")
+    return str(out)
+
+
+def load_and_validate(
+    paths: Optional[List[str]] = None, env_prefix: str = "NEXUS_"
+) -> Tuple[NexusConfig, List[str]]:
+    cfg = load_config(paths, env_prefix)
+    return cfg, validate_config(cfg)
+
+
+class SecretResolver:
+    """Resolve secrets across environment overrides and provider backends."""
+
+    def __init__(
+        self,
+        providers: Iterable[str] | None = None,
+        overrides: Optional[Dict[str, Any]] = None,
+        ttl_seconds: int = 600,
+    ) -> None:
+        normalized: List[str] = []
+        seen: set[str] = set()
+        for provider in providers or []:
+            if not isinstance(provider, str):
+                continue
+            cleaned = provider.strip().lower()
+            if cleaned and cleaned not in seen:
+                seen.add(cleaned)
+                normalized.append(cleaned)
+        if not normalized:
+            normalized = ["aws"]
+
+        ttl = _coerce_int("ttl_seconds", ttl_seconds)
+        if ttl <= 0:
+            raise ConfigError("ttl_seconds must be a positive integer")
+
+        self.providers = normalized
+        self.ttl_seconds = ttl
+        self._overrides: Dict[str, Any] = {
+            str(k): v for k, v in (overrides or {}).items() if v is not None
+        }
+        self._cache: Dict[str, Tuple[float, Any]] = {}
+
+    def _normalize(self, key: str) -> str:
+        cleaned = str(key or "").strip()
+        if not cleaned:
+            raise ConfigError("Secret keys must be non-empty strings")
+        return cleaned.upper()
+
+    def _store(self, key: str, value: Any) -> Any:
+        expires = time.time() + float(self.ttl_seconds)
+        self._cache[key] = (expires, value)
+        return value
+
+    def get(self, key: str, default: Any = None) -> Any:
+        normalized = self._normalize(key)
+        cached = self._cache.get(normalized)
+        now = time.time()
+        if cached and cached[0] > now:
+            return cached[1]
+
+        direct_candidates = (
+            normalized,
+            f"NEXUS_SECRET_{normalized}",
+            key,
+        )
+        for candidate in direct_candidates:
+            if candidate in self._overrides:
+                return self._store(normalized, self._overrides[candidate])
+
+        env_value = os.getenv(f"NEXUS_SECRET_{normalized}")
+        if env_value is not None:
+            return self._store(normalized, env_value)
+
+        return default