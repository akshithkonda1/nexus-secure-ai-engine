# memory_compute.py
from __future__ import annotations

import json
import logging
import os
import shutil
import socket
import time
import uuid
from functools import lru_cache
from typing import Any, Dict, Iterable, List, Mapping, Optional, Tuple

# ---------- Logging ----------
_LOG_LEVEL = os.getenv("NEXUS_LOG_LEVEL", "INFO").upper()
logger = logging.getLogger("nexus.memory")
if not logger.handlers:
    _h = logging.StreamHandler()
    _h.setFormatter(
        logging.Formatter(
            '{"ts":"%(asctime)s","lvl":"%(levelname)s","logger":"%(name)s","msg":"%(message)s"}'
        )
    )
    logger.addHandler(_h)
logger.setLevel(getattr(logging, _LOG_LEVEL, logging.INFO))


# ---------- Errors & helpers ----------


class MemoryStoreError(RuntimeError):
    """Raised when a backing memory store is misconfigured or unhealthy."""


def _assert_positive(value: int, name: str) -> int:
    if value <= 0:
        raise MemoryStoreError(f"{name} must be a positive integer (got {value})")
    return value


@lru_cache(maxsize=1)
def _ttl_seconds() -> int:
    """Resolve the TTL for ephemeral records, validating the environment override."""
    raw_env = os.getenv("NEXUS_MEM_TTL_SECONDS", "3600")
    raw = (raw_env if raw_env is not None else "3600").strip()
    if not raw:
        raise MemoryStoreError("NEXUS_MEM_TTL_SECONDS cannot be empty")
    try:
        ttl = int(raw)
    except ValueError as exc:
        raise MemoryStoreError("NEXUS_MEM_TTL_SECONDS must be an integer") from exc
    return _assert_positive(ttl, "NEXUS_MEM_TTL_SECONDS")


def _now_ms() -> int:
    return int(time.time() * 1000)


def _meta_dict(meta: Mapping[str, Any] | None) -> Dict[str, Any]:
    if meta is None:
        return {}
    if isinstance(meta, dict):
        return dict(meta)
    if isinstance(meta, Mapping):
        return dict(meta)
    raise MemoryStoreError("meta payloads must be mappings")


def _copy_meta(meta: Mapping[str, Any] | None) -> Dict[str, Any]:
    payload = _meta_dict(meta)
    try:
        json.dumps(payload, ensure_ascii=False)
    except TypeError as exc:
        raise MemoryStoreError("meta payloads must be JSON serialisable") from exc
    return payload


def _normalize_limit(limit: int) -> int:
    try:
        lim = int(limit)
    except (TypeError, ValueError):
        raise MemoryStoreError("limit must be an integer")
    return _assert_positive(lim, "limit")


# ---------- Base ----------
class MemoryStore:
    """Abstract interface for chat history storage backends."""

    def save(
<<<<<<< HEAD
        self, session_id: str, role: str, text: str, meta: Optional[Dict[str, Any]] = None
=======
        self, session_id: str, role: str, text: str, meta: Mapping[str, Any] | None = None
>>>>>>> bd06c49d
    ) -> str:
        raise NotImplementedError

    def recent(self, session_id: str, limit: int = 8) -> List[Dict[str, Any]]:
        raise NotImplementedError

    def ping(self) -> Dict[str, Any]:
        """Write/read a tiny probe to verify basic liveness."""
        sid = f"__ping__{uuid.uuid4().hex[:8]}"
        mid = self.save(sid, "system", "__ping__", {"ephemeral": True})
        got = self.recent(sid, limit=1)
        ok = bool(got)
        logger.debug(f"ping backend={self.__class__.__name__} ok={ok}")
        return {"ok": ok, "mid": mid, "backend": self.__class__.__name__}


# ---------- In-memory ----------
class InMemoryStore(MemoryStore):
    """Volatile in-process store for development/testing."""

    def __init__(self):
        self._data: Dict[str, List[Dict[str, Any]]] = {}
        logger.info("InMemoryStore initialized")

    def save(
<<<<<<< HEAD
        self, session_id: str, role: str, text: str, meta: Optional[Dict[str, Any]] = None
=======
        self, session_id: str, role: str, text: str, meta: Mapping[str, Any] | None = None
>>>>>>> bd06c49d
    ) -> str:
        mid = uuid.uuid4().hex
        ts = _now_ms()
        payload = _copy_meta(meta)
        self._data.setdefault(session_id, []).append(
            {
                "id": mid,
                "ts": ts,
                "role": role,
                "text": text,
                "meta": payload,
            }
        )
        logger.debug(f"InMemoryStore.save session={session_id} role={role} mid={mid}")
        return mid

    def recent(self, session_id: str, limit: int = 8) -> List[Dict[str, Any]]:
        lim = _normalize_limit(limit)
        msgs = self._data.get(session_id, [])
        msgs = sorted(msgs, key=lambda x: x["ts"])[-lim:]
        logger.debug(f"InMemoryStore.recent session={session_id} count={len(msgs)}")
        return [{"role": m["role"], "text": m["text"], "ts": m["ts"]} for m in msgs]


# ---------- AWS DynamoDB ----------
class DynamoDBMemoryStore(MemoryStore):
    """Durable store on AWS DynamoDB (PK: session_id, sort: ts)."""

    def __init__(
        self, table_name: str, index_name: Optional[str] = None, region_name: Optional[str] = None
    ):
        try:
            import boto3
            from boto3.dynamodb.conditions import Key  # noqa: F401
        except Exception as e:
            logger.error("boto3 import failed for DynamoDBMemoryStore")
            raise ImportError("boto3 is required for DynamoDBMemoryStore") from e
        self._boto3 = boto3
        self._Key = Key
        self._region = region_name or os.getenv("AWS_REGION", "us-east-1")
        self._table = self._boto3.resource("dynamodb", region_name=self._region).Table(table_name)
        self._gsi = index_name
        logger.info(
            f"DynamoDBMemoryStore initialized table={table_name} region={self._region} gsi={index_name or '-'}"
        )

    def save(
<<<<<<< HEAD
        self, session_id: str, role: str, text: str, meta: Optional[Dict[str, Any]] = None
=======
        self, session_id: str, role: str, text: str, meta: Mapping[str, Any] | None = None
>>>>>>> bd06c49d
    ) -> str:
        mid = uuid.uuid4().hex
        ts = _now_ms()
        payload = _copy_meta(meta)
        item: Dict[str, Any] = {
            "session_id": session_id,
            "ts": ts,
            "id": mid,
            "role": role,
            "text": text,
        }
        if payload:
            item["meta_json"] = json.dumps(payload, ensure_ascii=False)
            if payload.get("ephemeral"):
                item["ttl"] = int(time.time()) + _ttl_seconds()
        self._table.put_item(Item=item)
        logger.debug(f"DynamoDB.save session={session_id} role={role} mid={mid}")
        return mid

    def recent(self, session_id: str, limit: int = 8) -> List[Dict[str, Any]]:
        lim = _normalize_limit(limit)
        qargs: Dict[str, Any] = {
            "KeyConditionExpression": self._Key("session_id").eq(session_id),
            "Limit": lim,
            "ScanIndexForward": False,
        }
        if self._gsi:
            qargs["IndexName"] = self._gsi
        resp = self._table.query(**qargs)
        items = resp.get("Items", [])
        items.sort(key=lambda x: x.get("ts", 0))
        out = [
            {"role": it.get("role", ""), "text": it.get("text", ""), "ts": it.get("ts", 0)}
            for it in items[-lim:]
        ]
        logger.debug(f"DynamoDB.recent session={session_id} count={len(out)}")
        return out


# ---------- GCP Firestore ----------
class FirestoreMemoryStore(MemoryStore):
    """Durable store on GCP Firestore (per-session subcollection)."""

    def __init__(self, prefix: str = "nexus"):
        try:
            from google.cloud import firestore
        except Exception as e:
            logger.error("google-cloud-firestore import failed for FirestoreMemoryStore")
            raise ImportError("google-cloud-firestore is required for FirestoreMemoryStore") from e
        self._fs = firestore.Client()
        self._col = f"{prefix}_sessions"
        logger.info(f"FirestoreMemoryStore initialized collection_prefix={self._col}")

    def save(
<<<<<<< HEAD
        self, session_id: str, role: str, text: str, meta: Optional[Dict[str, Any]] = None
=======
        self, session_id: str, role: str, text: str, meta: Mapping[str, Any] | None = None
>>>>>>> bd06c49d
    ) -> str:
        mid = uuid.uuid4().hex
        ts = _now_ms()
        payload: Dict[str, Any] = {
            "id": mid,
            "ts": ts,
            "role": role,
            "text": text,
            "meta": _copy_meta(meta),
        }
        if payload["meta"].get("ephemeral"):
            payload["ttl"] = int(time.time()) + _ttl_seconds()
        self._fs.collection(self._col).document(session_id).collection("messages").document(
            mid
        ).set(payload)
        logger.debug(f"Firestore.save session={session_id} role={role} mid={mid}")
        return mid

    def recent(self, session_id: str, limit: int = 8) -> List[Dict[str, Any]]:
        lim = _normalize_limit(limit)
        msgs_ref = (
            self._fs.collection(self._col)
            .document(session_id)
            .collection("messages")
            .order_by("ts", direction="DESCENDING")
            .limit(lim)
        )
        msgs = [d.to_dict() for d in msgs_ref.stream()]
        msgs = list(reversed(msgs))
        out = [
            {"role": m.get("role", ""), "text": m.get("text", ""), "ts": m.get("ts", 0)}
            for m in msgs
        ]
        logger.debug(f"Firestore.recent session={session_id} count={len(out)}")
        return out


# ---------- Azure Blob ----------
class AzureBlobMemoryStore(MemoryStore):
    """Durable store on Azure Blob Storage (one JSONL per session)."""

    def __init__(
        self, container: str, prefix: str = "nexus", connection_string: Optional[str] = None
    ):
        try:
            from azure.storage.blob import BlobServiceClient  # noqa: F401
        except Exception as e:
            logger.error("azure-storage-blob import failed for AzureBlobMemoryStore")
            raise ImportError("azure-storage-blob is required for AzureBlobMemoryStore") from e
        conn = connection_string or os.getenv("AZURE_STORAGE_CONNECTION_STRING")
        if not conn:
            raise RuntimeError(
                "AZURE_STORAGE_CONNECTION_STRING is required for AzureBlobMemoryStore"
            )
        self._svc = BlobServiceClient.from_connection_string(conn)
        self._container = container
        self._prefix = prefix
        try:
            self._svc.create_container(container)
            logger.info(f"AzureBlobMemoryStore created container={container}")
        except Exception:
            logger.info(f"AzureBlobMemoryStore using existing container={container}")

    def _blob(self, session_id: str):
        name = f"{self._prefix}/{session_id}.jsonl"
        return self._svc.get_blob_client(container=self._container, blob=name)

    def save(
<<<<<<< HEAD
        self, session_id: str, role: str, text: str, meta: Optional[Dict[str, Any]] = None
=======
        self, session_id: str, role: str, text: str, meta: Mapping[str, Any] | None = None
>>>>>>> bd06c49d
    ) -> str:
        mid = uuid.uuid4().hex
        ts = _now_ms()
        meta_payload = _copy_meta(meta)
        payload = {"id": mid, "ts": ts, "role": role, "text": text, "meta": meta_payload}
        if meta_payload.get("ephemeral"):
            payload["ttl"] = int(time.time()) + _ttl_seconds()
        line = (json.dumps(payload, ensure_ascii=False) + "\n").encode("utf-8")
        bc = self._blob(session_id)
        try:
            try:
                bc.create_append_blob()
            except Exception:
                pass
            bc.append_block(line)
            logger.debug(f"AzureBlob.append session={session_id} mid={mid}")
        except Exception as e:
            logger.warning(f"Azure append failed; falling back to overwrite. err={e}")
            old = b""
            try:
                old = bc.download_blob(max_concurrency=1).readall()
            except Exception:
                pass
            bc.upload_blob(old + line, overwrite=True)
        return mid

    def recent(self, session_id: str, limit: int = 8) -> List[Dict[str, Any]]:
        lim = _normalize_limit(limit)
        bc = self._blob(session_id)
        try:
            raw = bc.download_blob(max_concurrency=1).readall().decode("utf-8")
        except Exception:
            logger.debug(f"AzureBlob.recent session={session_id} empty")
            return []
        lines = [l for l in raw.splitlines() if l.strip()]
        out: List[Dict[str, Any]] = []
        for l in lines[-lim:]:
            try:
                m = json.loads(l)
                out.append(
                    {"role": m.get("role", ""), "text": m.get("text", ""), "ts": m.get("ts", 0)}
                )
            except Exception:
                continue
        logger.debug(f"AzureBlob.recent session={session_id} count={len(out)}")
        return out


# ---------- Multi-store ----------
class MultiMemoryStore:
    """Orchestrates multiple stores: read-primary, fan-out writes."""

    def __init__(self, stores: Iterable[MemoryStore], fanout_writes: bool = True):
        resolved = [s for s in (stores or []) if s is not None]
        if not resolved:
            resolved = [InMemoryStore()]
        for s in resolved:
            if not isinstance(s, MemoryStore):
                raise MemoryStoreError("All stores must inherit from MemoryStore")
        self.stores = resolved
        self.fanout = bool(fanout_writes)
        logger.info(
            "MultiMemoryStore initialized providers=%s fanout=%s",
            [s.__class__.__name__ for s in self.stores],
            self.fanout,
        )

    @property
    def primary(self) -> MemoryStore:
        return self.stores[0]

    def save(
        self, session_id: str, role: str, text: str, meta: Mapping[str, Any] | None = None
    ) -> str:
        payload = _copy_meta(meta)
        ids: List[str] = []
        errors: List[str] = []
        for i, s in enumerate(self.stores):
            try:
                mid = s.save(session_id, role, text, dict(payload))
                ids.append(mid)
                if not self.fanout:
                    break
            except Exception as e:
                err = f"write failed backend={s.__class__.__name__} err={e}"
                errors.append(err)
                logger.warning(err)
                continue
        ok = bool(ids)
        if not ok:
            raise MemoryStoreError(
                f"Failed to persist message for session {session_id}; attempted {len(self.stores)} stores",
            )
        if errors:
            logger.debug("MultiMemoryStore.save partial failures=%s", errors)
        logger.debug(f"MultiMemoryStore.save session={session_id} wrote={len(ids)} ok={ok}")
        return ids[0] if ids else ""

    def recent(self, session_id: str, limit: int = 8) -> List[Dict[str, Any]]:
        lim = _normalize_limit(limit)
        try:
            out = self.primary.recent(session_id, lim)
            logger.debug(
                f"MultiMemoryStore.recent primary={self.primary.__class__.__name__} count={len(out)}"
            )
<<<<<<< HEAD
            logger.debug(f"MultiMemoryStore.recent primary={self.primary.__class__.__name__} count={len(out)}")
=======
>>>>>>> bd06c49d
            return out
        except Exception as e:
            logger.warning(f"primary recent failed; trying fallbacks err={e}")
            for s in self.stores[1:]:
                try:
                    out = s.recent(session_id, lim)
                    logger.debug(
                        f"MultiMemoryStore.recent fallback={s.__class__.__name__} count={len(out)}"
                    )
                    return out
                except Exception as e2:
                    logger.warning(
                        f"fallback recent failed backend={s.__class__.__name__} err={e2}"
                    )
        return []


# ---------- Health ----------
def ping_memory_store(store: MemoryStore) -> Dict[str, Any]:
    try:
        r = store.ping()
        return {
            "ok": bool(r.get("ok", False)),
            "backend": r.get("backend", store.__class__.__name__),
        }
    except Exception as e:
        logger.error(f"ping failed backend={store.__class__.__name__} err={e}")
        return {"ok": False, "backend": store.__class__.__name__, "error": str(e)}


def verify_memory_writes(
    primary: MemoryStore, session_id: str, trials: int = 2
) -> Tuple[bool, List[str]]:
    ids: List[str] = []
    attempts = _assert_positive(trials, "trials")
    for i in range(attempts):
        try:
            ids.append(primary.save(session_id, "system", f"__verify__{i}", {"ephemeral": True}))
        except Exception as exc:
            logger.warning(
                f"verify_memory_writes save failed backend={primary.__class__.__name__} err={exc}"
            )
            break
        time.sleep(0.001)
    try:
        got = primary.recent(session_id, limit=attempts)
    except Exception as exc:
        logger.warning(
            f"verify_memory_writes recent failed backend={primary.__class__.__name__} err={exc}"
        )
        got = []
    ok = len(got) >= attempts
    logger.debug(f"verify_memory_writes ok={ok} wrote={len(ids)} read={len(got)}")
    return (ok, ids)


def _cpu_health() -> Dict[str, Any]:
    info: Dict[str, Any] = {"count": os.cpu_count() or 0}
    try:
<<<<<<< HEAD
        import psutil  # type: ignore
=======
        import psutil
>>>>>>> bd06c49d

        info["percent"] = psutil.cpu_percent(interval=0.0)
    except Exception:
        info["percent"] = None
        logger.debug("psutil not available for cpu_percent")
    try:
        la1, la5, la15 = os.getloadavg()
        info.update({"load_1": la1, "load_5": la5, "load_15": la15})
    except Exception:
        info.update({"load_1": None, "load_5": None, "load_15": None})
    return info


def _mem_health() -> Dict[str, Any]:
    try:
<<<<<<< HEAD
        import psutil  # type: ignore
=======
        import psutil
>>>>>>> bd06c49d

        vm = psutil.virtual_memory()
        return {
            "total": vm.total,
            "available": vm.available,
            "used": vm.used,
            "percent": vm.percent,
        }
    except Exception:
        logger.debug("psutil not available for virtual_memory")
        return {"total": None, "available": None, "used": None, "percent": None}


def _disk_health() -> Dict[str, Any]:
    try:
        total, used, free = shutil.disk_usage(os.getcwd())
        percent = round(used / total * 100, 2) if total else None
        return {"total": total, "used": used, "free": free, "percent": percent}
    except Exception as e:
        logger.debug(f"disk usage unavailable err={e}")
        return {"total": None, "used": None, "free": None, "percent": None}


def node_health() -> Dict[str, Any]:
    """Host/node snapshot used by /status and diagnostics."""
    return {
        "pid": os.getpid(),
        "host": socket.gethostname(),
        "time": int(time.time()),
        "cpu": _cpu_health(),
        "memory": _mem_health(),
        "disk": _disk_health(),
    }


def health_suite(memory: MultiMemoryStore) -> Dict[str, Any]:
    """Aggregate per-store pings + write verification + node snapshot."""
    pings = [ping_memory_store(s) for s in memory.stores]
    ok, ids = verify_memory_writes(memory.primary, "__health__", trials=2)
    report = {
        "primary": memory.primary.__class__.__name__,
        "providers": [s.__class__.__name__ for s in memory.stores],
        "pings": pings,
        "writeVerify": {"ok": ok, "ids": ids[:3]},
        "node": node_health(),
    }
    logger.debug(f"health_suite ok={ok} providers={report['providers']}")
    return report


# ---------- Self-test ----------
if __name__ == "__main__":
    m = MultiMemoryStore([InMemoryStore(), InMemoryStore()])
    m.save("sess1", "user", "hello", {"x": 1})
    m.save("sess1", "assistant", "world", {"ephemeral": True})
    recent = m.recent("sess1", 2)
    assert recent and recent[-1]["text"] in {"hello", "world"}
    ok_all, ids = verify_memory_writes(m.primary, "__selftest__", trials=3)
    assert ok_all and len(ids) == 3
    print(json.dumps({"selftest": "ok", "node": node_health()}, indent=2))<|MERGE_RESOLUTION|>--- conflicted
+++ resolved
@@ -88,11 +88,7 @@
     """Abstract interface for chat history storage backends."""
 
     def save(
-<<<<<<< HEAD
         self, session_id: str, role: str, text: str, meta: Optional[Dict[str, Any]] = None
-=======
-        self, session_id: str, role: str, text: str, meta: Mapping[str, Any] | None = None
->>>>>>> bd06c49d
     ) -> str:
         raise NotImplementedError
 
@@ -118,11 +114,7 @@
         logger.info("InMemoryStore initialized")
 
     def save(
-<<<<<<< HEAD
         self, session_id: str, role: str, text: str, meta: Optional[Dict[str, Any]] = None
-=======
-        self, session_id: str, role: str, text: str, meta: Mapping[str, Any] | None = None
->>>>>>> bd06c49d
     ) -> str:
         mid = uuid.uuid4().hex
         ts = _now_ms()
@@ -170,11 +162,7 @@
         )
 
     def save(
-<<<<<<< HEAD
         self, session_id: str, role: str, text: str, meta: Optional[Dict[str, Any]] = None
-=======
-        self, session_id: str, role: str, text: str, meta: Mapping[str, Any] | None = None
->>>>>>> bd06c49d
     ) -> str:
         mid = uuid.uuid4().hex
         ts = _now_ms()
@@ -229,11 +217,7 @@
         logger.info(f"FirestoreMemoryStore initialized collection_prefix={self._col}")
 
     def save(
-<<<<<<< HEAD
         self, session_id: str, role: str, text: str, meta: Optional[Dict[str, Any]] = None
-=======
-        self, session_id: str, role: str, text: str, meta: Mapping[str, Any] | None = None
->>>>>>> bd06c49d
     ) -> str:
         mid = uuid.uuid4().hex
         ts = _now_ms()
@@ -302,11 +286,7 @@
         return self._svc.get_blob_client(container=self._container, blob=name)
 
     def save(
-<<<<<<< HEAD
         self, session_id: str, role: str, text: str, meta: Optional[Dict[str, Any]] = None
-=======
-        self, session_id: str, role: str, text: str, meta: Mapping[str, Any] | None = None
->>>>>>> bd06c49d
     ) -> str:
         mid = uuid.uuid4().hex
         ts = _now_ms()
@@ -412,10 +392,7 @@
             logger.debug(
                 f"MultiMemoryStore.recent primary={self.primary.__class__.__name__} count={len(out)}"
             )
-<<<<<<< HEAD
             logger.debug(f"MultiMemoryStore.recent primary={self.primary.__class__.__name__} count={len(out)}")
-=======
->>>>>>> bd06c49d
             return out
         except Exception as e:
             logger.warning(f"primary recent failed; trying fallbacks err={e}")
@@ -475,11 +452,7 @@
 def _cpu_health() -> Dict[str, Any]:
     info: Dict[str, Any] = {"count": os.cpu_count() or 0}
     try:
-<<<<<<< HEAD
         import psutil  # type: ignore
-=======
-        import psutil
->>>>>>> bd06c49d
 
         info["percent"] = psutil.cpu_percent(interval=0.0)
     except Exception:
@@ -495,11 +468,7 @@
 
 def _mem_health() -> Dict[str, Any]:
     try:
-<<<<<<< HEAD
         import psutil  # type: ignore
-=======
-        import psutil
->>>>>>> bd06c49d
 
         vm = psutil.virtual_memory()
         return {
