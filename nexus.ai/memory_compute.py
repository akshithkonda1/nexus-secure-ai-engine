# memory_compute.py
from __future__ import annotations

import json
import logging
import os
import shutil
import socket
import time
import uuid
from functools import lru_cache
<<<<<<< HEAD
from typing import Any, Dict, Iterable, List, Mapping, Optional, Tuple
=======
from typing import Any, Dict, Iterable, List, Optional, Tuple
>>>>>>> 1b8ffda5

# ---------- Logging ----------
_LOG_LEVEL = os.getenv("NEXUS_LOG_LEVEL", "INFO").upper()
logger = logging.getLogger("nexus.memory")
if not logger.handlers:
    _h = logging.StreamHandler()
    _h.setFormatter(
        logging.Formatter(
            '{"ts":"%(asctime)s","lvl":"%(levelname)s","logger":"%(name)s","msg":"%(message)s"}'
        )
    )
    logger.addHandler(_h)
logger.setLevel(getattr(logging, _LOG_LEVEL, logging.INFO))


# ---------- Errors & helpers ----------

<<<<<<< HEAD

=======
>>>>>>> 1b8ffda5
class MemoryStoreError(RuntimeError):
    """Raised when a backing memory store is misconfigured or unhealthy."""


def _assert_positive(value: int, name: str) -> int:
    if value <= 0:
        raise MemoryStoreError(f"{name} must be a positive integer (got {value})")
    return value


@lru_cache(maxsize=1)
def _ttl_seconds() -> int:
    """Resolve the TTL for ephemeral records, validating the environment override."""
    raw_env = os.getenv("NEXUS_MEM_TTL_SECONDS", "3600")
    raw = (raw_env if raw_env is not None else "3600").strip()
    if not raw:
        raise MemoryStoreError("NEXUS_MEM_TTL_SECONDS cannot be empty")
    try:
        ttl = int(raw)
    except ValueError as exc:
        raise MemoryStoreError("NEXUS_MEM_TTL_SECONDS must be an integer") from exc
    return _assert_positive(ttl, "NEXUS_MEM_TTL_SECONDS")


def _now_ms() -> int:
    return int(time.time() * 1000)


<<<<<<< HEAD
def _meta_dict(meta: Mapping[str, Any] | None) -> Dict[str, Any]:
    if meta is None:
        return {}
    if isinstance(meta, dict):
        return dict(meta)
    if isinstance(meta, Mapping):
        return dict(meta)
    raise MemoryStoreError("meta payloads must be mappings")


def _copy_meta(meta: Mapping[str, Any] | None) -> Dict[str, Any]:
=======
def _meta_dict(meta: Optional[Dict[str, Any]]) -> Dict[str, Any]:
    if meta is None:
        return {}
    if not isinstance(meta, dict):
        raise MemoryStoreError("meta payloads must be dictionaries")
    return dict(meta)


def _copy_meta(meta: Optional[Dict[str, Any]]) -> Dict[str, Any]:
>>>>>>> 1b8ffda5
    payload = _meta_dict(meta)
    try:
        json.dumps(payload, ensure_ascii=False)
    except TypeError as exc:
        raise MemoryStoreError("meta payloads must be JSON serialisable") from exc
    return payload


def _normalize_limit(limit: int) -> int:
    try:
        lim = int(limit)
    except (TypeError, ValueError):
        raise MemoryStoreError("limit must be an integer")
    return _assert_positive(lim, "limit")


# ---------- Base ----------
class MemoryStore:
    """Abstract interface for chat history storage backends."""

    def save(
<<<<<<< HEAD
        self,
        session_id: str,
        role: str,
        text: str,
        meta: Mapping[str, Any] | None = None,
=======
        self, session_id: str, role: str, text: str, meta: Optional[Dict[str, Any]] = None
>>>>>>> 1b8ffda5
    ) -> str:
        raise NotImplementedError

    def recent(self, session_id: str, limit: int = 8) -> List[Dict[str, Any]]:
        raise NotImplementedError

    def ping(self) -> Dict[str, Any]:
        """Write/read a tiny probe to verify basic liveness."""
        sid = f"__ping__{uuid.uuid4().hex[:8]}"
        mid = self.save(sid, "system", "__ping__", {"ephemeral": True})
        got = self.recent(sid, limit=1)
        ok = bool(got)
        logger.debug(f"ping backend={self.__class__.__name__} ok={ok}")
        return {"ok": ok, "mid": mid, "backend": self.__class__.__name__}


# ---------- In-memory ----------
class InMemoryStore(MemoryStore):
    """Volatile in-process store for development/testing."""

    def __init__(self):
        self._data: Dict[str, List[Dict[str, Any]]] = {}
        logger.info("InMemoryStore initialized")

    def save(
<<<<<<< HEAD
        self, session_id: str, role: str, text: str, meta: Mapping[str, Any] | None = None
=======
        self, session_id: str, role: str, text: str, meta: Optional[Dict[str, Any]] = None
>>>>>>> 1b8ffda5
    ) -> str:
        mid = uuid.uuid4().hex
        ts = _now_ms()
        payload = _copy_meta(meta)
        self._data.setdefault(session_id, []).append(
            {
                "id": mid,
                "ts": ts,
                "role": role,
                "text": text,
                "meta": payload,
            }
        )
<<<<<<< HEAD
=======
        self._data.setdefault(session_id, []).append({
            "id": mid,
            "ts": ts,
            "role": role,
            "text": text,
            "meta": payload,
        })
>>>>>>> 1b8ffda5
        logger.debug(f"InMemoryStore.save session={session_id} role={role} mid={mid}")
        return mid

    def recent(self, session_id: str, limit: int = 8) -> List[Dict[str, Any]]:
        lim = _normalize_limit(limit)
        msgs = self._data.get(session_id, [])
        msgs = sorted(msgs, key=lambda x: x["ts"])[-lim:]
        logger.debug(f"InMemoryStore.recent session={session_id} count={len(msgs)}")
        return [{"role": m["role"], "text": m["text"], "ts": m["ts"]} for m in msgs]


# ---------- AWS DynamoDB ----------
class DynamoDBMemoryStore(MemoryStore):
    """Durable store on AWS DynamoDB (PK: session_id, sort: ts)."""

    def __init__(
        self, table_name: str, index_name: Optional[str] = None, region_name: Optional[str] = None
    ):
        try:
            import boto3
            from boto3.dynamodb.conditions import Key  # noqa: F401
        except Exception as e:
            logger.error("boto3 import failed for DynamoDBMemoryStore")
            raise ImportError("boto3 is required for DynamoDBMemoryStore") from e
        self._boto3 = boto3
        self._Key = Key
        self._region = region_name or os.getenv("AWS_REGION", "us-east-1")
        self._table = self._boto3.resource("dynamodb", region_name=self._region).Table(table_name)
        self._gsi = index_name
        logger.info(
            f"DynamoDBMemoryStore initialized table={table_name} region={self._region} gsi={index_name or '-'}"
        )

    def save(
<<<<<<< HEAD
        self, session_id: str, role: str, text: str, meta: Mapping[str, Any] | None = None
=======
        self, session_id: str, role: str, text: str, meta: Optional[Dict[str, Any]] = None
>>>>>>> 1b8ffda5
    ) -> str:
        mid = uuid.uuid4().hex
        ts = _now_ms()
        payload = _copy_meta(meta)
<<<<<<< HEAD
        item: Dict[str, Any] = {
            "session_id": session_id,
            "ts": ts,
            "id": mid,
            "role": role,
            "text": text,
        }
=======
        item: Dict[str, Any] = {"session_id": session_id, "ts": ts, "id": mid, "role": role, "text": text}
>>>>>>> 1b8ffda5
        if payload:
            item["meta_json"] = json.dumps(payload, ensure_ascii=False)
            if payload.get("ephemeral"):
                item["ttl"] = int(time.time()) + _ttl_seconds()
        self._table.put_item(Item=item)
        logger.debug(f"DynamoDB.save session={session_id} role={role} mid={mid}")
        return mid

    def recent(self, session_id: str, limit: int = 8) -> List[Dict[str, Any]]:
        lim = _normalize_limit(limit)
        qargs: Dict[str, Any] = {
            "KeyConditionExpression": self._Key("session_id").eq(session_id),
            "Limit": lim,
            "ScanIndexForward": False,
        }
        if self._gsi:
            qargs["IndexName"] = self._gsi
        resp = self._table.query(**qargs)
        items = resp.get("Items", [])
        items.sort(key=lambda x: x.get("ts", 0))
        out = [
            {"role": it.get("role", ""), "text": it.get("text", ""), "ts": it.get("ts", 0)}
            for it in items[-lim:]
        ]
        logger.debug(f"DynamoDB.recent session={session_id} count={len(out)}")
        return out


# ---------- GCP Firestore ----------
class FirestoreMemoryStore(MemoryStore):
    """Durable store on GCP Firestore (per-session subcollection)."""

    def __init__(self, prefix: str = "nexus"):
        try:
            from google.cloud import firestore
        except Exception as e:
            logger.error("google-cloud-firestore import failed for FirestoreMemoryStore")
            raise ImportError("google-cloud-firestore is required for FirestoreMemoryStore") from e
        self._fs = firestore.Client()
        self._col = f"{prefix}_sessions"
        logger.info(f"FirestoreMemoryStore initialized collection_prefix={self._col}")

    def save(
<<<<<<< HEAD
        self, session_id: str, role: str, text: str, meta: Mapping[str, Any] | None = None
=======
        self, session_id: str, role: str, text: str, meta: Optional[Dict[str, Any]] = None
>>>>>>> 1b8ffda5
    ) -> str:
        mid = uuid.uuid4().hex
        ts = _now_ms()
        payload: Dict[str, Any] = {
            "id": mid,
            "ts": ts,
            "role": role,
            "text": text,
            "meta": _copy_meta(meta),
        }
        if payload["meta"].get("ephemeral"):
            payload["ttl"] = int(time.time()) + _ttl_seconds()
        self._fs.collection(self._col).document(session_id).collection("messages").document(
            mid
        ).set(payload)
        logger.debug(f"Firestore.save session={session_id} role={role} mid={mid}")
        return mid

    def recent(self, session_id: str, limit: int = 8) -> List[Dict[str, Any]]:
        lim = _normalize_limit(limit)
        msgs_ref = (
            self._fs.collection(self._col)
            .document(session_id)
            .collection("messages")
            .order_by("ts", direction="DESCENDING")
            .limit(lim)
        )
        msgs = [d.to_dict() for d in msgs_ref.stream()]
        msgs = list(reversed(msgs))
        out = [
            {"role": m.get("role", ""), "text": m.get("text", ""), "ts": m.get("ts", 0)}
            for m in msgs
        ]
        logger.debug(f"Firestore.recent session={session_id} count={len(out)}")
        return out


# ---------- Azure Blob ----------
class AzureBlobMemoryStore(MemoryStore):
    """Durable store on Azure Blob Storage (one JSONL per session)."""

    def __init__(
        self, container: str, prefix: str = "nexus", connection_string: Optional[str] = None
    ):
        try:
            from azure.storage.blob import BlobServiceClient  # noqa: F401
        except Exception as e:
            logger.error("azure-storage-blob import failed for AzureBlobMemoryStore")
            raise ImportError("azure-storage-blob is required for AzureBlobMemoryStore") from e
        conn = connection_string or os.getenv("AZURE_STORAGE_CONNECTION_STRING")
        if not conn:
            raise RuntimeError(
                "AZURE_STORAGE_CONNECTION_STRING is required for AzureBlobMemoryStore"
            )
        self._svc = BlobServiceClient.from_connection_string(conn)
        self._container = container
        self._prefix = prefix
        try:
            self._svc.create_container(container)
            logger.info(f"AzureBlobMemoryStore created container={container}")
        except Exception:
            logger.info(f"AzureBlobMemoryStore using existing container={container}")

    def _blob(self, session_id: str):
        name = f"{self._prefix}/{session_id}.jsonl"
        return self._svc.get_blob_client(container=self._container, blob=name)

    def save(
<<<<<<< HEAD
        self, session_id: str, role: str, text: str, meta: Mapping[str, Any] | None = None
=======
        self, session_id: str, role: str, text: str, meta: Optional[Dict[str, Any]] = None
>>>>>>> 1b8ffda5
    ) -> str:
        mid = uuid.uuid4().hex
        ts = _now_ms()
        payload = {"id": mid, "ts": ts, "role": role, "text": text, "meta": _copy_meta(meta)}
        if payload["meta"].get("ephemeral"):
            payload["ttl"] = int(time.time()) + _ttl_seconds()
        line = (json.dumps(payload, ensure_ascii=False) + "\n").encode("utf-8")
        bc = self._blob(session_id)
        try:
            try:
                bc.create_append_blob()
            except Exception:
                pass
            bc.append_block(line)
            logger.debug(f"AzureBlob.append session={session_id} mid={mid}")
        except Exception as e:
            logger.warning(f"Azure append failed; falling back to overwrite. err={e}")
            old = b""
            try:
                old = bc.download_blob(max_concurrency=1).readall()
            except Exception:
                pass
            bc.upload_blob(old + line, overwrite=True)
        return mid

    def recent(self, session_id: str, limit: int = 8) -> List[Dict[str, Any]]:
        lim = _normalize_limit(limit)
        bc = self._blob(session_id)
        try:
            raw = bc.download_blob(max_concurrency=1).readall().decode("utf-8")
        except Exception:
            logger.debug(f"AzureBlob.recent session={session_id} empty")
            return []
        lines = [l for l in raw.splitlines() if l.strip()]
        out: List[Dict[str, Any]] = []
        for l in lines[-lim:]:
            try:
                m = json.loads(l)
                out.append(
                    {"role": m.get("role", ""), "text": m.get("text", ""), "ts": m.get("ts", 0)}
                )
            except Exception:
                continue
        logger.debug(f"AzureBlob.recent session={session_id} count={len(out)}")
        return out


# ---------- Multi-store ----------
class MultiMemoryStore:
    """Orchestrates multiple stores: read-primary, fan-out writes."""

    def __init__(self, stores: Iterable[MemoryStore], fanout_writes: bool = True):
        resolved = [s for s in (stores or []) if s is not None]
        if not resolved:
            resolved = [InMemoryStore()]
        for s in resolved:
            if not isinstance(s, MemoryStore):
                raise MemoryStoreError("All stores must inherit from MemoryStore")
        self.stores = resolved
        self.fanout = bool(fanout_writes)
        logger.info(
            "MultiMemoryStore initialized providers=%s fanout=%s",
            [s.__class__.__name__ for s in self.stores],
            self.fanout,
        )

    @property
    def primary(self) -> MemoryStore:
        return self.stores[0]

    def save(
<<<<<<< HEAD
        self, session_id: str, role: str, text: str, meta: Mapping[str, Any] | None = None
    ) -> str:
=======
        self, session_id: str, role: str, text: str, meta: Optional[Dict[str, Any]] = None
    ) -> str:
    def save(self, session_id: str, role: str, text: str, meta: Optional[Dict[str, Any]] = None) -> str:
>>>>>>> 1b8ffda5
        payload = _copy_meta(meta)
        ids: List[str] = []
        errors: List[str] = []
        for i, s in enumerate(self.stores):
            try:
                mid = s.save(session_id, role, text, dict(payload))
                ids.append(mid)
                if not self.fanout:
                    break
            except Exception as e:
                err = f"write failed backend={s.__class__.__name__} err={e}"
                errors.append(err)
                logger.warning(err)
                continue
        ok = bool(ids)
        if not ok:
            raise MemoryStoreError(
                f"Failed to persist message for session {session_id}; attempted {len(self.stores)} stores",
            )
        if errors:
            logger.debug("MultiMemoryStore.save partial failures=%s", errors)
        logger.debug(f"MultiMemoryStore.save session={session_id} wrote={len(ids)} ok={ok}")
        return ids[0] if ids else ""

    def recent(self, session_id: str, limit: int = 8) -> List[Dict[str, Any]]:
        lim = _normalize_limit(limit)
        try:
            out = self.primary.recent(session_id, lim)
            logger.debug(
                f"MultiMemoryStore.recent primary={self.primary.__class__.__name__} count={len(out)}"
            )
            return out
        except Exception as e:
            logger.warning(f"primary recent failed; trying fallbacks err={e}")
            for s in self.stores[1:]:
                try:
                    out = s.recent(session_id, lim)
                    logger.debug(
                        f"MultiMemoryStore.recent fallback={s.__class__.__name__} count={len(out)}"
                    )
                    return out
                except Exception as e2:
                    logger.warning(
                        f"fallback recent failed backend={s.__class__.__name__} err={e2}"
                    )
        return []


# ---------- Health ----------
def ping_memory_store(store: MemoryStore) -> Dict[str, Any]:
    try:
        r = store.ping()
        return {
            "ok": bool(r.get("ok", False)),
            "backend": r.get("backend", store.__class__.__name__),
        }
    except Exception as e:
        logger.error(f"ping failed backend={store.__class__.__name__} err={e}")
        return {"ok": False, "backend": store.__class__.__name__, "error": str(e)}


def verify_memory_writes(
    primary: MemoryStore, session_id: str, trials: int = 2
) -> Tuple[bool, List[str]]:
    ids: List[str] = []
    attempts = _assert_positive(trials, "trials")
    for i in range(attempts):
        try:
            ids.append(primary.save(session_id, "system", f"__verify__{i}", {"ephemeral": True}))
        except Exception as exc:
            logger.warning(
                f"verify_memory_writes save failed backend={primary.__class__.__name__} err={exc}"
            )
            break
        time.sleep(0.001)
    try:
        got = primary.recent(session_id, limit=attempts)
    except Exception as exc:
        logger.warning(
            f"verify_memory_writes recent failed backend={primary.__class__.__name__} err={exc}"
        )
        got = []
    ok = len(got) >= attempts
    logger.debug(f"verify_memory_writes ok={ok} wrote={len(ids)} read={len(got)}")
    return (ok, ids)


def _cpu_health() -> Dict[str, Any]:
    info: Dict[str, Any] = {"count": os.cpu_count() or 0}
    try:
        import psutil  # type: ignore

        info["percent"] = psutil.cpu_percent(interval=0.0)
    except Exception:
        info["percent"] = None
        logger.debug("psutil not available for cpu_percent")
    try:
        la1, la5, la15 = os.getloadavg()
        info.update({"load_1": la1, "load_5": la5, "load_15": la15})
    except Exception:
        info.update({"load_1": None, "load_5": None, "load_15": None})
    return info


def _mem_health() -> Dict[str, Any]:
    try:
        import psutil  # type: ignore

        vm = psutil.virtual_memory()
        return {
            "total": vm.total,
            "available": vm.available,
            "used": vm.used,
            "percent": vm.percent,
        }
    except Exception:
        logger.debug("psutil not available for virtual_memory")
        return {"total": None, "available": None, "used": None, "percent": None}


def _disk_health() -> Dict[str, Any]:
    try:
        total, used, free = shutil.disk_usage(os.getcwd())
        percent = round(used / total * 100, 2) if total else None
        return {"total": total, "used": used, "free": free, "percent": percent}
    except Exception as e:
        logger.debug(f"disk usage unavailable err={e}")
        return {"total": None, "used": None, "free": None, "percent": None}


def node_health() -> Dict[str, Any]:
    """Host/node snapshot used by /status and diagnostics."""
    return {
        "pid": os.getpid(),
        "host": socket.gethostname(),
        "time": int(time.time()),
        "cpu": _cpu_health(),
        "memory": _mem_health(),
        "disk": _disk_health(),
    }


def health_suite(memory: MultiMemoryStore) -> Dict[str, Any]:
    """Aggregate per-store pings + write verification + node snapshot."""
    pings = [ping_memory_store(s) for s in memory.stores]
    ok, ids = verify_memory_writes(memory.primary, "__health__", trials=2)
    report = {
        "primary": memory.primary.__class__.__name__,
        "providers": [s.__class__.__name__ for s in memory.stores],
        "pings": pings,
        "writeVerify": {"ok": ok, "ids": ids[:3]},
        "node": node_health(),
    }
    logger.debug(f"health_suite ok={ok} providers={report['providers']}")
    return report


# ---------- Self-test ----------
if __name__ == "__main__":
    m = MultiMemoryStore([InMemoryStore(), InMemoryStore()])
    m.save("sess1", "user", "hello", {"x": 1})
    m.save("sess1", "assistant", "world", {"ephemeral": True})
    recent = m.recent("sess1", 2)
    assert recent and recent[-1]["text"] in {"hello", "world"}
    ok_all, ids = verify_memory_writes(m.primary, "__selftest__", trials=3)
    assert ok_all and len(ids) == 3
    print(json.dumps({"selftest": "ok", "node": node_health()}, indent=2))<|MERGE_RESOLUTION|>--- conflicted
+++ resolved
@@ -9,11 +9,7 @@
 import time
 import uuid
 from functools import lru_cache
-<<<<<<< HEAD
-from typing import Any, Dict, Iterable, List, Mapping, Optional, Tuple
-=======
 from typing import Any, Dict, Iterable, List, Optional, Tuple
->>>>>>> 1b8ffda5
 
 # ---------- Logging ----------
 _LOG_LEVEL = os.getenv("NEXUS_LOG_LEVEL", "INFO").upper()
@@ -31,10 +27,6 @@
 
 # ---------- Errors & helpers ----------
 
-<<<<<<< HEAD
-
-=======
->>>>>>> 1b8ffda5
 class MemoryStoreError(RuntimeError):
     """Raised when a backing memory store is misconfigured or unhealthy."""
 
@@ -63,19 +55,6 @@
     return int(time.time() * 1000)
 
 
-<<<<<<< HEAD
-def _meta_dict(meta: Mapping[str, Any] | None) -> Dict[str, Any]:
-    if meta is None:
-        return {}
-    if isinstance(meta, dict):
-        return dict(meta)
-    if isinstance(meta, Mapping):
-        return dict(meta)
-    raise MemoryStoreError("meta payloads must be mappings")
-
-
-def _copy_meta(meta: Mapping[str, Any] | None) -> Dict[str, Any]:
-=======
 def _meta_dict(meta: Optional[Dict[str, Any]]) -> Dict[str, Any]:
     if meta is None:
         return {}
@@ -85,7 +64,6 @@
 
 
 def _copy_meta(meta: Optional[Dict[str, Any]]) -> Dict[str, Any]:
->>>>>>> 1b8ffda5
     payload = _meta_dict(meta)
     try:
         json.dumps(payload, ensure_ascii=False)
@@ -107,15 +85,7 @@
     """Abstract interface for chat history storage backends."""
 
     def save(
-<<<<<<< HEAD
-        self,
-        session_id: str,
-        role: str,
-        text: str,
-        meta: Mapping[str, Any] | None = None,
-=======
         self, session_id: str, role: str, text: str, meta: Optional[Dict[str, Any]] = None
->>>>>>> 1b8ffda5
     ) -> str:
         raise NotImplementedError
 
@@ -141,11 +111,7 @@
         logger.info("InMemoryStore initialized")
 
     def save(
-<<<<<<< HEAD
-        self, session_id: str, role: str, text: str, meta: Mapping[str, Any] | None = None
-=======
         self, session_id: str, role: str, text: str, meta: Optional[Dict[str, Any]] = None
->>>>>>> 1b8ffda5
     ) -> str:
         mid = uuid.uuid4().hex
         ts = _now_ms()
@@ -159,8 +125,6 @@
                 "meta": payload,
             }
         )
-<<<<<<< HEAD
-=======
         self._data.setdefault(session_id, []).append({
             "id": mid,
             "ts": ts,
@@ -168,7 +132,6 @@
             "text": text,
             "meta": payload,
         })
->>>>>>> 1b8ffda5
         logger.debug(f"InMemoryStore.save session={session_id} role={role} mid={mid}")
         return mid
 
@@ -203,26 +166,12 @@
         )
 
     def save(
-<<<<<<< HEAD
-        self, session_id: str, role: str, text: str, meta: Mapping[str, Any] | None = None
-=======
         self, session_id: str, role: str, text: str, meta: Optional[Dict[str, Any]] = None
->>>>>>> 1b8ffda5
     ) -> str:
         mid = uuid.uuid4().hex
         ts = _now_ms()
         payload = _copy_meta(meta)
-<<<<<<< HEAD
-        item: Dict[str, Any] = {
-            "session_id": session_id,
-            "ts": ts,
-            "id": mid,
-            "role": role,
-            "text": text,
-        }
-=======
         item: Dict[str, Any] = {"session_id": session_id, "ts": ts, "id": mid, "role": role, "text": text}
->>>>>>> 1b8ffda5
         if payload:
             item["meta_json"] = json.dumps(payload, ensure_ascii=False)
             if payload.get("ephemeral"):
@@ -266,11 +215,7 @@
         logger.info(f"FirestoreMemoryStore initialized collection_prefix={self._col}")
 
     def save(
-<<<<<<< HEAD
-        self, session_id: str, role: str, text: str, meta: Mapping[str, Any] | None = None
-=======
         self, session_id: str, role: str, text: str, meta: Optional[Dict[str, Any]] = None
->>>>>>> 1b8ffda5
     ) -> str:
         mid = uuid.uuid4().hex
         ts = _now_ms()
@@ -339,11 +284,7 @@
         return self._svc.get_blob_client(container=self._container, blob=name)
 
     def save(
-<<<<<<< HEAD
-        self, session_id: str, role: str, text: str, meta: Mapping[str, Any] | None = None
-=======
         self, session_id: str, role: str, text: str, meta: Optional[Dict[str, Any]] = None
->>>>>>> 1b8ffda5
     ) -> str:
         mid = uuid.uuid4().hex
         ts = _now_ms()
@@ -415,14 +356,9 @@
         return self.stores[0]
 
     def save(
-<<<<<<< HEAD
-        self, session_id: str, role: str, text: str, meta: Mapping[str, Any] | None = None
-    ) -> str:
-=======
         self, session_id: str, role: str, text: str, meta: Optional[Dict[str, Any]] = None
     ) -> str:
     def save(self, session_id: str, role: str, text: str, meta: Optional[Dict[str, Any]] = None) -> str:
->>>>>>> 1b8ffda5
         payload = _copy_meta(meta)
         ids: List[str] = []
         errors: List[str] = []
