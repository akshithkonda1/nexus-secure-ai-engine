--- conflicted
+++ resolved
@@ -6,16 +6,10 @@
 from ..bootstrap.env_config import EngineConfig
 from ..runtime.response_builder import ResponseBuilder
 from ..runtime.error_shaper import ErrorShaper
-<<<<<<< HEAD
 from ..runtime.session_context import SessionContext
 from ..runtime.slo_manager import SLOManager
 from ..runtime.cost_guardrails import CostGuardrails
 from ..runtime.alert_manager import AlertManager
-=======
-from ..runtime.execution_policy import ExecutionPolicy
-
-from ..aloe.lifecycle_manager import LifecycleManager
->>>>>>> e1c39396
 from ..core.connectors.connector_factory import ConnectorFactory
 from ..core.cloud_provider_adapter import CloudProviderAdapter
 from ..core.debate_engine import DebateEngine
@@ -55,7 +49,6 @@
         self.validator = WebValidator(self.provider_adapter)
         self.consensus = ConsensusIntegrator()
 
-<<<<<<< HEAD
         # Runtime
         self.policy = ExecutionPolicy(self.config)
         self.builder = ResponseBuilder()
@@ -63,10 +56,6 @@
         self.slo = SLOManager()
         self.cost = CostGuardrails()
         self.alerts = AlertManager()
-=======
-        # ALOE pipeline brain
-        self.lifecycle = LifecycleManager(self.config, self.adapter)
->>>>>>> e1c39396
 
         # ALOE lifecycle
         self.lifecycle = LifecycleManager(self.config, self.provider_adapter)
@@ -90,7 +79,6 @@
             # Run full ALOE pipeline
             result = await self.lifecycle.run(request_dict, context)
 
-<<<<<<< HEAD
             latency_ms = (time.time() - start) * 1000
             self.slo.record_latency(latency_ms)
 
@@ -115,22 +103,6 @@
             resp = self.builder.build(result, context)
             resp["session_id"] = context["session_id"]
             resp["timestamp"] = str(time.time())
-=======
-            # Error-style payload
-            if result.get("status") == "error":
-                return self.error_shaper.shape(result)
-
-            latency_ms = (time.time() - start) * 1000
-            self.telemetry.metric("EngineTotalLatency", latency_ms)
-            self.telemetry.log(
-                "ToronEngineCompleted",
-                {
-                    "session_id": context["session_id"],
-                    "latency_ms": latency_ms,
-                    "status": result.get("status", "ok"),
-                },
-            )
->>>>>>> e1c39396
 
             return resp
 
