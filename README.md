--- conflicted
+++ resolved
@@ -8,11 +8,7 @@
 ![Build](https://img.shields.io/badge/build-Passing-brightgreen)
 ![Python](https://img.shields.io/badge/python-3.10+-blue)
 ![License](https://img.shields.io/badge/license-CC%20BY--NC%204.0-orange)
-<<<<<<< HEAD
 ![Status](https://img.shields.io/badge/status-Production%20Ready-brightgreen)
-=======
-![Status](https://img.shields.io/badge/status-Release%20Candidate-brightgreen)
->>>>>>> 382cb057
 
 ---
 
@@ -25,11 +21,7 @@
 ## Quick Snapshot
 | Category       | Details |
 |----------------|---------|
-<<<<<<< HEAD
 | **Status**     | Production Ready — automated CI/CD, hardened dependencies, Dockerized deployment |
-=======
-| **Status**     | Release Candidate — automated CI/CD, hardened dependencies, ready for production rollout|
->>>>>>> 382cb057
 | **Tech Stack** | Python 3.10+, Flask, Terraform |
 | **Cloud Stack**| **AWS** (S3, RDS, DynamoDB, Glacier, ECS, KMS), **Azure** (Blob Storage, Key Vault, Cosmos DB, AKS), **GCP** (GCS, Cloud SQL/Spanner, BigQuery, GKE, KMS) |
 | **Core Focus** | Multi-cloud AI orchestration, secure data flow, scalable low-latency architecture |
@@ -131,7 +123,6 @@
 
 ## Release Checklist
 
-<<<<<<< HEAD
 1. **Verify CI/CD status** — The `CI` GitHub Actions workflow executes `ruff`, `black`, `mypy`, `pytest`, `bandit`, and `pip-audit`. Branch protection should block merges unless the workflow is green.
 2. **Tag the stable build** — `git tag -a v1.0.0 -m "Stable build: Nexus engine passes CI" && git push origin v1.0.0`.
 3. **Promote artefacts** — Build the multi-stage container with `docker compose build` or via your CI registry publishing job. The provided `Dockerfile` emits a slim, non-root runtime image ready for production orchestrators.
@@ -149,15 +140,6 @@
 - [Rate limiter runbook](docs/runbooks/rate-limiter.md) — steps to diagnose 429 storms or Redis exhaustion.
 
 These documents are the canonical source for SRE and security teams preparing a Nexus production rollout.
-=======
-1. **Verify CI/CD status** — Every push runs linting and the Nexus engine tests via the `Python application` workflow. Require a green build before promoting a release.
-2. **Tag the stable build** — `git tag -a v1.0.0 -m "Stable build: Nexus engine passes CI" && git push origin v1.0.0`.
-3. **Promote artefacts** — Use the module-specific Dockerfiles or IaC in this repository, installing only the dependency profiles you need (`nexus.ai/requirements-*.txt`).
-
-### Why It Matters
-
-Release automation and scoped dependency bundles ensure Nexus can be deployed in highly regulated environments without manual hardening. CI keeps the debate engine verifiable, while the curated dependency profiles let teams meet least-privilege requirements during deployment.
->>>>>>> 382cb057
 
 
 
@@ -206,7 +188,6 @@
 # 3. Run the stack locally (Redis + Nexus gateway)
 docker compose up --build
 
-<<<<<<< HEAD
 # 4. Run the contributor quality gates (optional)
 pip install -r requirements-dev.txt
 ruff check .
@@ -218,20 +199,6 @@
 NEXUS_BASE_URL=https://localhost:8443 \
   k6 run tests/load/k6-smoke.js
 ```
-=======
-# 2. Install dependencies (choose the profiles you need)
-pip install -r nexus.ai/requirements.txt            # Core runtime
-# Optional cloud/database integrations
-pip install -r nexus.ai/requirements-aws.txt        # AWS Secrets + DynamoDB
-pip install -r nexus.ai/requirements-azure.txt      # Azure Key Vault + Blob
-pip install -r nexus.ai/requirements-gcp.txt        # GCP Secret Manager + Firestore
-pip install -r nexus.ai/requirements-db.txt         # PostgreSQL driver
-
-# 3. Setup environment
-cp .env.example .env
-#Add your API keys, secrets, or leave blank to run locally.
-For production, integrate with cloud secrets managers (AWS Secrets Manager, Azure Key Vault, GCP Secret Manager).
->>>>>>> 382cb057
 
 > **Note:** Leave `NEXUS_ALLOW_TEST_FALLBACKS` unset in production deployments. Setting it to `1` enables lightweight HTTP/crypto stubs that exist solely for offline unit tests.
 
