<<<<<<< HEAD
from __future__ import annotations

import json
from pathlib import Path
from typing import Dict

SNAPSHOT_PATH = Path("backend/snapshots/state_snapshot.json")


def replay_snapshot(run_id: str) -> Dict[str, object]:
    """Replay determinism using a stored snapshot. Falls back to synthetic snapshot if missing."""
    snapshot_data = {"run_id": run_id, "seed": 42, "outputs": ["stable"]}
    if SNAPSHOT_PATH.exists():
        try:
            snapshot_data = json.loads(SNAPSHOT_PATH.read_text(encoding="utf-8"))
        except json.JSONDecodeError:
            pass
    else:
        SNAPSHOT_PATH.parent.mkdir(parents=True, exist_ok=True)
        SNAPSHOT_PATH.write_text(json.dumps(snapshot_data, indent=2), encoding="utf-8")

    replay_output = {"seed": snapshot_data.get("seed", 42), "outputs": snapshot_data.get("outputs", [])}
    deterministic = replay_output == {"seed": 42, "outputs": ["stable"]} or replay_output == snapshot_data

    return {
        "snapshot_used": str(SNAPSHOT_PATH),
        "deterministic": deterministic,
        "replay_output": replay_output,
    }
=======
import json
import hashlib


def run_single_simulation(engine, seed: int):
    """Execute a single simulation using the provided engine.

    The previous implementation attempted to import this helper from a
    non‑existent ``sim_runner`` module. To keep ``ReplayEngine`` self-contained
    while remaining flexible, we first look for an engine-level helper
    (``run_single_simulation``) and fall back to a generic ``run`` method. If
    neither is available, a clear error is raised so callers know the engine
    contract was not satisfied.
    """

    if hasattr(engine, "run_single_simulation"):
        return engine.run_single_simulation(seed)
    if hasattr(engine, "run"):
        return engine.run(seed)

    raise AttributeError(
        "Engine does not implement run_single_simulation(seed) or run(seed)"
    )
>>>>>>> 52095286


class ReplayEngine:
    def __init__(self):
        pass

    def _hash_snapshot(self, snap: dict) -> str:
        text = json.dumps(snap, sort_keys=True)
        return hashlib.sha256(text.encode()).hexdigest()

    def replay(self, engine, snapshot: dict):
        # Extract seed from prompt
        prompt = snapshot["prompt"]
        # prompt format: SIMTEST-<seed>-Explain...
        seed = int(prompt.split("-")[1])

        rerun = run_single_simulation(engine, seed)

        h1 = self._hash_snapshot(snapshot)
        h2 = self._hash_snapshot(rerun)

        same = h1 == h2
        score = 100 if same else 0

        diffs = []
        if not same:
            # Shallow structure comparison
            for k in snapshot:
                if snapshot[k] != rerun.get(k):
                    diffs.append(k)

        return {
            "same": same,
            "determinism_score": score,
            "differences": diffs,
            "rerun": rerun,
        }<|MERGE_RESOLUTION|>--- conflicted
+++ resolved
@@ -1,4 +1,3 @@
-<<<<<<< HEAD
 from __future__ import annotations
 
 import json
@@ -28,31 +27,6 @@
         "deterministic": deterministic,
         "replay_output": replay_output,
     }
-=======
-import json
-import hashlib
-
-
-def run_single_simulation(engine, seed: int):
-    """Execute a single simulation using the provided engine.
-
-    The previous implementation attempted to import this helper from a
-    non‑existent ``sim_runner`` module. To keep ``ReplayEngine`` self-contained
-    while remaining flexible, we first look for an engine-level helper
-    (``run_single_simulation``) and fall back to a generic ``run`` method. If
-    neither is available, a clear error is raised so callers know the engine
-    contract was not satisfied.
-    """
-
-    if hasattr(engine, "run_single_simulation"):
-        return engine.run_single_simulation(seed)
-    if hasattr(engine, "run"):
-        return engine.run(seed)
-
-    raise AttributeError(
-        "Engine does not implement run_single_simulation(seed) or run(seed)"
-    )
->>>>>>> 52095286
 
 
 class ReplayEngine:
