--- conflicted
+++ resolved
@@ -1,4 +1,3 @@
-<<<<<<< HEAD
 from __future__ import annotations
 
 from dataclasses import dataclass
@@ -52,39 +51,18 @@
     status: RunStatus
     metrics: Dict[str, Any]
     errors: List[str] = Field(default_factory=list)
-=======
-from dataclasses import dataclass, field
-from typing import Dict, List
->>>>>>> b79ed7b4
 
 
 @dataclass
 class RunStatus:
     run_id: str
-<<<<<<< HEAD
     status: str
     created_at: Any
     updated_at: Any
-=======
-    timestamp: float
-    status: str  # "started", "running", "completed", "error"
-    progress: float = 0.0
->>>>>>> b79ed7b4
 
 
 @dataclass
 class RunResult:
     run_id: str
     result: Dict[str, Any]
-<<<<<<< HEAD
-    created_at: Any
-=======
-    created_at: datetime
-
-
-@dataclass
-class RunResult:
-    run_id: str
-    summary: Dict[str, Any]
-    created_at: datetime
->>>>>>> b79ed7b4
+    created_at: Any