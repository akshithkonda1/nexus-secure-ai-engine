--- conflicted
+++ resolved
@@ -3,7 +3,6 @@
 import json
 from datetime import datetime
 from pathlib import Path
-<<<<<<< HEAD
 from typing import Dict
 
 DATABASE_PATH = Path("database/tests_master.db")
@@ -128,92 +127,4 @@
     "SNAPSHOT_DIR",
     "LOAD_RESULTS_DIR",
     "LOG_DIR",
-]
-=======
-from typing import Any, Dict, Optional
-
-BASE_DIR = Path("backend")
-LOG_DIR = BASE_DIR / "logs" / "master"
-LOAD_RESULTS_DIR = BASE_DIR / "load_results"
-REPORT_DIR = BASE_DIR / "reports" / "master"
-SNAPSHOT_DIR = BASE_DIR / "snapshots"
-
-for directory in (LOG_DIR, LOAD_RESULTS_DIR, REPORT_DIR, SNAPSHOT_DIR):
-    directory.mkdir(parents=True, exist_ok=True)
-
-
-class MasterStore:
-    def __init__(self):
-        self.state: Dict[str, Dict[str, Any]] = {}
-
-    def _path(self, run_id: str) -> Path:
-        return LOG_DIR / f"{run_id}.json"
-
-    def create_run(self, run_id: str):
-        now = datetime.utcnow().isoformat()
-        payload = {
-            "run_id": run_id,
-            "status": "started",
-            "progress": 0,
-            "steps": {},
-            "metrics": {},
-            "created_at": now,
-            "updated_at": now,
-        }
-        self.state[run_id] = payload
-        self._write(run_id)
-
-    def update_status(self, run_id: str, status: str, progress: Optional[float] = None, steps: Optional[Dict[str, str]] = None):
-        data = self._load(run_id)
-        data["status"] = status
-        if progress is not None:
-            data["progress"] = progress
-        if steps:
-            data.setdefault("steps", {}).update(steps)
-        data["updated_at"] = datetime.utcnow().isoformat()
-        self.state[run_id] = data
-        self._write(run_id)
-
-    def attach_metrics(self, run_id: str, metrics: Dict[str, Any]):
-        data = self._load(run_id)
-        data.setdefault("metrics", {}).update(metrics)
-        data["updated_at"] = datetime.utcnow().isoformat()
-        self.state[run_id] = data
-        self._write(run_id)
-
-    def attach_artifacts(self, run_id: str, **artifacts: str):
-        data = self._load(run_id)
-        data.update({k: v for k, v in artifacts.items() if v})
-        data["updated_at"] = datetime.utcnow().isoformat()
-        self.state[run_id] = data
-        self._write(run_id)
-
-    def save_result(self, run_id: str, result: Dict[str, Any]):
-        data = self._load(run_id)
-        data["result"] = result
-        data["updated_at"] = datetime.utcnow().isoformat()
-        self.state[run_id] = data
-        self._write(run_id)
-
-    def get_status(self, run_id: str) -> Optional[Dict[str, Any]]:
-        return self._load(run_id)
-
-    def _load(self, run_id: str) -> Dict[str, Any]:
-        if run_id in self.state:
-            return dict(self.state[run_id])
-        path = self._path(run_id)
-        if path.exists():
-            with path.open("r", encoding="utf-8") as handle:
-                data = json.load(handle)
-                self.state[run_id] = data
-                return dict(data)
-        return {}
-
-    def _write(self, run_id: str):
-        path = self._path(run_id)
-        with path.open("w", encoding="utf-8") as handle:
-            json.dump(self.state[run_id], handle, indent=2)
-
-
-__all__ = ["MasterStore", "LOG_DIR", "LOAD_RESULTS_DIR", "REPORT_DIR", "SNAPSHOT_DIR"]
->>>>>>> 04497c1e
+]