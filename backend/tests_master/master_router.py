--- conflicted
+++ resolved
@@ -6,21 +6,11 @@
 from fastapi import APIRouter, HTTPException
 from fastapi.responses import FileResponse, StreamingResponse
 
-<<<<<<< HEAD
 from .master_runner import MasterRunner
 
 router = APIRouter()
 runner = MasterRunner()
 store = runner.store
-=======
-from backend.tests_master.engine_validator import validate_engine
-from backend.tests_master.master_runner import MasterRunner
-from backend.tests_master.master_store import MasterStore
-
-router = APIRouter()
-runner = MasterRunner()
-store = MasterStore()
->>>>>>> 04497c1e
 
 
 @router.post("/tests/run_all")
