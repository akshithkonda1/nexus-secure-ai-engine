from __future__ import annotations

import asyncio
from uuid import uuid4

from fastapi import APIRouter, HTTPException
from fastapi.responses import FileResponse, StreamingResponse

<<<<<<< HEAD
from backend.tests_master.engine_validator import validate_engine
from backend.tests_master.master_runner import MasterRunner
from backend.tests_master.master_store import MasterStore

router = APIRouter()
runner = MasterRunner()
store = MasterStore()
=======
from .master_runner import MasterRunner
from .master_store import TestStore

router = APIRouter()
runner = MasterRunner()
store: TestStore = runner.store
>>>>>>> 52095286


@router.post("/tests/run_all")
async def run_all_tests():
<<<<<<< HEAD
    run_id = await runner.start_run()
=======
    run_id = str(uuid4())
    store.init_run(run_id)
    asyncio.create_task(runner.run_full_test(run_id))
>>>>>>> 52095286
    return {"run_id": run_id, "status": "started"}


@router.get("/tests/status/{run_id}")
async def get_status(run_id: str):
    status = store.get_status(run_id)
<<<<<<< HEAD
    return status or {"error": "unknown run"}


@router.get("/validate_engine")
async def validate_engine_route():
    result = validate_engine()
    return result
=======
    return status
>>>>>>> 52095286


@router.get("/tests/stream/{run_id}")
async def stream_logs(run_id: str):
<<<<<<< HEAD
    log_path = os.path.join("backend", "warroom", "master", f"{run_id}.log")
=======
    queue = store.get_log_queue(run_id)
    if queue is None:
        raise HTTPException(status_code=404, detail="run_id not found")
>>>>>>> 52095286

    async def event_generator():
        while True:
            msg = await queue.get()
            yield f"data: {msg}\n\n"

    return StreamingResponse(event_generator(), media_type="text/event-stream")


@router.get("/tests/result/{run_id}")
async def get_result(run_id: str):
    return store.get_result(run_id)


@router.get("/tests/report/{run_id}")
async def get_report(run_id: str):
    path = store.get_report_path(run_id)
    return FileResponse(path)


@router.get("/tests/bundle/{run_id}")
async def get_bundle(run_id: str):
    path = store.build_bundle(run_id)
    return FileResponse(path)<|MERGE_RESOLUTION|>--- conflicted
+++ resolved
@@ -6,7 +6,6 @@
 from fastapi import APIRouter, HTTPException
 from fastapi.responses import FileResponse, StreamingResponse
 
-<<<<<<< HEAD
 from backend.tests_master.engine_validator import validate_engine
 from backend.tests_master.master_runner import MasterRunner
 from backend.tests_master.master_store import MasterStore
@@ -14,32 +13,17 @@
 router = APIRouter()
 runner = MasterRunner()
 store = MasterStore()
-=======
-from .master_runner import MasterRunner
-from .master_store import TestStore
-
-router = APIRouter()
-runner = MasterRunner()
-store: TestStore = runner.store
->>>>>>> 52095286
 
 
 @router.post("/tests/run_all")
 async def run_all_tests():
-<<<<<<< HEAD
     run_id = await runner.start_run()
-=======
-    run_id = str(uuid4())
-    store.init_run(run_id)
-    asyncio.create_task(runner.run_full_test(run_id))
->>>>>>> 52095286
     return {"run_id": run_id, "status": "started"}
 
 
 @router.get("/tests/status/{run_id}")
 async def get_status(run_id: str):
     status = store.get_status(run_id)
-<<<<<<< HEAD
     return status or {"error": "unknown run"}
 
 
@@ -47,20 +31,11 @@
 async def validate_engine_route():
     result = validate_engine()
     return result
-=======
-    return status
->>>>>>> 52095286
 
 
 @router.get("/tests/stream/{run_id}")
 async def stream_logs(run_id: str):
-<<<<<<< HEAD
     log_path = os.path.join("backend", "warroom", "master", f"{run_id}.log")
-=======
-    queue = store.get_log_queue(run_id)
-    if queue is None:
-        raise HTTPException(status_code=404, detail="run_id not found")
->>>>>>> 52095286
 
     async def event_generator():
         while True:
