--- conflicted
+++ resolved
@@ -20,13 +20,8 @@
     "clsx": "^2.1.1",
     "lucide-react": "^0.454.0",
     "react": "^18.3.1",
-<<<<<<< HEAD
     "react-dom": "^18.3.1",
     "react-router-dom": "^7.9.5",
-=======
-    "react-dom": "^19.2.0",
-    "react-router-dom": "^6.28.0",
->>>>>>> f625f303
     "sonner": "^1.7.4",
     "tailwind-merge": "^2.5.2",
     "zod": "^3.23.8"
