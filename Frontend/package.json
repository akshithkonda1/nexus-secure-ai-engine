--- conflicted
+++ resolved
@@ -34,12 +34,7 @@
     "@vitejs/plugin-react-swc": "^3.5.0",
     "jsdom": "^27.0.1",
     "typescript": "^5.9.3",
-<<<<<<< HEAD
     "vite": "^7.1.11",
     "vitest": "^4.0.4"
-=======
-    "vite": "^7.1.12",
-    "vitest": "^3.2.4"
->>>>>>> 470c1ede
   }
 }