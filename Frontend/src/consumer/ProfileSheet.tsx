import React, { useEffect, useMemo, useRef, useState } from "react";
import type { UserProfile } from "../state/profile";

export type ProfileSheetTab = "user" | "security" | "plan" | "feedback";

type ProfileSheetProps = {
  open: boolean;
  tab: ProfileSheetTab;
  onClose: () => void;
  profile: UserProfile;
  onSaveProfile: (profile: UserProfile) => void;
  onChangePassword: (payload: { current: string; next: string }) => void;
  onDeleteAccount: () => void;
  onUpgradePlan: () => void;
  onSubmitFeedback: (feedback: { subject: string; category: string; message: string }) => void;
};

<<<<<<< HEAD
const TAB_META: Record<ProfileSheetTab, { heading: string; subheading: string }> = {
  user: { heading: "User Settings", subheading: "Update your Nexus identity" },
  security: { heading: "Account Security", subheading: "Keep your credentials protected" },
  plan: { heading: "Plan & Billing", subheading: "Stay informed about upgrades" },
  feedback: { heading: "System Feedback", subheading: "Tell us how we can improve" },
};
=======
const navConfig: { key: ProfileSheetTab; label: string; subtitle: string }[] = [
  { key: "user", label: "Menu 1 · User Settings", subtitle: "Update your identity" },
  { key: "security", label: "Menu 2 · Account Security", subtitle: "Guard your credentials" },
  { key: "plan", label: "Menu 3 · Plan & Billing", subtitle: "Manage access" },
  { key: "feedback", label: "Menu 4 · System Feedback", subtitle: "Share improvements" },
];
>>>>>>> d815479b

const PROFILE_HINTS = [
  { label: "Workspace", value: "Nexus Zero-Trust" },
  { label: "Role", value: "Administrator" },
  { label: "Member since", value: "April 2024" },
];

const PLAN_FEATURES = [
  "Unlimited chat history",
  "Multi-model orchestration",
  "Security insights dashboard",
];

const ProfileSheet: React.FC<ProfileSheetProps> = ({
  open,
  tab,
  onClose,
  profile,
  onSaveProfile,
  onChangePassword,
  onDeleteAccount,
  onUpgradePlan,
  onSubmitFeedback,
}) => {
  const [draft, setDraft] = useState<UserProfile>(profile);
  const [status, setStatus] = useState<string | null>(null);
  const [passwords, setPasswords] = useState({ current: "", next: "", confirm: "" });
  const [passwordStatus, setPasswordStatus] = useState<string | null>(null);
  const [feedbackSubject, setFeedbackSubject] = useState("");
  const [feedbackCategory, setFeedbackCategory] = useState("Feature Request");
  const [feedback, setFeedback] = useState("");
  const [feedbackStatus, setFeedbackStatus] = useState<string | null>(null);
  const [showAvatarPreview, setShowAvatarPreview] = useState(false);
  const planAlertShownRef = useRef(false);

  useEffect(() => {
    if (open) {
      setDraft(profile);
      setStatus(null);
      setPasswords({ current: "", next: "", confirm: "" });
      setPasswordStatus(null);
      setFeedbackSubject("");
      setFeedbackCategory("Feature Request");
      setFeedbackStatus(null);
      setFeedback("");
      planAlertShownRef.current = false;
      setShowAvatarPreview(false);
    }
  }, [open, profile]);

  useEffect(() => {
    if (!open) return;
    setStatus(null);
    setPasswordStatus(null);
    setFeedbackStatus(null);
    if (tab === "plan" && !planAlertShownRef.current) {
      alert("For now Nexus is free to use. We will let you know when billing and our plans become available.");
      planAlertShownRef.current = true;
    }
    if (tab !== "plan") {
      planAlertShownRef.current = false;
    }
  }, [open, tab]);

  useEffect(() => {
    if (open && tab === "plan" && !planAlertShownRef.current) {
      alert("For now Nexus is free to use. We will let you know when billing and our plans become available.");
      planAlertShownRef.current = true;
    }
    if (tab !== "plan") {
      planAlertShownRef.current = false;
    }
  }, [open, tab]);

  if (!open) {
    return null;
  }

  const initials = useMemo(() => {
    if (draft.avatarDataUrl) return "";
    const parts = (draft.displayName || "User").trim().split(/\s+/);
    return parts.slice(0, 2).map((part) => part[0]?.toUpperCase() || "").join("") || "NX";
  }, [draft.avatarDataUrl, draft.displayName]);

  const handleFileChange = (event: React.ChangeEvent<HTMLInputElement>) => {
    const file = event.target.files?.[0];
    if (!file) return;
    const reader = new FileReader();
    reader.onload = () => {
      const result = reader.result;
      if (typeof result === "string") {
        setDraft((prev) => ({ ...prev, avatarDataUrl: result }));
        setStatus("Preview updated. Save to keep changes.");
      }
    };
    reader.readAsDataURL(file);
  };

  const handleRemoveAvatar = () => {
    setDraft((prev) => ({ ...prev, avatarDataUrl: null }));
    setStatus("Avatar removed. Save to confirm.");
  };

  const handleSaveProfile = (event: React.FormEvent) => {
    event.preventDefault();
<<<<<<< HEAD
    const nextProfile: UserProfile = { ...draft, bio: draft.bio ?? "" };
    setDraft(nextProfile);
    onSaveProfile(nextProfile);
    setStatus("Profile saved.");
=======
    if (passwords.current || passwords.next || passwords.confirm) {
      if (!passwords.current || !passwords.next || !passwords.confirm) {
        setPasswordStatus("Fill out your current, new, and confirmation password to update your credentials.");
        return;
      }
      if (passwords.next !== passwords.confirm) {
        setPasswordStatus("New password and confirmation need to match.");
        return;
      }
      onChangePassword({ current: passwords.current, next: passwords.next });
      setPasswords({ current: "", next: "", confirm: "" });
      setPasswordStatus("Password updated successfully.");
    }
    const nextProfile: UserProfile = { ...draft, bio: draft.bio ?? "" };
    setDraft(nextProfile);
    onSaveProfile(nextProfile);
    if (tab === "user") {
      setStatus("Profile saved.");
    }
>>>>>>> d815479b
  };

  const handleSavePassword = (event: React.FormEvent) => {
    event.preventDefault();
    if (!passwords.current || !passwords.next || !passwords.confirm) {
      setPasswordStatus("Fill out your current, new, and confirmation password to update your credentials.");
      return;
    }
    if (passwords.next !== passwords.confirm) {
      setPasswordStatus("New password and confirmation need to match.");
      return;
    }
    onChangePassword({ current: passwords.current, next: passwords.next });
    setPasswords({ current: "", next: "", confirm: "" });
    setPasswordStatus("Password updated successfully.");
  };

  const handleDelete = () => {
    if (window.confirm("Delete your Nexus account? This cannot be undone.")) {
      onDeleteAccount();
    }
  };

  const handleSendFeedback = () => {
    const subject = feedbackSubject.trim();
    const message = feedback.trim();
    if (!subject) {
      setFeedbackStatus("Add a subject so we can route your feedback.");
      return;
    }
    if (!message) {
      setFeedbackStatus("Describe the issue in detail before sending.");
      return;
    }
    onSubmitFeedback({ subject, category: feedbackCategory, message });
    setFeedback("");
    setFeedbackSubject("");
    setFeedbackCategory("Feature Request");
    setFeedbackStatus("Thanks! Your feedback has been recorded.");
  };

  return (
    <div className="profile-sheet-backdrop" role="dialog" aria-modal onClick={onClose}>
      <div className="profile-sheet" onClick={(event) => event.stopPropagation()}>
        <div className="profile-sheet-head">
          <div>
            <h2>{TAB_META[tab].heading}</h2>
            <p>{TAB_META[tab].subheading}</p>
          </div>
          <button className="icon-btn" type="button" onClick={onClose} aria-label="Close profile settings">
            ✖
          </button>
        </div>
        <div className="profile-sheet-body">
<<<<<<< HEAD
          {tab === "user" && (
            <form className="profile-form" onSubmit={handleSaveProfile}>
              <div className="profile-row">
                <div className="profile-avatar-large">
                  {draft.avatarDataUrl ? (
                    <button
                      type="button"
                      className="avatar-preview-trigger"
                      onClick={() => setShowAvatarPreview(true)}
                      aria-label="View profile photo in full size"
                      title="View profile photo"
                    >
                      <img src={draft.avatarDataUrl} alt="Profile avatar preview" />
                    </button>
                  ) : (
                    <span>{initials}</span>
                  )}
                </div>
                <div className="profile-avatar-actions">
                  <label className="profile-upload">
                    <input type="file" accept="image/*" onChange={handleFileChange} />
                    <span>Upload new photo</span>
                  </label>
                  {draft.avatarDataUrl && (
                    <button type="button" className="link-btn" onClick={handleRemoveAvatar}>
                      Remove photo
                    </button>
                  )}
=======
          <nav className="profile-nav" aria-label="Profile sections">
            {navConfig.map((item) => (
              <button
                key={item.key}
                type="button"
                className={`profile-nav-btn ${tab === item.key ? "on" : ""}`}
                onClick={() => onTabChange(item.key)}
              >
                <span>{item.label}</span>
                <small>{item.subtitle}</small>
              </button>
            ))}
          </nav>
          <div className="profile-content">
            {tab === "user" && (
              <form className="profile-form" onSubmit={handleSaveProfile}>
                <div className="profile-row">
                  <div className="profile-avatar-large">
                    {draft.avatarDataUrl ? (
                      <button
                        type="button"
                        className="avatar-preview-trigger"
                        onClick={() => setShowAvatarPreview(true)}
                        aria-label="View profile photo in full size"
                        title="View profile photo"
                      >
                        <img src={draft.avatarDataUrl} alt="Profile avatar preview" />
                      </button>
                    ) : (
                      <span>{initials}</span>
                    )}
                  </div>
                  <div className="profile-avatar-actions">
                    <label className="profile-upload">
                      <input type="file" accept="image/*" onChange={handleFileChange} />
                      <span>Upload new photo</span>
                    </label>
                    {draft.avatarDataUrl && (
                      <button type="button" className="link-btn" onClick={handleRemoveAvatar}>
                        Remove photo
                      </button>
                    )}
                  </div>
>>>>>>> d815479b
                </div>
              </div>

                <label className="profile-field">
                  <span>Display name</span>
                  <input
                    value={draft.displayName}
                    onChange={(event) => setDraft((prev) => ({ ...prev, displayName: event.target.value }))}
                  />
                </label>
                <label className="profile-field">
                  <span>Email</span>
                  <input
                    type="email"
                    value={draft.email}
                    onChange={(event) => setDraft((prev) => ({ ...prev, email: event.target.value }))}
                  />
                </label>

                <label className="profile-field">
                  <span>Workspace bio</span>
                  <textarea
                    rows={3}
                    placeholder="Tell teammates how you partner with Nexus."
                    value={draft.bio}
                    onChange={(event) =>
                      setDraft((prev) => ({
                        ...prev,
                        bio: event.target.value,
                      }))
                    }
                  />
                  <small className="muted">Share a short note that appears in collaboration spaces.</small>
                </label>

                <div className="profile-hints">
                  {PROFILE_HINTS.map((item) => (
                    <div key={item.label}>
                      <span className="hint-label">{item.label}</span>
                      <span className="hint-value">{item.value}</span>
                    </div>
                  ))}
                </div>

                {status && <p className="muted small">{status}</p>}

                <div className="profile-actions">
                  <button type="button" className="danger-btn" onClick={handleDelete}>
                    Delete account
                  </button>
                  <button type="submit" className="primary-btn">
                    Save changes
                  </button>
                </div>
              </form>
            )}

<<<<<<< HEAD
          {tab === "security" && (
            <form className="profile-form" onSubmit={handleSavePassword}>
              <div className="profile-security-intro">
                <h3>Change password</h3>
                <p className="muted small">
                  Update your Nexus credentials. Passwords must be at least 12 characters and include a mix of symbols.
                </p>
              </div>
=======
            {tab === "security" && (
              <form className="profile-form" onSubmit={handleSaveProfile}>
                <div className="profile-security-intro">
                  <h3>Change password</h3>
                  <p className="muted small">
                    Update your Nexus credentials. Passwords must be at least 12 characters and include a mix of symbols.
                  </p>
                </div>
>>>>>>> d815479b
                <label className="profile-field">
                  <span>Current password</span>
                  <input
                    type="password"
                    autoComplete="current-password"
                    value={passwords.current}
                    onChange={(event) => {
                      setPasswords((prev) => ({
                        ...prev,
                        current: event.target.value,
                      }));
                      setPasswordStatus(null);
                    }}
                  />
                </label>
                <label className="profile-field">
                  <span>New password</span>
                  <input
                    type="password"
                    autoComplete="new-password"
                    value={passwords.next}
                    onChange={(event) => {
                      setPasswords((prev) => ({
                        ...prev,
                        next: event.target.value,
                      }));
                      setPasswordStatus(null);
                    }}
                  />
                </label>
                <label className="profile-field">
                  <span>Confirm new password</span>
                  <input
                    type="password"
                    autoComplete="new-password"
                    value={passwords.confirm}
                    onChange={(event) => {
                      setPasswords((prev) => ({
                        ...prev,
                        confirm: event.target.value,
                      }));
                      setPasswordStatus(null);
                    }}
                  />
                </label>

<<<<<<< HEAD
              {passwordStatus && (
                <p className={`small ${passwordStatus.includes("successfully") ? "success" : "error"}`}>{passwordStatus}</p>
              )}

              <div className="profile-actions end">
                <button type="submit" className="primary-btn">
                  Save changes
                </button>
              </div>
            </form>
          )}

          {tab === "plan" && (
            <div className="plan-card">
              <div>
                <h3>Current plan: Free</h3>
                <p className="muted">
                  For now Nexus is free to use. We will let you know when billing and our plans become available.
                </p>
                <ul>
                  {PLAN_FEATURES.map((feature) => (
                    <li key={feature}>{feature}</li>
                  ))}
                </ul>
              </div>
              <div className="plan-footer">
                <div>
                  <span className="hint-label">Usage this month</span>
                  <span className="hint-value">2,800 orchestrations</span>
=======
                {passwordStatus && (
                  <p className={`small ${passwordStatus.includes("successfully") ? "success" : "error"}`}>{passwordStatus}</p>
                )}

                <div className="profile-actions end">
                  <button type="submit" className="primary-btn">
                    Save changes
                  </button>
                </div>
              </form>
            )}

            {tab === "plan" && (
              <div className="plan-card">
                <div>
                  <h3>Current plan: Free</h3>
                  <p className="muted">
                    For now Nexus is free to use. We will let you know when billing and our plans become available.
                  </p>
                  <ul>
                    {PLAN_FEATURES.map((feature) => (
                      <li key={feature}>{feature}</li>
                    ))}
                  </ul>
                </div>
                <div className="plan-footer">
                  <div>
                    <span className="hint-label">Usage this month</span>
                    <span className="hint-value">2,800 orchestrations</span>
                  </div>
                  <button type="button" className="primary-btn" onClick={onUpgradePlan}>
                    Upgrade plan
                  </button>
>>>>>>> d815479b
                </div>
                <button type="button" className="primary-btn" onClick={onUpgradePlan}>
                  Upgrade plan
                </button>
              </div>
            </div>
          )}

<<<<<<< HEAD
          {tab === "feedback" && (
            <div className="feedback-card">
              <div className="feedback-grid">
                <label className="profile-field">
                  <span>Subject</span>
                  <input
                    type="text"
                    placeholder="Give your feedback a headline"
                    value={feedbackSubject}
                    onChange={(event) => {
                      setFeedbackSubject(event.target.value);
                      setFeedbackStatus(null);
                    }}
                  />
=======
            {tab === "feedback" && (
              <div className="feedback-card">
                <div className="feedback-grid">
                  <label className="profile-field">
                    <span>Subject</span>
                    <input
                      type="text"
                      placeholder="Give your feedback a headline"
                      value={feedbackSubject}
                      onChange={(event) => {
                        setFeedbackSubject(event.target.value);
                        setFeedbackStatus(null);
                      }}
                    />
                  </label>
                  <label className="profile-field">
                    <span>Feedback type</span>
                    <select
                      value={feedbackCategory}
                      onChange={(event) => {
                        setFeedbackCategory(event.target.value);
                        setFeedbackStatus(null);
                      }}
                    >
                      <option value="Feature Request">Feature Request</option>
                      <option value="System Glitch and Bug">System Glitch and Bug</option>
                      <option value="Incorrect Result">Incorrect Result</option>
                      <option value="Other">Other</option>
                    </select>
                  </label>
                </div>
                <label className="profile-field">
                  <span>Details</span>
                    <textarea
                      rows={7}
                      maxLength={15000}
                      placeholder="Describe the issue in detail. Be detailed and let us know what we can improve."
                      value={feedback}
                      onChange={(event) => {
                        setFeedback(event.target.value);
                        setFeedbackStatus(null);
                      }}
                    />
                  <small className="muted">{feedback.length.toLocaleString()} / 15,000 characters</small>
>>>>>>> d815479b
                </label>
                <label className="profile-field">
                  <span>Feedback type</span>
                  <select
                    value={feedbackCategory}
                    onChange={(event) => {
                      setFeedbackCategory(event.target.value);
                      setFeedbackStatus(null);
                    }}
                  >
                    <option value="Feature Request">Feature Request</option>
                    <option value="System Glitch and Bug">System Glitch and Bug</option>
                    <option value="Incorrect Result">Incorrect Result</option>
                    <option value="Other">Other</option>
                  </select>
                </label>
              </div>
              <label className="profile-field">
                <span>Details</span>
                <textarea
                  rows={7}
                  maxLength={15000}
                  placeholder="Describe the issue in detail. Be detailed and let us know what we can improve."
                  value={feedback}
                  onChange={(event) => {
                    setFeedback(event.target.value);
                    setFeedbackStatus(null);
                  }}
                />
                <small className="muted">{feedback.length.toLocaleString()} / 15,000 characters</small>
              </label>
              <div className="profile-actions end">
                <button type="button" className="primary-btn" onClick={handleSendFeedback}>
                  Send feedback
                </button>
              </div>
              {feedbackStatus && <p className="muted small">{feedbackStatus}</p>}
            </div>
          )}
        </div>
      </div>
      {showAvatarPreview && draft.avatarDataUrl && (
        <div
          className="avatar-preview-backdrop"
          role="dialog"
          aria-modal
          aria-label="Profile photo preview"
          onClick={() => setShowAvatarPreview(false)}
        >
          <div className="avatar-preview" onClick={(event) => event.stopPropagation()}>
            <img src={draft.avatarDataUrl} alt="Profile avatar enlarged preview" />
            <button type="button" className="icon-btn" onClick={() => setShowAvatarPreview(false)} aria-label="Close preview">
              ✖
            </button>
          </div>
        </div>
      )}
    </div>
  );
};

export default ProfileSheet;<|MERGE_RESOLUTION|>--- conflicted
+++ resolved
@@ -15,21 +15,12 @@
   onSubmitFeedback: (feedback: { subject: string; category: string; message: string }) => void;
 };
 
-<<<<<<< HEAD
 const TAB_META: Record<ProfileSheetTab, { heading: string; subheading: string }> = {
   user: { heading: "User Settings", subheading: "Update your Nexus identity" },
   security: { heading: "Account Security", subheading: "Keep your credentials protected" },
   plan: { heading: "Plan & Billing", subheading: "Stay informed about upgrades" },
   feedback: { heading: "System Feedback", subheading: "Tell us how we can improve" },
 };
-=======
-const navConfig: { key: ProfileSheetTab; label: string; subtitle: string }[] = [
-  { key: "user", label: "Menu 1 · User Settings", subtitle: "Update your identity" },
-  { key: "security", label: "Menu 2 · Account Security", subtitle: "Guard your credentials" },
-  { key: "plan", label: "Menu 3 · Plan & Billing", subtitle: "Manage access" },
-  { key: "feedback", label: "Menu 4 · System Feedback", subtitle: "Share improvements" },
-];
->>>>>>> d815479b
 
 const PROFILE_HINTS = [
   { label: "Workspace", value: "Nexus Zero-Trust" },
@@ -135,32 +126,10 @@
 
   const handleSaveProfile = (event: React.FormEvent) => {
     event.preventDefault();
-<<<<<<< HEAD
     const nextProfile: UserProfile = { ...draft, bio: draft.bio ?? "" };
     setDraft(nextProfile);
     onSaveProfile(nextProfile);
     setStatus("Profile saved.");
-=======
-    if (passwords.current || passwords.next || passwords.confirm) {
-      if (!passwords.current || !passwords.next || !passwords.confirm) {
-        setPasswordStatus("Fill out your current, new, and confirmation password to update your credentials.");
-        return;
-      }
-      if (passwords.next !== passwords.confirm) {
-        setPasswordStatus("New password and confirmation need to match.");
-        return;
-      }
-      onChangePassword({ current: passwords.current, next: passwords.next });
-      setPasswords({ current: "", next: "", confirm: "" });
-      setPasswordStatus("Password updated successfully.");
-    }
-    const nextProfile: UserProfile = { ...draft, bio: draft.bio ?? "" };
-    setDraft(nextProfile);
-    onSaveProfile(nextProfile);
-    if (tab === "user") {
-      setStatus("Profile saved.");
-    }
->>>>>>> d815479b
   };
 
   const handleSavePassword = (event: React.FormEvent) => {
@@ -215,7 +184,6 @@
           </button>
         </div>
         <div className="profile-sheet-body">
-<<<<<<< HEAD
           {tab === "user" && (
             <form className="profile-form" onSubmit={handleSaveProfile}>
               <div className="profile-row">
@@ -244,51 +212,6 @@
                       Remove photo
                     </button>
                   )}
-=======
-          <nav className="profile-nav" aria-label="Profile sections">
-            {navConfig.map((item) => (
-              <button
-                key={item.key}
-                type="button"
-                className={`profile-nav-btn ${tab === item.key ? "on" : ""}`}
-                onClick={() => onTabChange(item.key)}
-              >
-                <span>{item.label}</span>
-                <small>{item.subtitle}</small>
-              </button>
-            ))}
-          </nav>
-          <div className="profile-content">
-            {tab === "user" && (
-              <form className="profile-form" onSubmit={handleSaveProfile}>
-                <div className="profile-row">
-                  <div className="profile-avatar-large">
-                    {draft.avatarDataUrl ? (
-                      <button
-                        type="button"
-                        className="avatar-preview-trigger"
-                        onClick={() => setShowAvatarPreview(true)}
-                        aria-label="View profile photo in full size"
-                        title="View profile photo"
-                      >
-                        <img src={draft.avatarDataUrl} alt="Profile avatar preview" />
-                      </button>
-                    ) : (
-                      <span>{initials}</span>
-                    )}
-                  </div>
-                  <div className="profile-avatar-actions">
-                    <label className="profile-upload">
-                      <input type="file" accept="image/*" onChange={handleFileChange} />
-                      <span>Upload new photo</span>
-                    </label>
-                    {draft.avatarDataUrl && (
-                      <button type="button" className="link-btn" onClick={handleRemoveAvatar}>
-                        Remove photo
-                      </button>
-                    )}
-                  </div>
->>>>>>> d815479b
                 </div>
               </div>
 
@@ -346,7 +269,6 @@
               </form>
             )}
 
-<<<<<<< HEAD
           {tab === "security" && (
             <form className="profile-form" onSubmit={handleSavePassword}>
               <div className="profile-security-intro">
@@ -355,16 +277,6 @@
                   Update your Nexus credentials. Passwords must be at least 12 characters and include a mix of symbols.
                 </p>
               </div>
-=======
-            {tab === "security" && (
-              <form className="profile-form" onSubmit={handleSaveProfile}>
-                <div className="profile-security-intro">
-                  <h3>Change password</h3>
-                  <p className="muted small">
-                    Update your Nexus credentials. Passwords must be at least 12 characters and include a mix of symbols.
-                  </p>
-                </div>
->>>>>>> d815479b
                 <label className="profile-field">
                   <span>Current password</span>
                   <input
@@ -411,7 +323,6 @@
                   />
                 </label>
 
-<<<<<<< HEAD
               {passwordStatus && (
                 <p className={`small ${passwordStatus.includes("successfully") ? "success" : "error"}`}>{passwordStatus}</p>
               )}
@@ -441,41 +352,6 @@
                 <div>
                   <span className="hint-label">Usage this month</span>
                   <span className="hint-value">2,800 orchestrations</span>
-=======
-                {passwordStatus && (
-                  <p className={`small ${passwordStatus.includes("successfully") ? "success" : "error"}`}>{passwordStatus}</p>
-                )}
-
-                <div className="profile-actions end">
-                  <button type="submit" className="primary-btn">
-                    Save changes
-                  </button>
-                </div>
-              </form>
-            )}
-
-            {tab === "plan" && (
-              <div className="plan-card">
-                <div>
-                  <h3>Current plan: Free</h3>
-                  <p className="muted">
-                    For now Nexus is free to use. We will let you know when billing and our plans become available.
-                  </p>
-                  <ul>
-                    {PLAN_FEATURES.map((feature) => (
-                      <li key={feature}>{feature}</li>
-                    ))}
-                  </ul>
-                </div>
-                <div className="plan-footer">
-                  <div>
-                    <span className="hint-label">Usage this month</span>
-                    <span className="hint-value">2,800 orchestrations</span>
-                  </div>
-                  <button type="button" className="primary-btn" onClick={onUpgradePlan}>
-                    Upgrade plan
-                  </button>
->>>>>>> d815479b
                 </div>
                 <button type="button" className="primary-btn" onClick={onUpgradePlan}>
                   Upgrade plan
@@ -484,7 +360,6 @@
             </div>
           )}
 
-<<<<<<< HEAD
           {tab === "feedback" && (
             <div className="feedback-card">
               <div className="feedback-grid">
@@ -499,52 +374,6 @@
                       setFeedbackStatus(null);
                     }}
                   />
-=======
-            {tab === "feedback" && (
-              <div className="feedback-card">
-                <div className="feedback-grid">
-                  <label className="profile-field">
-                    <span>Subject</span>
-                    <input
-                      type="text"
-                      placeholder="Give your feedback a headline"
-                      value={feedbackSubject}
-                      onChange={(event) => {
-                        setFeedbackSubject(event.target.value);
-                        setFeedbackStatus(null);
-                      }}
-                    />
-                  </label>
-                  <label className="profile-field">
-                    <span>Feedback type</span>
-                    <select
-                      value={feedbackCategory}
-                      onChange={(event) => {
-                        setFeedbackCategory(event.target.value);
-                        setFeedbackStatus(null);
-                      }}
-                    >
-                      <option value="Feature Request">Feature Request</option>
-                      <option value="System Glitch and Bug">System Glitch and Bug</option>
-                      <option value="Incorrect Result">Incorrect Result</option>
-                      <option value="Other">Other</option>
-                    </select>
-                  </label>
-                </div>
-                <label className="profile-field">
-                  <span>Details</span>
-                    <textarea
-                      rows={7}
-                      maxLength={15000}
-                      placeholder="Describe the issue in detail. Be detailed and let us know what we can improve."
-                      value={feedback}
-                      onChange={(event) => {
-                        setFeedback(event.target.value);
-                        setFeedbackStatus(null);
-                      }}
-                    />
-                  <small className="muted">{feedback.length.toLocaleString()} / 15,000 characters</small>
->>>>>>> d815479b
                 </label>
                 <label className="profile-field">
                   <span>Feedback type</span>
