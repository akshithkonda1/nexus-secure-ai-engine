--- conflicted
+++ resolved
@@ -15,16 +15,7 @@
   onSubmitFeedback: (feedback: { subject: string; category: string; message: string }) => void;
 };
 
-<<<<<<< HEAD
 type StatusTone = "info" | "success" | "error";
-=======
-const TAB_META: Record<ProfileSheetTab, { heading: string; subheading: string }> = {
-  user: { heading: "User Settings", subheading: "Update your Nexus identity" },
-  security: { heading: "Account Security", subheading: "Keep your credentials protected" },
-  plan: { heading: "Plan & Billing", subheading: "Stay informed about upgrades" },
-  feedback: { heading: "System Feedback", subheading: "Tell us how we can improve" },
-};
->>>>>>> 7f81f17c
 
 type StatusMessage = {
   tone: StatusTone;
@@ -83,32 +74,20 @@
   }, [open, profile]);
 
   useEffect(() => {
-<<<<<<< HEAD
     if (!open) {
       return;
     }
     if (tab === "plan" && !planAlertShownRef.current) {
       onUpgradePlan();
-=======
-    if (!open) return;
-    setStatus(null);
-    setFeedbackStatus(null);
-    if (tab === "plan" && !planAlertShownRef.current) {
-      alert("For now Nexus is free to use. We will let you know when billing and our plans become available.");
->>>>>>> 7f81f17c
       planAlertShownRef.current = true;
     }
     if (tab !== "plan") {
       planAlertShownRef.current = false;
     }
-<<<<<<< HEAD
     if (tab !== "feedback") {
       setFeedbackStatus(null);
     }
   }, [open, tab, onUpgradePlan]);
-=======
-  }, [open, tab]);
->>>>>>> 7f81f17c
 
   if (!open) {
     return null;
@@ -144,7 +123,6 @@
 
   const handleSaveProfile = (event: React.FormEvent) => {
     event.preventDefault();
-<<<<<<< HEAD
     const displayName = draft.displayName.trim();
     const email = draft.email.trim();
     if (!displayName || !email) {
@@ -177,12 +155,6 @@
     } else {
       setPasswordStatus(null);
     }
-=======
-    const nextProfile: UserProfile = { ...draft, bio: draft.bio ?? "" };
-    setDraft(nextProfile);
-    onSaveProfile(nextProfile);
-    setStatus("Profile saved.");
->>>>>>> 7f81f17c
   };
 
   const handleSavePassword = (event: React.FormEvent) => {
@@ -270,7 +242,6 @@
                   ) : (
                     <span>{initials}</span>
                   )}
-<<<<<<< HEAD
                 </div>
                 <div className="profile-avatar-actions">
                   <label className="profile-upload">
@@ -308,21 +279,6 @@
                   }}
                 />
               </label>
-=======
-                </div>
-                <div className="profile-avatar-actions">
-                  <label className="profile-upload">
-                    <input type="file" accept="image/*" onChange={handleFileChange} />
-                    <span>Upload new photo</span>
-                  </label>
-                  {draft.avatarDataUrl && (
-                    <button type="button" className="link-btn" onClick={handleRemoveAvatar}>
-                      Remove photo
-                    </button>
-                  )}
-                </div>
-              </div>
->>>>>>> 7f81f17c
 
               <div className="profile-password">
                 <h3>Update password</h3>
@@ -371,7 +327,6 @@
               {profileStatus && <p className={statusClassName(profileStatus)}>{profileStatus.text}</p>}
               {passwordStatus && <p className={statusClassName(passwordStatus)}>{passwordStatus.text}</p>}
 
-<<<<<<< HEAD
               <div className="profile-actions">
                 <button type="button" className="danger-btn" onClick={handleDelete}>
                   Delete account
@@ -392,96 +347,6 @@
               <button type="button" className="primary-btn" onClick={onClose}>
                 Close
               </button>
-=======
-          {tab === "security" && (
-            <form className="profile-form" onSubmit={handleSavePassword}>
-              <div className="profile-security-intro">
-                <h3>Change password</h3>
-                <p className="muted small">
-                  Update your Nexus credentials. Passwords must be at least 12 characters and include a mix of symbols.
-                </p>
-              </div>
-                <label className="profile-field">
-                  <span>Current password</span>
-                  <input
-                    type="password"
-                    autoComplete="current-password"
-                    value={passwords.current}
-                    onChange={(event) => {
-                      setPasswords((prev) => ({
-                        ...prev,
-                        current: event.target.value,
-                      }));
-                      setPasswordStatus(null);
-                    }}
-                  />
-                </label>
-                <label className="profile-field">
-                  <span>New password</span>
-                  <input
-                    type="password"
-                    autoComplete="new-password"
-                    value={passwords.next}
-                    onChange={(event) => {
-                      setPasswords((prev) => ({
-                        ...prev,
-                        next: event.target.value,
-                      }));
-                      setPasswordStatus(null);
-                    }}
-                  />
-                </label>
-                <label className="profile-field">
-                  <span>Confirm new password</span>
-                  <input
-                    type="password"
-                    autoComplete="new-password"
-                    value={passwords.confirm}
-                    onChange={(event) => {
-                      setPasswords((prev) => ({
-                        ...prev,
-                        confirm: event.target.value,
-                      }));
-                      setPasswordStatus(null);
-                    }}
-                  />
-                </label>
-
-              {passwordStatus && (
-                <p className={`small ${passwordStatus.includes("successfully") ? "success" : "error"}`}>{passwordStatus}</p>
-              )}
-
-              <div className="profile-actions end">
-                <button type="submit" className="primary-btn">
-                  Save changes
-                </button>
-              </div>
-            </form>
-          )}
-
-          {tab === "plan" && (
-            <div className="plan-card">
-              <div>
-                <h3>Current plan: Free</h3>
-                <p className="muted">
-                  For now Nexus is free to use. We will let you know when billing and our plans become available.
-                </p>
-                <ul>
-                  {PLAN_FEATURES.map((feature) => (
-                    <li key={feature}>{feature}</li>
-                  ))}
-                </ul>
-              </div>
-              <div className="plan-footer">
-                <div>
-                  <span className="hint-label">Usage this month</span>
-                  <span className="hint-value">2,800 orchestrations</span>
-                </div>
-                <button type="button" className="primary-btn" onClick={onUpgradePlan}>
-                  Upgrade plan
-                </button>
-              </div>
->>>>>>> 7f81f17c
             </div>
           )}
 
@@ -509,35 +374,20 @@
                       setFeedbackStatus(null);
                     }}
                   >
-<<<<<<< HEAD
                     {FEEDBACK_OPTIONS.map((option) => (
                       <option key={option} value={option}>
                         {option}
                       </option>
                     ))}
-=======
-                    <option value="Feature Request">Feature Request</option>
-                    <option value="System Glitch and Bug">System Glitch and Bug</option>
-                    <option value="Incorrect Result">Incorrect Result</option>
-                    <option value="Other">Other</option>
->>>>>>> 7f81f17c
                   </select>
                 </label>
               </div>
               <label className="profile-field">
-<<<<<<< HEAD
                 <span>Describe the issue in detail</span>
                 <textarea
                   rows={7}
                   maxLength={15000}
                   placeholder="Describe the issue in detail. Be detailed and let us know what we can do."
-=======
-                <span>Details</span>
-                <textarea
-                  rows={7}
-                  maxLength={15000}
-                  placeholder="Describe the issue in detail. Be detailed and let us know what we can improve."
->>>>>>> 7f81f17c
                   value={feedback}
                   onChange={(event) => {
                     setFeedback(event.target.value);
@@ -551,11 +401,7 @@
                   Send feedback
                 </button>
               </div>
-<<<<<<< HEAD
               {feedbackStatus && <p className={statusClassName(feedbackStatus)}>{feedbackStatus.text}</p>}
-=======
-              {feedbackStatus && <p className="muted small">{feedbackStatus}</p>}
->>>>>>> 7f81f17c
             </div>
           )}
         </div>
