import { useEffect, useMemo, useState } from "react";
import {
  Conversation, ConversationStatus, Message,
  deleteConversation, emptyTrash, getConversation, listConversations, putConversation
} from "./db";

const uid = () => Math.random().toString(36).slice(2);
const now = () => Date.now();

function sortConversations(items: Conversation[]) {
  return [...items].sort((a, b) => b.updatedAt - a.updatedAt);
}

export function useConversations() {
  const [convos, setConvos] = useState<Conversation[]>([]);
  const [currentId, setCurrentId] = useState<string | null>(null);

  useEffect(() => {
    let cancelled = false;
    listConversations()
      .then(items => {
        if (cancelled) return;
        setConvos(items);
      })
      .catch(console.error);
    return () => { cancelled = true; };
  }, []);

  useEffect(() => {
    setCurrentId(prev => {
      if (convos.length === 0) return null;
      if (prev && convos.some(c => c.id === prev)) return prev;
      return convos[0].id;
    });
  }, [convos]);

  useEffect(() => {
    const id = currentId;
    if (!id) return;
    let cancelled = false;
    getConversation(id)
      .then(conv => {
        if (cancelled) return;
        if (!conv) {
          setConvos(prev => prev.filter(x => x.id !== id));
          return;
        }
        setConvos(prev => {
          const idx = prev.findIndex(x => x.id === conv.id);
          if (idx >= 0) {
            const next = [...prev];
            next[idx] = conv;
            return sortConversations(next);
          }
          return sortConversations([conv, ...prev]);
        });
      })
      .catch(err => {
        console.error(err);
        setConvos(prev => prev.filter(x => x.id !== id));
      });
    return () => { cancelled = true; };
  }, [currentId]);

  const current = useMemo(
    () => (currentId ? convos.find(c => c.id === currentId) ?? null : null),
    [convos, currentId]
  );

  async function save(c: Conversation) {
    const copy = { ...c, updatedAt: now() };
    await putConversation(copy);
    setConvos(prev => {
      const idx = prev.findIndex(x => x.id === copy.id);
      if (idx >= 0) {
        const next = [...prev];
        next[idx] = copy;
        return sortConversations(next);
      }
      return sortConversations([copy, ...prev]);
    });
    return copy;
  }

  async function startNew(title = "New chat") {
    const created = now();
    const c: Conversation = { id: uid(), title, status: "active", createdAt: created, updatedAt: created, messages: [] };
    setConvos(prev => sortConversations([c, ...prev.filter(x => x.id !== c.id)]));
    setCurrentId(c.id);
    return save(c);
  }

  async function rename(id: string, title: string) {
    const c = convos.find(x => x.id === id); if (!c) return;
    await save({ ...c, title });
  }

  async function select(id: string) {
    setCurrentId(id);
<<<<<<< HEAD
=======
    try {
      const c = await getConversation(id);
      if (!c) {
        setCurrentId((prev) => (prev === id ? null : prev));
        return;
      }
      setConvos((prev) => {
        const idx = prev.findIndex((x) => x.id === c.id);
        if (idx >= 0) {
          const next = [...prev];
          next[idx] = c;
          return next.sort((a, b) => b.updatedAt - a.updatedAt);
        }
        return [c, ...prev].sort((a, b) => b.updatedAt - a.updatedAt);
      });
    } catch (err) {
      console.error(err);
      setCurrentId((prev) => (prev === id ? null : prev));
    }
>>>>>>> c28d1d8e
  }

  useEffect(() => {
    if (!currentId && convos.length > 0) {
      setCurrentId(convos[0].id);
    }
  }, [convos, currentId]);

  async function append(id: string, m: Message) {
    const base = convos.find(x => x.id === id);
    if (!base) return;
    await save({ ...base, messages: [...base.messages, m] });
  }

  async function updateLastAssistant(id: string, patch: Partial<Message>) {
    const base = convos.find(x => x.id === id);
    if (!base) return;
    const msgs = [...base.messages];
    for (let i = msgs.length - 1; i >= 0; i--) {
      if (msgs[i].role === "assistant") { msgs[i] = { ...msgs[i], ...patch }; break; }
    }
    await save({ ...base, messages: msgs });
  }

  async function setStatus(id: string, status: ConversationStatus) {
    const base = convos.find(x => x.id === id);
    if (!base) return;
    await save({ ...base, status });
  }

  async function archive(id: string) { await setStatus(id, "archived"); }
  async function moveToTrash(id: string) { await setStatus(id, "trash"); if (currentId === id) setCurrentId(null); }
  async function restore(id: string) { await setStatus(id, "active"); }
  async function purge(id: string) {
    await deleteConversation(id);
    setConvos(prev => prev.filter(x => x.id !== id));
    if (currentId === id) setCurrentId(null);
  }
  async function purgeAllTrash() {
    await emptyTrash();
    setConvos(prev => prev.filter(x => x.status !== "trash"));
    if (current?.status === "trash") setCurrentId(null);
  }

  const active = useMemo(() => convos.filter(c => c.status === "active"), [convos]);
  const archived = useMemo(() => convos.filter(c => c.status === "archived"), [convos]);
  const trash = useMemo(() => convos.filter(c => c.status === "trash"), [convos]);

  return { convos, active, archived, trash, current, currentId, setCurrentId,
           startNew, rename, select, append, updateLastAssistant,
           archive, moveToTrash, restore, purge, purgeAllTrash };
}<|MERGE_RESOLUTION|>--- conflicted
+++ resolved
@@ -97,28 +97,6 @@
 
   async function select(id: string) {
     setCurrentId(id);
-<<<<<<< HEAD
-=======
-    try {
-      const c = await getConversation(id);
-      if (!c) {
-        setCurrentId((prev) => (prev === id ? null : prev));
-        return;
-      }
-      setConvos((prev) => {
-        const idx = prev.findIndex((x) => x.id === c.id);
-        if (idx >= 0) {
-          const next = [...prev];
-          next[idx] = c;
-          return next.sort((a, b) => b.updatedAt - a.updatedAt);
-        }
-        return [c, ...prev].sort((a, b) => b.updatedAt - a.updatedAt);
-      });
-    } catch (err) {
-      console.error(err);
-      setCurrentId((prev) => (prev === id ? null : prev));
-    }
->>>>>>> c28d1d8e
   }
 
   useEffect(() => {
