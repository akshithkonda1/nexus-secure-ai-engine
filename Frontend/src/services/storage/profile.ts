const PROFILE_KEY = "nexus.profile";

export type Profile = {
  displayName: string;
  avatarUrl?: string;
  updatedAt: number;
};

const DEFAULT_PROFILE: Profile = {
  displayName: "Nexus Researcher",
  avatarUrl: undefined,
  updatedAt: Date.now()
};

export function getProfile(): Profile {
  if (typeof window === "undefined") {
    return DEFAULT_PROFILE;
  }
  try {
    const raw = window.localStorage.getItem(PROFILE_KEY);
    if (!raw) return DEFAULT_PROFILE;
    const parsed = JSON.parse(raw) as Profile;
    return {
      ...DEFAULT_PROFILE,
      ...parsed
    };
  } catch (error) {
    console.warn("Failed to parse profile", error);
    return DEFAULT_PROFILE;
  }
}

export async function setProfile(profile: Omit<Profile, "updatedAt">): Promise<Profile> {
  const next: Profile = { ...profile, updatedAt: Date.now() };
  if (typeof window !== "undefined") {
    window.localStorage.setItem(PROFILE_KEY, JSON.stringify(next));
  }
  return next;
}

<<<<<<< HEAD
function trimAuditTrail(limit = 200): boolean {
  if (typeof window === "undefined") {
    return false;
  }

  const { localStorage } = window;
  const raw = localStorage.getItem(AUDIT_KEY);
  if (!raw) {
    return false;
  }

  try {
    const events = JSON.parse(raw) as unknown[];
    if (!Array.isArray(events)) {
      localStorage.removeItem(AUDIT_KEY);
      return true;
    }

    if (events.length <= limit) {
      return false;
    }

    const trimmed = events.slice(0, limit);
    try {
      localStorage.setItem(AUDIT_KEY, JSON.stringify(trimmed));
    } catch (error) {
      console.warn("Failed to persist trimmed audit trail", error);
      localStorage.removeItem(AUDIT_KEY);
    }
    return true;
  } catch (error) {
    console.warn("Failed to trim audit trail", error);
    localStorage.removeItem(AUDIT_KEY);
    return true;
  }
}

function trimChats(maxThreads = 12, maxMessagesPerThread = 40): boolean {
  if (typeof window === "undefined") {
    return false;
  }

  const { localStorage } = window;
  const raw = localStorage.getItem(CHATS_KEY);
  if (!raw) {
    return false;
  }

  try {
    const parsed = JSON.parse(raw) as Record<string, unknown>[];
    if (!Array.isArray(parsed)) {
      localStorage.removeItem(CHATS_KEY);
      return true;
    }

    let mutated = false;

    const trimmedMessages = parsed.map((thread) => {
      if (!Array.isArray(thread?.messages)) {
        mutated = true;
        return { ...thread, messages: [] };
      }
      const messages = thread.messages as unknown[];
      if (messages.length > maxMessagesPerThread) {
        mutated = true;
        return { ...thread, messages: messages.slice(-maxMessagesPerThread) };
      }
      return thread;
    });

    const active = trimmedMessages.filter((thread) => thread?.state === "active");
    const archived = trimmedMessages.filter((thread) => thread?.state === "archived");
    const trashed = trimmedMessages.filter((thread) => thread?.state === "trashed");

    const shouldReorderByState = active.length > 0 && (archived.length > 0 || trashed.length > 0);
    let ordered = shouldReorderByState ? [...active, ...archived, ...trashed] : trimmedMessages;
    if (shouldReorderByState) {
      mutated = true;
    }

    if (ordered.length > maxThreads) {
      mutated = true;
      ordered = ordered.slice(0, maxThreads);
    }

    if (!mutated) {
      return false;
    }

    try {
      localStorage.setItem(CHATS_KEY, JSON.stringify(ordered));
    } catch (error) {
      console.warn("Failed to persist trimmed chats", error);
      localStorage.removeItem(CHATS_KEY);
    }

    return true;
  } catch (error) {
    console.warn("Failed to trim chats", error);
    localStorage.removeItem(CHATS_KEY);
    return true;
  }
}

function dropInactiveChats(): boolean {
  if (typeof window === "undefined") {
    return false;
  }

  const { localStorage } = window;
  const raw = localStorage.getItem(CHATS_KEY);
  if (!raw) {
    return false;
  }

  try {
    const parsed = JSON.parse(raw) as Record<string, unknown>[];
    if (!Array.isArray(parsed)) {
      localStorage.removeItem(CHATS_KEY);
      return true;
    }

    const active = parsed.filter((thread) => thread?.state === "active");
    if (active.length === parsed.length) {
      return false;
    }

    const fallback = parsed.length > 0 ? [parsed[0]] : [];
    const next = active.length > 0 ? active : fallback;

    try {
      localStorage.setItem(CHATS_KEY, JSON.stringify(next));
    } catch (error) {
      console.warn("Failed to persist active chats", error);
      localStorage.removeItem(CHATS_KEY);
    }

    return true;
  } catch (error) {
    console.warn("Failed to drop inactive chats", error);
    localStorage.removeItem(CHATS_KEY);
    return true;
  }
}

function clearProjects(): boolean {
  if (typeof window === "undefined") {
    return false;
  }

  const { localStorage } = window;
  if (localStorage.getItem(PROJECTS_KEY) === null) {
    return false;
  }
  localStorage.removeItem(PROJECTS_KEY);
  return true;
}

function clearAuditTrail(): boolean {
  if (typeof window === "undefined") {
    return false;
  }

  const { localStorage } = window;
  if (localStorage.getItem(AUDIT_KEY) === null) {
    return false;
  }
  localStorage.removeItem(AUDIT_KEY);
  return true;
}

function clearChats(): boolean {
  if (typeof window === "undefined") {
    return false;
  }

  const { localStorage } = window;
  if (localStorage.getItem(CHATS_KEY) === null) {
    return false;
  }
  localStorage.removeItem(CHATS_KEY);
  return true;
=======
export function clearProfileAvatar() {
  if (typeof window === "undefined") return;
  const profile = getProfile();
  const next = { ...profile, avatarUrl: undefined };
  window.localStorage.setItem(PROFILE_KEY, JSON.stringify(next));
>>>>>>> 463fde89
}<|MERGE_RESOLUTION|>--- conflicted
+++ resolved
@@ -38,7 +38,6 @@
   return next;
 }
 
-<<<<<<< HEAD
 function trimAuditTrail(limit = 200): boolean {
   if (typeof window === "undefined") {
     return false;
@@ -221,11 +220,4 @@
   }
   localStorage.removeItem(CHATS_KEY);
   return true;
-=======
-export function clearProfileAvatar() {
-  if (typeof window === "undefined") return;
-  const profile = getProfile();
-  const next = { ...profile, avatarUrl: undefined };
-  window.localStorage.setItem(PROFILE_KEY, JSON.stringify(next));
->>>>>>> 463fde89
 }