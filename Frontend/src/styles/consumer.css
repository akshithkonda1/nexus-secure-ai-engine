--- conflicted
+++ resolved
@@ -350,7 +350,6 @@
 .btn-secondary:focus-visible, .danger:focus-visible, .cx-input:focus-visible {
   outline: 2px solid var(--accent);
   outline-offset: 2px;
-<<<<<<< HEAD
 }
 
 .avatar-btn {
@@ -362,19 +361,6 @@
   overflow: hidden;
 }
 
-=======
-}
-
-.avatar-btn {
-  width: 36px;
-  height: 36px;
-  display: inline-flex;
-  align-items: center;
-  justify-content: center;
-  overflow: hidden;
-}
-
->>>>>>> ed3bead7
 .avatar-btn img { width: 100%; height: 100%; object-fit: cover; border-radius: 50%; }
 .avatar-btn span { font-weight: 700; }
 
@@ -492,7 +478,6 @@
   display: flex;
   gap: 14px;
   margin: 16px 0;
-<<<<<<< HEAD
 }
 
 .cx-msg .avatar {
@@ -643,6 +628,28 @@
   border-radius: var(--radius-sm);
   padding: 10px 16px;
   cursor: pointer;
+  transition: transform 0.12s ease, box-shadow 0.2s ease;
+}
+
+.cx-send:hover { box-shadow: var(--shadow-lg); }
+.cx-send:disabled { opacity: 0.65; cursor: not-allowed; box-shadow: none; }
+
+.cx-msg {
+  display: flex;
+  gap: 14px;
+  margin: 16px 0;
+}
+
+.cx-msg .avatar {
+  width: 36px;
+  height: 36px;
+  border-radius: 12px;
+  background: var(--surface-alt);
+  display: flex;
+  align-items: center;
+  justify-content: center;
+  border: 1px solid var(--outline);
+  font-size: 1.1rem;
 }
 
 .danger.ghost { background: transparent; }
@@ -904,242 +911,6 @@
   .profile-tabs { width: 100%; }
 }
 
-=======
-}
-
-.cx-msg .avatar {
-  width: 36px;
-  height: 36px;
-  border-radius: 12px;
-  background: var(--surface-alt);
-  display: flex;
-  align-items: center;
-  justify-content: center;
-  border: 1px solid var(--outline);
-  font-size: 1.1rem;
-}
-
-.cx-msg .bubble {
-  flex: 1;
-  background: var(--panel);
-  border: 1px solid var(--line);
-  border-radius: var(--radius);
-  padding: 14px 16px;
-  box-shadow: var(--shadow);
-}
-
-.cx-msg .meta { display: flex; gap: 8px; align-items: center; margin-bottom: 6px; }
-.cx-msg .who { font-weight: 700; font-size: 0.85rem; color: var(--brand); }
-
-.cx-msg .content {
-  line-height: 1.65;
-  word-wrap: break-word;
-  overflow-wrap: anywhere;
-}
-
-.cx-msg .content pre {
-  background: var(--panel-2);
-  border: 1px solid var(--line);
-  padding: 12px;
-  border-radius: var(--radius-sm);
-  overflow: auto;
-}
-
-.cx-msg .content code {
-  font-family: ui-monospace, Menlo, Consolas, "SF Mono", monospace;
-}
-
-.actions {
-  display: flex;
-  gap: 10px;
-  justify-content: flex-end;
-  margin-top: 10px;
-}
-
-.actions .mini {
-  background: var(--surface-alt);
-  border: 1px solid var(--outline);
-  color: inherit;
-  border-radius: 8px;
-  padding: 6px 8px;
-  cursor: pointer;
-  transition: border-color 0.2s ease;
-}
-
-.actions .mini:hover { border-color: var(--accent); }
-
-.panel {
-  margin-top: 12px;
-  background: var(--surface-alt);
-  border: 1px solid var(--outline);
-  border-radius: 12px;
-  padding: 8px 12px;
-}
-
-.panel > summary { cursor: pointer; color: var(--muted); }
-
-.kv { margin-top: 8px; display: flex; flex-direction: column; gap: 8px; }
-.kv-row { display: flex; gap: 10px; align-items: flex-start; }
-.k { min-width: 140px; color: var(--muted); font-size: 12px; }
-.v { flex: 1; font-size: 13px; }
-
-@media (max-width: 640px) {
-  :root { --max-width: 100%; }
-  .cx-hero { padding: 28px 20px; margin-top: 4vh; }
-  .cx-compose { padding: 16px 16px; }
-  .cx-compose-inner { gap: 10px; }
-  .cx-input { padding: 14px 14px; }
-}
-
-.modal-backdrop {
-  position: fixed;
-  inset: 0;
-  background: rgba(3, 6, 12, 0.65);
-  display: flex;
-  align-items: center;
-  justify-content: center;
-  z-index: 60;
-}
-
-.modal {
-  background: var(--surface);
-  border: 1px solid var(--outline);
-  border-radius: var(--radius);
-  min-width: 540px;
-  max-width: 90vw;
-  box-shadow: var(--shadow-lg);
-}
-
-.modal.wide { min-width: 720px; }
-
-.modal-head {
-  display: flex;
-  align-items: center;
-  justify-content: space-between;
-  padding: 14px 18px;
-  border-bottom: 1px solid var(--outline);
-}
-
-.modal-title { font-weight: 700; }
-
-.modal-body {
-  padding: 18px 20px;
-  display: flex;
-  flex-direction: column;
-  gap: 16px;
-}
-
-.modal-actions {
-  display: flex;
-  gap: 10px;
-  justify-content: flex-end;
-  margin-top: 10px;
-}
-
-.modal-actions.split { justify-content: space-between; }
-
-.primary {
-  background: var(--ok);
-  color: #fff;
-  border: none;
-  border-radius: var(--radius-sm);
-  padding: 10px 16px;
-  cursor: pointer;
-  box-shadow: var(--shadow);
-}
-
-.danger {
-  border: 1px solid var(--danger);
-  color: var(--danger);
-  background: var(--panel);
-  border-radius: var(--radius-sm);
-  padding: 10px 16px;
-  cursor: pointer;
-}
-
-.danger.ghost { background: transparent; }
-
-.row {
-  display: flex;
-  align-items: center;
-  justify-content: space-between;
-  gap: 12px;
-}
-
-.row > label { color: var(--muted); min-width: 220px; }
-
-.row .field { flex: 1; }
-
-.range { display: flex; align-items: center; gap: 10px; }
-.range input[type="range"] { width: 100%; }
-.range-val { color: var(--muted); min-width: 42px; text-align: right; }
-
-.switch { position: relative; display: inline-block; width: 46px; height: 24px; }
-.switch input { opacity: 0; width: 0; height: 0; }
-.slider { position: absolute; cursor: pointer; top: 0; left: 0; right: 0; bottom: 0; background: #6b7280; border-radius: 999px; transition: 0.2s; }
-.slider:before { content: ""; position: absolute; height: 18px; width: 18px; left: 3px; top: 3px; background: white; border-radius: 50%; transition: 0.2s; }
-.switch input:checked + .slider { background: #22c55e; }
-.switch input:checked + .slider:before { transform: translateX(20px); }
-
-.seg { display: flex; gap: 8px; flex-wrap: wrap; }
-.seg-item {
-  border: 1px solid var(--line);
-  background: var(--panel);
-  color: var(--text);
-  border-radius: 999px;
-  padding: 6px 12px;
-  cursor: pointer;
-  transition: border-color 0.2s ease, color 0.2s ease;
-}
-
-.seg-item.on { border-color: var(--accent); color: var(--accent); background: var(--panel-2); }
-
-.tabs { display: flex; flex-direction: column; }
-.tab-head { display: flex; gap: 8px; border-bottom: 1px solid var(--line); padding: 6px 8px; }
-.tab-btn {
-  border: 1px solid var(--line);
-  background: var(--panel);
-  color: var(--text);
-  border-radius: 999px;
-  padding: 6px 12px;
-  cursor: pointer;
-  transition: border-color 0.2s ease, color 0.2s ease;
-}
-
-.tab-btn.on { border-color: var(--accent); color: var(--accent); }
-
-.field-row { display: flex; gap: 12px; align-items: center; }
-.field-row .label { min-width: 180px; color: var(--muted); }
-.field-row .control { flex: 1; }
-
-.avatar-edit { display: flex; gap: 12px; align-items: center; }
-.avatar-edit .preview {
-  width: 64px;
-  height: 64px;
-  border-radius: 16px;
-  overflow: hidden;
-  background: var(--surface-alt);
-  border: 1px solid var(--outline);
-  display: flex;
-  align-items: center;
-  justify-content: center;
-  font-weight: 700;
-  color: var(--brand);
-}
-
-.avatar-edit .preview img { width: 100%; height: 100%; object-fit: cover; }
-
-.avatar-edit .upload {
-  border: 1px solid var(--outline);
-  border-radius: 999px;
-  padding: 6px 12px;
-  cursor: pointer;
-  background: var(--surface-alt);
-}
-
-.avatar-edit .upload input { display: none; }
-
->>>>>>> ed3bead7
 .toast {
   position: fixed;
   right: 24px;
