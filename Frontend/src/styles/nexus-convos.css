:root {
  --bg:11 15 20; --panel:15 20 27; --panel-2:11 16 22; --line:28 37 50;
  --text:230 237 243; --muted:147 161 179; --accent:78 167 255; --ok:59 130 246; --danger:239 68 68; --danger-contrast:255 255 255;
  --shadow:15 23 42 / 0.28; --radius:14px; --rsm:10px; --wrap:920px; --topbar:16 23 33;
  --nx-shadow-strong: 0 20px 60px rgba(var(--shadow));
  --nx-shadow-soft: 0 8px 24px rgba(var(--shadow));
}
:root[data-theme="light"]{
  --bg:247 249 252; --panel:255 255 255; --panel-2:242 244 248; --line:217 225 234;
  --text:14 23 38; --muted:93 107 126; --accent:37 99 235; --ok:37 99 235; --danger:220 38 38; --danger-contrast:255 255 255;
  --shadow:15 23 42 / 0.12; --topbar:250 251 254;
  --nx-shadow-strong: 0 16px 48px rgba(var(--shadow));
  --nx-shadow-soft: 0 6px 20px rgba(var(--shadow));
}
html[data-theme] *{ transition: color .15s ease, background-color .15s ease, border-color .15s ease; }
body{ background:rgb(var(--bg)); color:rgb(var(--text)); }

.nx-wrap{ display:grid; grid-template-columns: 320px 1fr; height:100vh; }
.nx-side{ background:rgb(var(--panel-2)); border-right:1px solid rgb(var(--line)); display:flex; flex-direction:column; }
.nx-side-header{ display:flex; gap:8px; padding:12px; align-items:center; border-bottom:1px solid rgb(var(--line)); justify-content:space-between; }

.sect{ padding:12px; }
.sect-head{ display:flex; justify-content:space-between; align-items:center; margin-bottom:8px; }
.sect-title{ font-weight:700; }
.sect-body{ display:flex; flex-direction:column; gap:8px; }
.empty{ color:rgb(var(--muted)); font-size:13px; padding:8px 4px; }

.primary{ background:rgb(var(--ok)); color:#fff; border:none; border-radius:10px; padding:10px 12px; cursor:pointer; box-shadow:var(--nx-shadow-soft); }
.primary.sm{ padding:8px 10px; font-size:13px; }
.danger{ background:rgb(var(--danger)); color:rgb(var(--danger-contrast)); border:1px solid rgba(0,0,0,0.2); border-radius:10px; box-shadow:0 8px 24px rgba(0,0,0,0.25); padding:8px 10px; transition:transform .12s ease, box-shadow .2s ease, filter .2s ease; }
.danger:hover{ filter:brightness(1.05); }
.danger.sm{ font-size:12px; padding:6px 8px; }

.pill{ border:1px solid rgb(var(--line)); background:rgb(var(--panel)); color:rgb(var(--text)); border-radius:999px; padding:6px 10px; }
.pill.sm{ font-size:12px; padding:4px 8px; }

.conv{ display:grid; grid-template-columns: 1fr auto auto; gap:8px; align-items:center; padding:10px; border:1px solid rgb(var(--line)); border-radius:10px; background:rgb(var(--panel)); cursor:pointer; }
.conv:hover{ border-color:rgb(var(--accent)); }
.conv.active{ border-color:rgb(var(--accent)); box-shadow:var(--nx-shadow-soft); }
.conv-text{ overflow:hidden; }
.conv-title{ white-space:nowrap; overflow:hidden; text-overflow:ellipsis; font-weight:600; }
.conv-sub{ font-size:12px; color:rgb(var(--muted)); white-space:nowrap; overflow:hidden; text-overflow:ellipsis; }
.conv-when{ font-size:12px; color:rgb(var(--muted)); }
.conv-menu{ display:flex; gap:6px; }

.nx-main{ display:flex; flex-direction:column; background:rgb(var(--panel-2)); }
.nx-top{ display:flex; align-items:center; justify-content:space-between; background:rgb(var(--topbar)); border-bottom:1px solid rgb(var(--line)); padding:12px; }
.nx-top .title{ margin:0; font-weight:800; }
.nx-top .actions{ display:flex; gap:8px; flex-wrap:wrap; }
.nx-top-left{ display:flex; align-items:center; gap:12px; min-width:0; }
.nx-top-left .title{ white-space:nowrap; overflow:hidden; text-overflow:ellipsis; }
.nx-top-right{ display:flex; align-items:center; gap:10px; }
.nx-top-new{ display:none; }
.nx-top-icon,
.nx-top-avatar{ border:1px solid rgb(var(--line)); background:rgb(var(--panel)); color:rgb(var(--text)); border-radius:12px; padding:8px; display:inline-flex; align-items:center; justify-content:center; cursor:pointer; transition:border-color .2s ease, box-shadow .2s ease, transform .12s ease; }
.nx-top-avatar{ width:38px; height:38px; padding:0; }
.nx-top-avatar img{ width:100%; height:100%; border-radius:inherit; object-fit:cover; }
.nx-top-icon:hover,
.nx-top-avatar:hover{ border-color:rgb(var(--accent)); box-shadow:var(--nx-shadow-soft); }
.nx-top-icon:active,
.nx-top-avatar:active{ transform:translateY(1px); }
.btn{ border:1px solid rgb(var(--line)); background:rgb(var(--panel)); color:rgb(var(--text)); border-radius:10px; padding:8px 10px; display:inline-flex; align-items:center; gap:6px; }
.btn.danger{ background:rgb(var(--danger)); color:rgb(var(--danger-contrast)); border:1px solid rgba(0,0,0,0.2); box-shadow:0 8px 24px rgba(0,0,0,0.25); }
.btn.danger:hover{ filter:brightness(1.05); }

.cx-stream{ padding:24px; overflow:auto; display:flex; justify-content:center; }
.cx-stream-inner{ width:100%; max-width:var(--wrap); padding-bottom:max(24px, env(safe-area-inset-bottom)); }

.cx-hero{ margin:8vh auto 0; padding:32px 28px; border:1px solid rgb(var(--line)); background:linear-gradient(180deg, rgba(255,255,255,.02), rgba(0,0,0,.02)), rgb(var(--panel)); border-radius:14px; box-shadow:var(--nx-shadow-strong); text-align:center; }
.cx-hero h1{ margin:0 0 8px; font-weight:800; }
.muted{ color:rgb(var(--muted)); }
.quick{ display:flex; gap:10px; justify-content:center; margin-top:14px; flex-wrap:wrap; }
.quick button{ border:1px solid rgb(var(--line)); background:rgb(var(--panel)); color:rgb(var(--text)); border-radius:10px; padding:8px 12px; white-space:nowrap; line-height:1; }

.cx-msg{ margin:14px 0; display:flex; }
.cx-msg.user{ justify-content:flex-end; }
.cx-msg .bubble{ background:rgb(var(--panel)); border:1px solid rgb(var(--line)); border-radius:14px; padding:12px 14px; box-shadow:var(--nx-shadow-soft); max-width:var(--wrap); }

.att-list{ display:flex; flex-wrap:wrap; gap:6px; margin-bottom:8px; }
.att-chip{ display:inline-flex; gap:6px; align-items:center; border:1px solid rgb(var(--line)); background:rgb(var(--panel-2)); color:rgb(var(--text)); border-radius:999px; padding:4px 8px; font-size:12px; }
.att-chip .name{ max-width:220px; white-space:nowrap; overflow:hidden; text-overflow:ellipsis; }
.att-chip .size{ opacity:.7; }

.cx-compose{ position:sticky; bottom:0; display:flex; flex-direction:column; gap:6px; align-items:center; padding:14px 18px; border-top:1px solid rgb(var(--line)); background:rgb(var(--panel-2)); }
.cx-compose-inner{ width:100%; max-width:var(--wrap); display:grid; grid-template-columns:auto 1fr auto auto; gap:10px; align-items:center; }
.icon-btn{ border:1px solid rgb(var(--line)); background:rgb(var(--panel)); color:rgb(var(--text)); border-radius:10px; padding:10px; cursor:pointer; }
.icon-btn.danger{ background:rgb(var(--danger)); color:rgb(var(--danger-contrast)); border:1px solid rgba(0,0,0,0.2); box-shadow:0 8px 24px rgba(0,0,0,0.25); }
.icon-btn.danger:hover{ filter:brightness(1.05); }
.cx-input{ background:rgb(var(--panel)); color:rgb(var(--text)); border:1px solid rgb(var(--line)); border-radius:14px; padding:14px 16px; }
.cx-send{ background:rgb(var(--ok)); color:#fff; border:none; border-radius:10px; padding:12px 16px; box-shadow:var(--nx-shadow-soft); }
.cx-hint{ width:100%; max-width:var(--wrap); font-size:12px; color:rgb(var(--muted)); }

.chips{ grid-column: 1 / -1; display:flex; gap:8px; flex-wrap:wrap; }
.chip{ display:inline-flex; align-items:center; gap:6px; border:1px solid rgb(var(--line)); background:rgb(var(--panel)); color:rgb(var(--text)); border-radius:999px; padding:6px 10px; }
.chip .name{ max-width:200px; white-space:nowrap; overflow:hidden; text-overflow:ellipsis; }
.chip .size{ opacity:.7; font-size:12px; }
.chip .x{ border:none; background:transparent; color:rgb(var(--muted)); display:flex; align-items:center; padding:0; cursor:pointer; }

.mobile-only{ display:none; }

@media (max-width: 900px){
  .nx-wrap{ grid-template-columns: 1fr; }
  .nx-side{ display:none; }
<<<<<<< HEAD
  .nx-top-new{ display:inline-flex; }
=======
  .mobile-only{ display:inline-flex; }
>>>>>>> 022ccd6f
}<|MERGE_RESOLUTION|>--- conflicted
+++ resolved
@@ -101,9 +101,5 @@
 @media (max-width: 900px){
   .nx-wrap{ grid-template-columns: 1fr; }
   .nx-side{ display:none; }
-<<<<<<< HEAD
   .nx-top-new{ display:inline-flex; }
-=======
-  .mobile-only{ display:inline-flex; }
->>>>>>> 022ccd6f
 }