:root {
<<<<<<< HEAD
  --bg-base: #0d1014;
  --bg-panel: rgba(20, 24, 31, 0.88);
  --bg-panel-strong: rgba(22, 26, 33, 0.9);
  --bg-panel-subtle: rgba(22, 26, 33, 0.82);
  --border-soft: rgba(255, 255, 255, 0.04);
  --border-strong: rgba(255, 255, 255, 0.07);
  --text-primary: #eef1f7;
  --text-muted: #a3aab8;
  --text-soft: #7f8696;
  --accent-primary: #7ed1a0;
  --accent-secondary: #a48bff;
  --radius-xl: 26px;
  --radius-lg: 20px;
  --radius-md: 14px;
  --radius-sm: 10px;
  --spacing-1: 8px;
  --spacing-2: 12px;
  --spacing-3: 16px;
  --spacing-4: 20px;
  --spacing-5: 28px;
  --spacing-6: 36px;
=======
  --bg-base: #0f1216;
  --bg-gradient-top: #141827;
  --bg-gradient-bottom: #0e1116;
  --glass: rgba(20, 24, 31, 0.86);
  --glass-soft: rgba(22, 26, 34, 0.78);
  --glass-strong: rgba(16, 20, 27, 0.9);
  --border-soft: rgba(255, 255, 255, 0.03);
  --border-strong: rgba(255, 255, 255, 0.06);
  --text-primary: #eef1f7;
  --text-muted: #a7adba;
  --text-soft: #7f8696;
  --accent-primary: #7ed1a0;
  --accent-secondary: #a48bff;
  --radius-xl: 28px;
  --radius-lg: 20px;
  --radius-md: 14px;
  --radius-sm: 10px;
  --space-1: 8px;
  --space-2: 12px;
  --space-3: 16px;
  --space-4: 20px;
  --space-5: 28px;
  --space-6: 36px;
>>>>>>> 6436eebd
  font-family: "SF Pro Display", "SF Pro Text", -apple-system, BlinkMacSystemFont, "Segoe UI", sans-serif;
  line-height: 1.6;
  background-color: var(--bg-base);
  color: var(--text-primary);
}

* {
  box-sizing: border-box;
}

body {
  margin: 0;
  min-height: 100vh;
<<<<<<< HEAD
  background: radial-gradient(circle at 20% 20%, rgba(130, 205, 168, 0.05), transparent 32%),
    radial-gradient(circle at 80% 10%, rgba(132, 109, 199, 0.06), transparent 35%),
    radial-gradient(circle at 50% 60%, rgba(94, 117, 168, 0.05), transparent 38%),
    repeating-linear-gradient(90deg, rgba(255, 255, 255, 0.02) 0, rgba(255, 255, 255, 0.02) 1px, transparent 1px, transparent 72px),
    linear-gradient(180deg, rgba(119, 170, 144, 0.03), rgba(109, 103, 159, 0.025), rgba(79, 98, 146, 0.03)),
    var(--bg-base);
=======
  background: linear-gradient(180deg, rgba(109, 103, 159, 0.04), rgba(70, 77, 115, 0.04), rgba(29, 32, 43, 0.06)),
    linear-gradient(180deg, var(--bg-gradient-top), var(--bg-gradient-bottom));
>>>>>>> 6436eebd
  color: var(--text-primary);
}

a {
  color: inherit;
  text-decoration: none;
}

button,
input,
textarea,
select {
  font: inherit;
  color: inherit;
  background: transparent;
  border: none;
}

.app-root {
  position: relative;
  min-height: 100vh;
  background: transparent;
  overflow: hidden;
}

.aurora {
  position: fixed;
  inset: 0;
  pointer-events: none;
<<<<<<< HEAD
  background: linear-gradient(180deg, rgba(111, 175, 150, 0.03), rgba(153, 132, 204, 0.03) 40%, rgba(79, 92, 132, 0.03));
  mix-blend-mode: screen;
  z-index: 0;
}

=======
  background: linear-gradient(180deg, rgba(111, 175, 150, 0.03), rgba(153, 132, 204, 0.03) 35%, rgba(79, 92, 132, 0.03));
  z-index: 0;
}


>>>>>>> 6436eebd
.layout-shell {
  position: relative;
  z-index: 1;
  display: flex;
  min-height: 100vh;
  background: color-mix(in srgb, var(--bg-base) 96%, transparent);
}

.sidebar {
<<<<<<< HEAD
  width: 260px;
=======
  width: 252px;
>>>>>>> 6436eebd
  background: #0b0e12;
  color: #c4c9d4;
  border-right: 1px solid rgba(255, 255, 255, 0.04);
}

.sidebar-inner {
  display: flex;
  flex-direction: column;
  height: 100%;
<<<<<<< HEAD
  padding: var(--spacing-6) var(--spacing-4);
  gap: var(--spacing-5);
=======
  padding: var(--space-6) var(--space-4);
  gap: var(--space-5);
>>>>>>> 6436eebd
}

.brand {
  font-size: 18px;
  letter-spacing: 0.4px;
  color: #f5f7fb;
}

.nav-group {
  display: flex;
  flex-direction: column;
<<<<<<< HEAD
  gap: var(--spacing-2);
=======
  gap: var(--space-2);
>>>>>>> 6436eebd
}

.nav-label {
  color: var(--text-soft);
  font-size: 12px;
  letter-spacing: 0.3px;
  text-transform: uppercase;
}

.nav {
  display: flex;
  flex-direction: column;
  gap: 6px;
}

.nav-item {
  display: flex;
  align-items: center;
  gap: 10px;
  padding: 10px 12px;
  border-radius: var(--radius-md);
  color: #aab0be;
  transition: color 120ms ease, background 120ms ease, border 120ms ease;
  border: 1px solid transparent;
}

.nav-item::before {
  content: "";
  width: 6px;
  height: 6px;
  border-radius: 50%;
  background: rgba(255, 255, 255, 0.08);
<<<<<<< HEAD
}

.nav-item.active {
  color: #f0f2f7;
  background: rgba(255, 255, 255, 0.03);
  border: 1px solid rgba(255, 255, 255, 0.04);
}

.upgrade-card {
  margin-top: auto;
  padding: var(--spacing-4);
  border-radius: var(--radius-lg);
  background: rgba(255, 255, 255, 0.02);
  border: 1px solid rgba(255, 255, 255, 0.03);
  display: flex;
  flex-direction: column;
  gap: var(--spacing-2);
}

.upgrade-label {
  font-size: 14px;
  color: #dfe3eb;
}

.upgrade-note {
  color: var(--text-soft);
  font-size: 12px;
}

.content-area {
  flex: 1;
  padding: var(--spacing-6);
  display: flex;
}

.canvas {
  flex: 1;
  display: flex;
  flex-direction: column;
  gap: var(--spacing-4);
  background: var(--bg-panel);
  border-radius: 32px;
  border: 1px solid var(--border-soft);
  backdrop-filter: blur(12px);
  padding: var(--spacing-5);
  box-shadow: inset 0 1px 0 rgba(255, 255, 255, 0.02);
}

.topbar {
  display: flex;
  justify-content: flex-end;
  align-items: center;
  gap: var(--spacing-2);
}

.topbar-actions {
  display: flex;
  gap: var(--spacing-2);
  align-items: center;
=======
}

.nav-item.active {
  color: #f0f2f7;
  background: rgba(255, 255, 255, 0.03);
  border: 1px solid rgba(255, 255, 255, 0.04);
}

.upgrade-card {
  margin-top: auto;
  padding: var(--space-4);
  border-radius: var(--radius-lg);
  background: rgba(255, 255, 255, 0.02);
  border: 1px solid rgba(255, 255, 255, 0.03);
  display: flex;
  flex-direction: column;
  gap: var(--space-2);
}

.upgrade-label {
  font-size: 14px;
  color: #dfe3eb;
}

.upgrade-note {
  color: var(--text-soft);
  font-size: 12px;
}

.content-area {
  flex: 1;
  padding: var(--space-6);
  display: flex;
  justify-content: center;
}

.canvas {
  width: min(1200px, 100%);
  display: flex;
  flex-direction: column;
  gap: var(--space-4);
  background: var(--glass);
  border-radius: 30px;
  border: 1px solid var(--border-soft);
  backdrop-filter: blur(12px);
  padding: var(--space-5);
  box-shadow: inset 0 1px 0 rgba(255, 255, 255, 0.015);
}

.topbar {
  display: flex;
  justify-content: space-between;
  align-items: center;
  gap: var(--space-2);
}

.topbar-context {
  display: flex;
  gap: 10px;
}

.topbar-actions {
  display: flex;
  gap: var(--space-2);
  align-items: center;
}

.pill {
  padding: 10px 14px;
}

.ghost.active {
  color: var(--text-primary);
  border-color: rgba(255, 255, 255, 0.05);
  background: rgba(255, 255, 255, 0.04);
>>>>>>> 6436eebd
}

.topbar select,
.input-select {
  appearance: none;
  padding: 10px 14px;
  border-radius: var(--radius-md);
<<<<<<< HEAD
  background: rgba(255, 255, 255, 0.03);
  border: 1px solid rgba(255, 255, 255, 0.05);
=======
  background: rgba(255, 255, 255, 0.02);
  border: 1px solid rgba(255, 255, 255, 0.04);
>>>>>>> 6436eebd
  color: var(--text-primary);
  min-width: 150px;
}

.chip-button,
button.primary,
button.secondary,
button.ghost {
  cursor: pointer;
  border-radius: var(--radius-md);
  border: 1px solid rgba(255, 255, 255, 0.04);
  transition: background 140ms ease, color 140ms ease, border 140ms ease;
}

button.primary {
<<<<<<< HEAD
  background: linear-gradient(90deg, rgba(126, 209, 160, 0.9), rgba(126, 209, 160, 0.8));
=======
  background: linear-gradient(90deg, rgba(126, 209, 160, 0.82), rgba(126, 209, 160, 0.76));
>>>>>>> 6436eebd
  color: #0b0e12;
  padding: 12px 18px;
}

button.secondary {
  background: rgba(255, 255, 255, 0.04);
  color: var(--text-primary);
  padding: 12px 18px;
}

button.ghost,
.chip-button {
  background: rgba(255, 255, 255, 0.02);
  color: var(--text-muted);
  padding: 10px 14px;
}

.chip-button.active {
  color: var(--text-primary);
  border-color: rgba(255, 255, 255, 0.06);
  background: rgba(255, 255, 255, 0.03);
}

button.full {
  width: 100%;
}

.canvas-body {
  flex: 1;
  display: flex;
  flex-direction: column;
<<<<<<< HEAD
  gap: var(--spacing-4);
=======
  gap: var(--space-4);
>>>>>>> 6436eebd
}

.page {
  display: flex;
  flex-direction: column;
<<<<<<< HEAD
  gap: var(--spacing-4);
=======
  gap: var(--space-4);
>>>>>>> 6436eebd
}

.hero {
  display: flex;
  flex-direction: column;
<<<<<<< HEAD
  gap: var(--spacing-3);
  align-items: center;
  text-align: center;
  padding: var(--spacing-5);
  border-radius: var(--radius-lg);
  background: radial-gradient(circle at 50% 10%, rgba(164, 139, 255, 0.08), transparent 38%),
    radial-gradient(circle at 20% 30%, rgba(126, 209, 160, 0.07), transparent 38%),
    var(--bg-panel-subtle);
  border: 1px solid var(--border-soft);
  position: relative;
  overflow: hidden;
}

.hero::after {
  content: "";
  position: absolute;
  inset: 0;
  background: radial-gradient(circle at 50% 20%, rgba(255, 255, 255, 0.08), transparent 40%);
  opacity: 0.2;
  pointer-events: none;
}

.hero-title {
  font-size: 26px;
  letter-spacing: 0.3px;
  z-index: 1;
}

.hero-subtitle {
  margin: 0;
  color: var(--text-muted);
  max-width: 640px;
  z-index: 1;
}

.muted {
  color: var(--text-muted);
  margin: 0;
}

.text-muted {
  color: var(--text-soft);
}

.orb {
  width: 100px;
  height: 100px;
  border-radius: 50%;
  background: radial-gradient(circle at 30% 30%, rgba(255, 255, 255, 0.8), rgba(124, 90, 255, 0.6), rgba(45, 49, 73, 0.95));
  box-shadow: inset 0 0 24px rgba(255, 255, 255, 0.1), 0 20px 50px rgba(0, 0, 0, 0.45);
  z-index: 1;
}

.panel {
  display: flex;
  flex-direction: column;
  gap: var(--spacing-3);
  padding: var(--spacing-4);
  border-radius: var(--radius-lg);
  background: var(--bg-panel-strong);
  border: 1px solid var(--border-soft);
}

.panel.subtle {
  background: var(--bg-panel-subtle);
}

.panel-title {
  font-size: 16px;
}

.field {
  display: flex;
  flex-direction: column;
  gap: 8px;
  color: var(--text-muted);
}

.field input,
.field textarea {
  width: 100%;
  padding: 14px 16px;
  border-radius: var(--radius-md);
  background: rgba(255, 255, 255, 0.02);
  border: 1px solid rgba(255, 255, 255, 0.06);
  color: var(--text-primary);
}

.field textarea {
  resize: vertical;
  min-height: 96px;
}

.actions {
  display: flex;
  gap: var(--spacing-2);
  justify-content: flex-start;
  flex-wrap: wrap;
}

.stack {
  display: flex;
  flex-direction: column;
  gap: var(--spacing-3);
}

.grid {
  display: grid;
  gap: var(--spacing-3);
  grid-template-columns: repeat(auto-fit, minmax(240px, 1fr));
}

.composer {
  display: flex;
  flex-direction: column;
  gap: var(--spacing-3);
  padding: var(--spacing-4);
  border-radius: var(--radius-lg);
  border: 1px solid var(--border-soft);
  background: rgba(18, 22, 28, 0.75);
}

.composer-top {
  display: flex;
  gap: var(--spacing-2);
  flex-wrap: wrap;
  align-items: center;
  color: var(--text-soft);
}

.composer-input {
  display: flex;
  align-items: center;
  gap: var(--spacing-2);
  background: rgba(255, 255, 255, 0.02);
  border: 1px solid rgba(255, 255, 255, 0.05);
  border-radius: 18px;
  padding: 8px 12px 8px 16px;
}

.composer-input input {
  flex: 1;
  padding: 10px 8px;
  background: transparent;
  border: none;
  color: var(--text-primary);
}

.composer-actions {
  display: flex;
  gap: var(--spacing-2);
  flex-wrap: wrap;
=======
  gap: var(--space-3);
  align-items: center;
  text-align: center;
  padding: var(--space-5);
  border-radius: var(--radius-lg);
  background: linear-gradient(180deg, rgba(164, 139, 255, 0.05), rgba(126, 209, 160, 0.03)), var(--glass-soft);
  border: 1px solid var(--border-soft);
}

.hero-title {
  font-size: 26px;
  letter-spacing: 0.3px;
}

.hero-subtitle {
  margin: 0;
  color: var(--text-muted);
  max-width: 640px;
}

.hero-actions {
  display: flex;
  gap: var(--space-2);
  flex-wrap: wrap;
  justify-content: center;
}

.muted {
  color: var(--text-muted);
  margin: 0;
}

.text-muted {
  color: var(--text-soft);
}

.orb {
  width: 100px;
  height: 100px;
  border-radius: 50%;
  background: radial-gradient(circle at 30% 30%, rgba(255, 255, 255, 0.7), rgba(133, 109, 210, 0.5), rgba(34, 37, 54, 0.92));
  box-shadow: inset 0 0 18px rgba(255, 255, 255, 0.08);
}

.panel {
  display: flex;
  flex-direction: column;
  gap: var(--space-3);
  padding: var(--space-4);
  border-radius: var(--radius-lg);
  background: var(--glass-strong);
  border: 1px solid var(--border-soft);
}

.panel.subtle {
  background: var(--glass-soft);
}

.panel-title {
  font-size: 16px;
}

.field {
  display: flex;
  flex-direction: column;
  gap: 8px;
  color: var(--text-muted);
}

.field input,
.field textarea {
  width: 100%;
  padding: 14px 16px;
  border-radius: var(--radius-md);
  background: rgba(255, 255, 255, 0.02);
  border: 1px solid rgba(255, 255, 255, 0.06);
  color: var(--text-primary);
}

.field textarea {
  resize: vertical;
  min-height: 96px;
}

.actions {
  display: flex;
  gap: var(--space-2);
  justify-content: flex-start;
  flex-wrap: wrap;
}

.stack {
  display: flex;
  flex-direction: column;
  gap: var(--space-3);
}

.grid {
  display: grid;
  gap: var(--space-3);
  grid-template-columns: repeat(auto-fit, minmax(240px, 1fr));
}

.composer {
  display: flex;
  flex-direction: column;
  gap: var(--space-3);
  padding: var(--space-4);
  border-radius: var(--radius-lg);
  border: 1px solid var(--border-soft);
  background: rgba(16, 20, 27, 0.78);
}

.composer-input {
  display: flex;
>>>>>>> 6436eebd
  align-items: center;
  gap: var(--space-2);
  background: rgba(255, 255, 255, 0.02);
  border: 1px solid rgba(255, 255, 255, 0.05);
  border-radius: 18px;
  padding: 8px 12px 8px 16px;
}

<<<<<<< HEAD
.icon-dot {
  width: 6px;
  height: 6px;
  background: rgba(255, 255, 255, 0.5);
  border-radius: 50%;
}

.list {
  display: grid;
  gap: var(--spacing-2);
=======
.composer-icons {
  display: flex;
  gap: 8px;
}

.composer-input input {
  flex: 1;
  padding: 10px 8px;
  background: transparent;
  border: none;
  color: var(--text-primary);
}

.composer-actions {
  display: flex;
  gap: var(--space-2);
  flex-wrap: wrap;
  align-items: center;
}

.list {
  display: grid;
  gap: var(--space-2);
>>>>>>> 6436eebd
}

.toggle {
  display: grid;
  grid-template-columns: 1fr auto auto;
  align-items: center;
<<<<<<< HEAD
  gap: var(--spacing-2);
=======
  gap: var(--space-2);
>>>>>>> 6436eebd
  color: var(--text-primary);
}

.toggle input {
  opacity: 0;
  width: 0;
  height: 0;
}

.switch {
  width: 40px;
  height: 20px;
  border-radius: 12px;
  background: rgba(255, 255, 255, 0.06);
  border: 1px solid rgba(255, 255, 255, 0.05);
  position: relative;
  transition: background 140ms ease;
}

.switch::after {
  content: "";
  position: absolute;
  top: 2px;
  left: 2px;
  width: 14px;
  height: 14px;
  border-radius: 50%;
  background: #dfe3eb;
  transition: transform 140ms ease;
}

.toggle input:checked + .switch {
  background: rgba(126, 209, 160, 0.4);
  border-color: rgba(126, 209, 160, 0.6);
}

.toggle input:checked + .switch::after {
  transform: translateX(18px);
}

.auth-page {
  min-height: 100vh;
  display: grid;
  place-items: center;
  position: relative;
<<<<<<< HEAD
  padding: var(--spacing-6);
=======
  padding: var(--space-6);
>>>>>>> 6436eebd
  background: color-mix(in srgb, var(--bg-base) 96%, transparent);
  overflow: hidden;
}

.auth-card {
  width: min(520px, 100%);
<<<<<<< HEAD
  padding: var(--spacing-5);
=======
  padding: var(--space-5);
>>>>>>> 6436eebd
  border-radius: 32px;
  border: 1px solid var(--border-strong);
  display: flex;
  flex-direction: column;
<<<<<<< HEAD
  gap: var(--spacing-3);
=======
  gap: var(--space-3);
>>>>>>> 6436eebd
  background: rgba(18, 21, 27, 0.85);
  backdrop-filter: blur(12px);
  box-shadow: inset 0 1px 0 rgba(255, 255, 255, 0.03);
}

.auth-heading {
  font-size: 22px;
  margin-bottom: 4px;
}

.divider {
  text-align: center;
  color: var(--text-muted);
  font-size: 13px;
}

.auth-form {
  display: flex;
  flex-direction: column;
<<<<<<< HEAD
  gap: var(--spacing-3);
=======
  gap: var(--space-3);
>>>>>>> 6436eebd
}

.badge-row {
  display: flex;
  align-items: center;
<<<<<<< HEAD
  gap: var(--spacing-2);
=======
  gap: var(--space-2);
>>>>>>> 6436eebd
  flex-wrap: wrap;
}

.badge {
  padding: 8px 12px;
  border-radius: var(--radius-sm);
  background: rgba(255, 255, 255, 0.04);
  border: 1px solid rgba(255, 255, 255, 0.05);
  color: var(--text-muted);
  font-size: 13px;
}

.feed {
  display: grid;
<<<<<<< HEAD
  gap: var(--spacing-2);
}

.feed-card {
  padding: var(--spacing-3);
=======
  gap: var(--space-2);
}

.feed-card {
  padding: var(--space-3);
>>>>>>> 6436eebd
  border-radius: var(--radius-md);
  background: rgba(255, 255, 255, 0.02);
  border: 1px solid rgba(255, 255, 255, 0.04);
}

.feed-title {
  font-size: 14px;
  margin-bottom: 6px;
}

.feed-body {
  margin: 0;
  color: var(--text-soft);
}

@media (max-width: 960px) {
  .layout-shell {
    flex-direction: column;
  }

  .sidebar {
    width: 100%;
    border-right: none;
    border-bottom: 1px solid rgba(255, 255, 255, 0.04);
  }

  .sidebar-inner {
    flex-direction: row;
    flex-wrap: wrap;
<<<<<<< HEAD
    gap: var(--spacing-3);
=======
    gap: var(--space-3);
>>>>>>> 6436eebd
    align-items: center;
  }

  .upgrade-card {
    margin-top: 0;
  }

  .content-area {
<<<<<<< HEAD
    padding: var(--spacing-4);
=======
    padding: var(--space-4);
>>>>>>> 6436eebd
  }
}<|MERGE_RESOLUTION|>--- conflicted
+++ resolved
@@ -1,5 +1,4 @@
 :root {
-<<<<<<< HEAD
   --bg-base: #0d1014;
   --bg-panel: rgba(20, 24, 31, 0.88);
   --bg-panel-strong: rgba(22, 26, 33, 0.9);
@@ -21,31 +20,6 @@
   --spacing-4: 20px;
   --spacing-5: 28px;
   --spacing-6: 36px;
-=======
-  --bg-base: #0f1216;
-  --bg-gradient-top: #141827;
-  --bg-gradient-bottom: #0e1116;
-  --glass: rgba(20, 24, 31, 0.86);
-  --glass-soft: rgba(22, 26, 34, 0.78);
-  --glass-strong: rgba(16, 20, 27, 0.9);
-  --border-soft: rgba(255, 255, 255, 0.03);
-  --border-strong: rgba(255, 255, 255, 0.06);
-  --text-primary: #eef1f7;
-  --text-muted: #a7adba;
-  --text-soft: #7f8696;
-  --accent-primary: #7ed1a0;
-  --accent-secondary: #a48bff;
-  --radius-xl: 28px;
-  --radius-lg: 20px;
-  --radius-md: 14px;
-  --radius-sm: 10px;
-  --space-1: 8px;
-  --space-2: 12px;
-  --space-3: 16px;
-  --space-4: 20px;
-  --space-5: 28px;
-  --space-6: 36px;
->>>>>>> 6436eebd
   font-family: "SF Pro Display", "SF Pro Text", -apple-system, BlinkMacSystemFont, "Segoe UI", sans-serif;
   line-height: 1.6;
   background-color: var(--bg-base);
@@ -59,17 +33,12 @@
 body {
   margin: 0;
   min-height: 100vh;
-<<<<<<< HEAD
   background: radial-gradient(circle at 20% 20%, rgba(130, 205, 168, 0.05), transparent 32%),
     radial-gradient(circle at 80% 10%, rgba(132, 109, 199, 0.06), transparent 35%),
     radial-gradient(circle at 50% 60%, rgba(94, 117, 168, 0.05), transparent 38%),
     repeating-linear-gradient(90deg, rgba(255, 255, 255, 0.02) 0, rgba(255, 255, 255, 0.02) 1px, transparent 1px, transparent 72px),
     linear-gradient(180deg, rgba(119, 170, 144, 0.03), rgba(109, 103, 159, 0.025), rgba(79, 98, 146, 0.03)),
     var(--bg-base);
-=======
-  background: linear-gradient(180deg, rgba(109, 103, 159, 0.04), rgba(70, 77, 115, 0.04), rgba(29, 32, 43, 0.06)),
-    linear-gradient(180deg, var(--bg-gradient-top), var(--bg-gradient-bottom));
->>>>>>> 6436eebd
   color: var(--text-primary);
 }
 
@@ -99,19 +68,11 @@
   position: fixed;
   inset: 0;
   pointer-events: none;
-<<<<<<< HEAD
   background: linear-gradient(180deg, rgba(111, 175, 150, 0.03), rgba(153, 132, 204, 0.03) 40%, rgba(79, 92, 132, 0.03));
   mix-blend-mode: screen;
   z-index: 0;
 }
 
-=======
-  background: linear-gradient(180deg, rgba(111, 175, 150, 0.03), rgba(153, 132, 204, 0.03) 35%, rgba(79, 92, 132, 0.03));
-  z-index: 0;
-}
-
-
->>>>>>> 6436eebd
 .layout-shell {
   position: relative;
   z-index: 1;
@@ -121,11 +82,7 @@
 }
 
 .sidebar {
-<<<<<<< HEAD
   width: 260px;
-=======
-  width: 252px;
->>>>>>> 6436eebd
   background: #0b0e12;
   color: #c4c9d4;
   border-right: 1px solid rgba(255, 255, 255, 0.04);
@@ -135,13 +92,8 @@
   display: flex;
   flex-direction: column;
   height: 100%;
-<<<<<<< HEAD
   padding: var(--spacing-6) var(--spacing-4);
   gap: var(--spacing-5);
-=======
-  padding: var(--space-6) var(--space-4);
-  gap: var(--space-5);
->>>>>>> 6436eebd
 }
 
 .brand {
@@ -153,11 +105,7 @@
 .nav-group {
   display: flex;
   flex-direction: column;
-<<<<<<< HEAD
-  gap: var(--spacing-2);
-=======
-  gap: var(--space-2);
->>>>>>> 6436eebd
+  gap: var(--spacing-2);
 }
 
 .nav-label {
@@ -190,7 +138,6 @@
   height: 6px;
   border-radius: 50%;
   background: rgba(255, 255, 255, 0.08);
-<<<<<<< HEAD
 }
 
 .nav-item.active {
@@ -250,83 +197,6 @@
   display: flex;
   gap: var(--spacing-2);
   align-items: center;
-=======
-}
-
-.nav-item.active {
-  color: #f0f2f7;
-  background: rgba(255, 255, 255, 0.03);
-  border: 1px solid rgba(255, 255, 255, 0.04);
-}
-
-.upgrade-card {
-  margin-top: auto;
-  padding: var(--space-4);
-  border-radius: var(--radius-lg);
-  background: rgba(255, 255, 255, 0.02);
-  border: 1px solid rgba(255, 255, 255, 0.03);
-  display: flex;
-  flex-direction: column;
-  gap: var(--space-2);
-}
-
-.upgrade-label {
-  font-size: 14px;
-  color: #dfe3eb;
-}
-
-.upgrade-note {
-  color: var(--text-soft);
-  font-size: 12px;
-}
-
-.content-area {
-  flex: 1;
-  padding: var(--space-6);
-  display: flex;
-  justify-content: center;
-}
-
-.canvas {
-  width: min(1200px, 100%);
-  display: flex;
-  flex-direction: column;
-  gap: var(--space-4);
-  background: var(--glass);
-  border-radius: 30px;
-  border: 1px solid var(--border-soft);
-  backdrop-filter: blur(12px);
-  padding: var(--space-5);
-  box-shadow: inset 0 1px 0 rgba(255, 255, 255, 0.015);
-}
-
-.topbar {
-  display: flex;
-  justify-content: space-between;
-  align-items: center;
-  gap: var(--space-2);
-}
-
-.topbar-context {
-  display: flex;
-  gap: 10px;
-}
-
-.topbar-actions {
-  display: flex;
-  gap: var(--space-2);
-  align-items: center;
-}
-
-.pill {
-  padding: 10px 14px;
-}
-
-.ghost.active {
-  color: var(--text-primary);
-  border-color: rgba(255, 255, 255, 0.05);
-  background: rgba(255, 255, 255, 0.04);
->>>>>>> 6436eebd
 }
 
 .topbar select,
@@ -334,13 +204,8 @@
   appearance: none;
   padding: 10px 14px;
   border-radius: var(--radius-md);
-<<<<<<< HEAD
   background: rgba(255, 255, 255, 0.03);
   border: 1px solid rgba(255, 255, 255, 0.05);
-=======
-  background: rgba(255, 255, 255, 0.02);
-  border: 1px solid rgba(255, 255, 255, 0.04);
->>>>>>> 6436eebd
   color: var(--text-primary);
   min-width: 150px;
 }
@@ -356,11 +221,7 @@
 }
 
 button.primary {
-<<<<<<< HEAD
   background: linear-gradient(90deg, rgba(126, 209, 160, 0.9), rgba(126, 209, 160, 0.8));
-=======
-  background: linear-gradient(90deg, rgba(126, 209, 160, 0.82), rgba(126, 209, 160, 0.76));
->>>>>>> 6436eebd
   color: #0b0e12;
   padding: 12px 18px;
 }
@@ -392,27 +253,18 @@
   flex: 1;
   display: flex;
   flex-direction: column;
-<<<<<<< HEAD
   gap: var(--spacing-4);
-=======
-  gap: var(--space-4);
->>>>>>> 6436eebd
 }
 
 .page {
   display: flex;
   flex-direction: column;
-<<<<<<< HEAD
   gap: var(--spacing-4);
-=======
-  gap: var(--space-4);
->>>>>>> 6436eebd
 }
 
 .hero {
   display: flex;
   flex-direction: column;
-<<<<<<< HEAD
   gap: var(--spacing-3);
   align-items: center;
   text-align: center;
@@ -565,123 +417,6 @@
   display: flex;
   gap: var(--spacing-2);
   flex-wrap: wrap;
-=======
-  gap: var(--space-3);
-  align-items: center;
-  text-align: center;
-  padding: var(--space-5);
-  border-radius: var(--radius-lg);
-  background: linear-gradient(180deg, rgba(164, 139, 255, 0.05), rgba(126, 209, 160, 0.03)), var(--glass-soft);
-  border: 1px solid var(--border-soft);
-}
-
-.hero-title {
-  font-size: 26px;
-  letter-spacing: 0.3px;
-}
-
-.hero-subtitle {
-  margin: 0;
-  color: var(--text-muted);
-  max-width: 640px;
-}
-
-.hero-actions {
-  display: flex;
-  gap: var(--space-2);
-  flex-wrap: wrap;
-  justify-content: center;
-}
-
-.muted {
-  color: var(--text-muted);
-  margin: 0;
-}
-
-.text-muted {
-  color: var(--text-soft);
-}
-
-.orb {
-  width: 100px;
-  height: 100px;
-  border-radius: 50%;
-  background: radial-gradient(circle at 30% 30%, rgba(255, 255, 255, 0.7), rgba(133, 109, 210, 0.5), rgba(34, 37, 54, 0.92));
-  box-shadow: inset 0 0 18px rgba(255, 255, 255, 0.08);
-}
-
-.panel {
-  display: flex;
-  flex-direction: column;
-  gap: var(--space-3);
-  padding: var(--space-4);
-  border-radius: var(--radius-lg);
-  background: var(--glass-strong);
-  border: 1px solid var(--border-soft);
-}
-
-.panel.subtle {
-  background: var(--glass-soft);
-}
-
-.panel-title {
-  font-size: 16px;
-}
-
-.field {
-  display: flex;
-  flex-direction: column;
-  gap: 8px;
-  color: var(--text-muted);
-}
-
-.field input,
-.field textarea {
-  width: 100%;
-  padding: 14px 16px;
-  border-radius: var(--radius-md);
-  background: rgba(255, 255, 255, 0.02);
-  border: 1px solid rgba(255, 255, 255, 0.06);
-  color: var(--text-primary);
-}
-
-.field textarea {
-  resize: vertical;
-  min-height: 96px;
-}
-
-.actions {
-  display: flex;
-  gap: var(--space-2);
-  justify-content: flex-start;
-  flex-wrap: wrap;
-}
-
-.stack {
-  display: flex;
-  flex-direction: column;
-  gap: var(--space-3);
-}
-
-.grid {
-  display: grid;
-  gap: var(--space-3);
-  grid-template-columns: repeat(auto-fit, minmax(240px, 1fr));
-}
-
-.composer {
-  display: flex;
-  flex-direction: column;
-  gap: var(--space-3);
-  padding: var(--space-4);
-  border-radius: var(--radius-lg);
-  border: 1px solid var(--border-soft);
-  background: rgba(16, 20, 27, 0.78);
-}
-
-.composer-input {
-  display: flex;
->>>>>>> 6436eebd
   align-items: center;
   gap: var(--space-2);
   background: rgba(255, 255, 255, 0.02);
@@ -690,7 +425,6 @@
   padding: 8px 12px 8px 16px;
 }
 
-<<<<<<< HEAD
 .icon-dot {
   width: 6px;
   height: 6px;
@@ -701,42 +435,13 @@
 .list {
   display: grid;
   gap: var(--spacing-2);
-=======
-.composer-icons {
-  display: flex;
-  gap: 8px;
-}
-
-.composer-input input {
-  flex: 1;
-  padding: 10px 8px;
-  background: transparent;
-  border: none;
-  color: var(--text-primary);
-}
-
-.composer-actions {
-  display: flex;
-  gap: var(--space-2);
-  flex-wrap: wrap;
-  align-items: center;
-}
-
-.list {
-  display: grid;
-  gap: var(--space-2);
->>>>>>> 6436eebd
 }
 
 .toggle {
   display: grid;
   grid-template-columns: 1fr auto auto;
   align-items: center;
-<<<<<<< HEAD
-  gap: var(--spacing-2);
-=======
-  gap: var(--space-2);
->>>>>>> 6436eebd
+  gap: var(--spacing-2);
   color: var(--text-primary);
 }
 
@@ -782,31 +487,19 @@
   display: grid;
   place-items: center;
   position: relative;
-<<<<<<< HEAD
   padding: var(--spacing-6);
-=======
-  padding: var(--space-6);
->>>>>>> 6436eebd
   background: color-mix(in srgb, var(--bg-base) 96%, transparent);
   overflow: hidden;
 }
 
 .auth-card {
   width: min(520px, 100%);
-<<<<<<< HEAD
   padding: var(--spacing-5);
-=======
-  padding: var(--space-5);
->>>>>>> 6436eebd
   border-radius: 32px;
   border: 1px solid var(--border-strong);
   display: flex;
   flex-direction: column;
-<<<<<<< HEAD
-  gap: var(--spacing-3);
-=======
-  gap: var(--space-3);
->>>>>>> 6436eebd
+  gap: var(--spacing-3);
   background: rgba(18, 21, 27, 0.85);
   backdrop-filter: blur(12px);
   box-shadow: inset 0 1px 0 rgba(255, 255, 255, 0.03);
@@ -826,21 +519,13 @@
 .auth-form {
   display: flex;
   flex-direction: column;
-<<<<<<< HEAD
-  gap: var(--spacing-3);
-=======
-  gap: var(--space-3);
->>>>>>> 6436eebd
+  gap: var(--spacing-3);
 }
 
 .badge-row {
   display: flex;
   align-items: center;
-<<<<<<< HEAD
-  gap: var(--spacing-2);
-=======
-  gap: var(--space-2);
->>>>>>> 6436eebd
+  gap: var(--spacing-2);
   flex-wrap: wrap;
 }
 
@@ -855,19 +540,11 @@
 
 .feed {
   display: grid;
-<<<<<<< HEAD
   gap: var(--spacing-2);
 }
 
 .feed-card {
   padding: var(--spacing-3);
-=======
-  gap: var(--space-2);
-}
-
-.feed-card {
-  padding: var(--space-3);
->>>>>>> 6436eebd
   border-radius: var(--radius-md);
   background: rgba(255, 255, 255, 0.02);
   border: 1px solid rgba(255, 255, 255, 0.04);
@@ -897,11 +574,7 @@
   .sidebar-inner {
     flex-direction: row;
     flex-wrap: wrap;
-<<<<<<< HEAD
     gap: var(--spacing-3);
-=======
-    gap: var(--space-3);
->>>>>>> 6436eebd
     align-items: center;
   }
 
@@ -910,10 +583,6 @@
   }
 
   .content-area {
-<<<<<<< HEAD
     padding: var(--spacing-4);
-=======
-    padding: var(--space-4);
->>>>>>> 6436eebd
   }
 }