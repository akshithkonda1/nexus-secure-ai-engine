@tailwind base;
@tailwind components;
@tailwind utilities;

/* ---------- Base reset ---------- */
@layer base {
<<<<<<< HEAD
  :root {
    color-scheme: dark;
    --background: #0e1117;
    --surface: #161b22;
    --card: #1f2733;
    --border: #2b3441;
    --muted: #94a3b8;
    --accent: #2563eb;
    --accent-foreground: #f8fafc;
    --foreground: #f1f5f9;
    --nexus-bg: var(--background);
    --nexus-surface: var(--surface);
    --nexus-card: var(--card);
    --nexus-border: var(--border);
    --nexus-text: var(--foreground);
    --header: rgba(22, 27, 34, 0.92);
    --sidebar: rgba(13, 17, 23, 0.92);
    --input: rgba(31, 39, 51, 0.92);
    --shadow-soft: 0 18px 45px rgba(2, 6, 23, 0.4);
    --shadow-glow: 0 0 0 1px rgba(37, 99, 235, 0.4);
  }

  html.light {
    color-scheme: light;
    --background: #f5f7fb;
    --surface: rgba(255, 255, 255, 0.88);
    --card: rgba(255, 255, 255, 0.92);
    --border: rgba(15, 23, 42, 0.08);
    --muted: #64748b;
    --accent: #2563eb;
    --accent-foreground: #f8fafc;
    --foreground: #0f172a;
    --nexus-bg: var(--background);
    --nexus-surface: var(--surface);
    --nexus-card: var(--card);
    --nexus-border: var(--border);
    --nexus-text: var(--foreground);
    --header: rgba(248, 250, 252, 0.92);
    --sidebar: rgba(248, 250, 252, 0.9);
    --input: rgba(248, 250, 252, 0.95);
    --shadow-soft: 0 14px 32px rgba(15, 23, 42, 0.14);
    --shadow-glow: 0 0 0 1px rgba(37, 99, 235, 0.18);
  }

=======
  html, body { height: 100%; }
>>>>>>> 73d690bd
  html {
    color-scheme: dark light;
    -webkit-font-smoothing: antialiased;
    -moz-osx-font-smoothing: grayscale;
  }
  body {
    @apply font-sans transition-colors duration-300;
    background: var(--bg);
    color: rgb(var(--text) / 1);
  }
  * { transition: background-color .2s ease, color .2s ease, border-color .2s ease, box-shadow .2s ease; }
}

/* ---------- Theme tokens via CSS variables ---------- */
/* Dark (default) — Script “Cod Gray” base, soft panels, premium contrast */
:root,
html.dark {
  --bg: #090B1E;
  --surface: 16 21 33;      /* ~#101525 */
  --panel: 22 28 42;        /* ~#161C2A */
  --border: 55 65 81;       /* slate-600 */
  --text: 230 236 244;      /* ~#E6ECF4 */
  --subtle: 156 163 175;    /* slate-400 */

  --brand: #0085FF;
  --brand-alt: #009EFF;
  --brand-purple: #9360FF;
  --lilac: #C5B9DA;
}

/* Light — Script “Alabaster” base, crisp borders */
html.light {
  --bg: #F9FAFC;
  --surface: 255 255 255;    /* white */
  --panel: 246 248 252;      /* very light panel */
  --border: 229 231 235;     /* gray-200 */
  --text: 17 24 39;          /* gray-900 */
  --subtle: 100 116 139;     /* slate-500 */
}

/* ---------- Primitives ---------- */
.app-shell { @apply min-h-screen bg-[var(--bg)] text-text; }

.header {
  @apply sticky top-0 z-40 border-b border-border/30 backdrop-blur-md;
  background: color-mix(in oklab, rgb(var(--surface)), transparent 15%);
}

.aside {
  @apply border-r border-border/20;
  background:
    radial-gradient(1200px 600px at -20% -20%, rgba(0,133,255,0.12), transparent 60%),
    radial-gradient(1000px 500px at 130% 10%, rgba(147,96,255,0.10), transparent 55%),
    color-mix(in oklab, rgb(var(--surface)), transparent 4%);
}

.card {
  @apply rounded-2xl border border-border/20 shadow-card;
  background:
    linear-gradient(180deg, rgba(255,255,255,0.02), rgba(255,255,255,0) 60%),
    color-mix(in oklab, rgb(var(--panel)), transparent 0%);
}

.btn {
  @apply inline-flex items-center justify-center rounded-xl px-4 py-2 font-medium border border-transparent;
  background: linear-gradient(135deg, var(--brand) 0%, var(--brand-alt) 35%, var(--brand-purple) 100%);
  color: white;
  box-shadow: 0 6px 18px rgba(0,133,255,0.28);
}
.btn:hover { box-shadow: 0 10px 26px rgba(0,133,255,0.38); transform: translateY(-1px); }
.btn.ghost {
  @apply border border-border/40 text-text;
  background: color-mix(in oklab, rgb(var(--panel)), transparent 10%);
}
.input {
  @apply w-full rounded-xl px-3 py-2 text-sm border outline-none;
  @apply border-border/30 bg-[rgb(var(--panel))] text-text;
}
.input:focus { @apply border-brand/50 ring-2 ring-brand/20; }

.badge {
  @apply inline-flex items-center rounded-full px-2.5 py-0.5 text-xs font-medium;
  background: color-mix(in oklab, rgb(var(--panel)), transparent 10%);
  border: 1px solid rgba(255,255,255,0.06);
  color: rgb(var(--subtle));
}

/* Utility */
.gradient-brand {
  background: radial-gradient(120% 120% at 0% 0%, var(--brand) 0%, var(--brand-alt) 40%, var(--brand-purple) 100%);
}<|MERGE_RESOLUTION|>--- conflicted
+++ resolved
@@ -4,7 +4,6 @@
 
 /* ---------- Base reset ---------- */
 @layer base {
-<<<<<<< HEAD
   :root {
     color-scheme: dark;
     --background: #0e1117;
@@ -49,9 +48,6 @@
     --shadow-glow: 0 0 0 1px rgba(37, 99, 235, 0.18);
   }
 
-=======
-  html, body { height: 100%; }
->>>>>>> 73d690bd
   html {
     color-scheme: dark light;
     -webkit-font-smoothing: antialiased;
