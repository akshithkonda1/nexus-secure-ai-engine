--- conflicted
+++ resolved
@@ -336,7 +336,6 @@
   .chip-warn{ background: rgba(245 158 11 / .12); border-color: rgba(245 158 11 / .3); color: rgb(180 83 9); }
 }
 
-<<<<<<< HEAD
 @keyframes panelPulse{
   0%,100%{ box-shadow: 0 0 18px rgba(var(--brand), .22), 0 0 36px rgba(var(--brand-soft), .14); }
   50%{ box-shadow: 0 0 28px rgba(var(--brand), .36), 0 0 54px rgba(var(--brand-soft), .2); }
@@ -344,26 +343,6 @@
 
 @media (prefers-reduced-motion: reduce){
   .dark .panel--alive{ animation: none !important; }
-=======
-@keyframes panel-pulse-glow{
-  0%,100%{ box-shadow:0 0 20px rgba(var(--brand), .28), 0 0 40px rgba(var(--brand-soft), .18); }
-  50%{ box-shadow:0 0 32px rgba(var(--brand), .42), 0 0 62px rgba(var(--brand-soft), .26); }
-}
-
-.dark .panel--glassy{
-  background: rgba(var(--surface), .42);
-  border-color: rgba(var(--brand), .22);
-}
-.dark .panel--immersive{
-  background: rgba(var(--panel), .42);
-  border-color: rgba(var(--brand), .25);
-}
-.dark .panel--gradient-border{ border: none; }
-.dark .panel--alive{ animation: panel-pulse-glow 4s ease-in-out infinite; }
-
-@media (prefers-reduced-motion: reduce){
-  .dark .panel--alive{ animation: none; }
->>>>>>> 91350bf8
 }
 
 /* Focus styles */
