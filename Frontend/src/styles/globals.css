--- conflicted
+++ resolved
@@ -228,7 +228,6 @@
   .btn-quiet{
     box-shadow: none;
   }
-<<<<<<< HEAD
   .panel--glassy{
     background: rgba(var(--surface), .78);
     border-color: rgba(var(--border), .4);
@@ -297,8 +296,6 @@
 
   .panel--glow{ box-shadow: 0 14px 42px rgba(var(--brand), .12), 0 10px 30px rgba(0,0,0,.08); }
   .dark .panel--glow{ box-shadow: 0 18px 54px rgba(var(--brand), .25), 0 12px 32px rgba(0,0,0,.45); }
-=======
->>>>>>> 1cfe845c
 
   .card{
     background: rgba(var(--panel), .75);
