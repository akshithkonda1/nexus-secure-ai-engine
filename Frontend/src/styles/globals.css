--- conflicted
+++ resolved
@@ -42,7 +42,6 @@
     box-shadow       .16s ease;
 }
 
-<<<<<<< HEAD
 /* Focus style */
 :focus-visible{
   outline: 2px solid var(--ring);
@@ -55,11 +54,6 @@
     outline: 0;
     box-shadow: 0 0 0 3px color-mix(in oklab, var(--ring) 35%, transparent);
   }
-=======
-/* Respect reduced-motion */
-@media (prefers-reduced-motion: reduce) {
-  * { transition: none !important; }
->>>>>>> cabf7a83
 }
 
 /* Text selection */
