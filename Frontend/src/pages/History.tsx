import React, { useMemo, useState } from "react";
import { Clock, Filter, RefreshCcw } from "lucide-react";

import { useHistory } from "@/queries/history";
import type { AuditEvent } from "@/types/models";
import { formatRelativeTime } from "@/lib/formatters";

const RANGE_OPTIONS = [
  { label: "24h", hours: 24 },
  { label: "7d", hours: 24 * 7 },
  { label: "30d", hours: 24 * 30 },
] as const;

const TYPE_ACCENTS: Partial<Record<AuditEvent["type"], string>> = {
  created: "bg-[rgba(var(--accent-emerald),0.18)] text-[rgb(var(--accent-emerald-ink))]",
  renamed: "bg-[rgba(var(--accent-sky),0.2)] text-brand",
  message: "bg-[rgba(var(--accent-lilac),0.28)] text-[rgb(var(--text))]",
  archived: "bg-[rgba(var(--status-warning),0.25)] text-[rgb(var(--status-warning))]",
  restored: "bg-[rgba(var(--brand),0.18)] text-brand",
  deleted: "bg-[rgba(var(--status-critical),0.25)] text-[rgb(var(--status-critical))]",
  exported: "bg-[rgba(var(--accent-amber),0.2)] text-[rgb(var(--accent-amber-ink))]",
  modelRun: "bg-[rgba(var(--brand-soft),0.22)] text-brand",
};

function computeRange(hours: number) {
  const to = new Date();
  const from = new Date(to.getTime() - hours * 60 * 60 * 1000);
  return {
    from: from.toISOString(),
    to: to.toISOString(),
  };
}

function formatTypeLabel(type: AuditEvent["type"]) {
  return type
    .replace(/([A-Z])/g, " $1")
    .replace(/^./, (char) => char.toUpperCase())
    .trim();
}

const rows = [
  { when: "2m", who: "Avery", what: "Ran prompt ‘Roadmap brief’" },
  { when: "1h", who: "Jordan", what: "Uploaded 5 docs" },
  { when: "3h", who: "Avery", what: "Changed retention to 30d" },
];

export function History() {
  const [selectedRange, setSelectedRange] = useState<(typeof RANGE_OPTIONS)[number]>(RANGE_OPTIONS[0]);
  const [selectedType, setSelectedType] = useState<AuditEvent["type"] | "all">("all");
  const filters = useMemo(() => {
    const base = computeRange(selectedRange.hours);
    return {
      ...base,
      type: selectedType === "all" ? undefined : selectedType,
    };
  }, [selectedRange.hours, selectedType]);

  const { data, isLoading, isError, refetch, isRefetching } = useHistory(filters);
  const events = data?.events ?? [];

  const visibleEvents = useMemo(() => {
    if (selectedType === "all") return events;
    return events.filter((event) => event.type === selectedType);
  }, [events, selectedType]);

  return (
    <div className="px-[var(--page-padding)] py-6">
      <div className="card p-5">
<<<<<<< HEAD
        <div className="flex flex-col gap-3 sm:flex-row sm:items-center sm:justify-between">
          <h2 className="text-lg font-semibold text-[rgb(var(--text))]">Activity</h2>
          <div className="flex flex-wrap items-center gap-2 text-xs text-[rgba(var(--subtle),0.75)]">
            <Clock className="size-4" />
            Workspace audit trail • {visibleEvents.length} events
          </div>
        </div>

        <div className="mt-4 flex flex-wrap items-center gap-3">
          <div className="flex items-center gap-2 text-xs font-semibold uppercase tracking-[0.18em] text-[rgba(var(--subtle),0.75)]">
            <Filter className="size-4" /> Range
          </div>
          {RANGE_OPTIONS.map((option) => (
            <button
              key={option.label}
              type="button"
              onClick={() => setSelectedRange(option)}
              className={`chip border ${
                selectedRange.label === option.label
                  ? "border-[rgba(var(--brand),0.4)] bg-[rgba(var(--brand),0.14)] text-brand"
                  : "border-[rgba(var(--border),0.25)] bg-[rgba(var(--panel),0.5)] text-[rgba(var(--subtle),0.8)] hover:border-[rgba(var(--brand),0.25)]"
              }`}
            >
              {option.label}
            </button>
          ))}
          <div className="ml-auto flex flex-wrap items-center gap-2 text-xs text-[rgba(var(--subtle),0.7)]">
            <span>Event type</span>
            <select
              value={selectedType}
              onChange={(event) => setSelectedType(event.target.value as AuditEvent["type"] | "all")}
              className="rounded-full border border-[rgba(var(--border),0.3)] bg-[rgba(var(--surface),0.92)] px-3 py-1.5 text-xs font-semibold text-[rgb(var(--text))] shadow-sm focus:border-[rgba(var(--brand),0.35)] focus:outline-none"
            >
              <option value="all">All</option>
              <option value="created">Created</option>
              <option value="renamed">Renamed</option>
              <option value="message">Message</option>
              <option value="archived">Archived</option>
              <option value="restored">Restored</option>
              <option value="deleted">Deleted</option>
              <option value="exported">Exported</option>
              <option value="modelRun">Model run</option>
            </select>
          </div>
        </div>

        {isLoading ? (
          <div className="mt-6 space-y-3" aria-hidden="true">
            {Array.from({ length: 6 }).map((_, index) => (
              <div key={index} className="h-16 rounded-2xl border border-[rgba(var(--border),0.2)] bg-[rgba(var(--panel),0.6)] animate-pulse" />
            ))}
          </div>
        ) : isError ? (
          <div className="mt-6 flex flex-col items-center justify-center gap-3 rounded-2xl border border-[rgba(var(--border),0.3)] bg-[rgba(var(--panel),0.45)] p-6 text-center text-sm text-[rgb(var(--subtle))]">
            <p>We couldn&apos;t load the audit trail.</p>
            <button
              type="button"
              onClick={() => refetch()}
              className="inline-flex items-center gap-2 rounded-full border border-[rgba(var(--brand),0.4)] px-4 py-2 text-sm font-semibold text-brand"
            >
              <RefreshCcw className={`size-4 ${isRefetching ? "animate-spin" : ""}`} /> Try again
            </button>
          </div>
        ) : visibleEvents.length === 0 ? (
          <div className="mt-6 rounded-2xl border border-[rgba(var(--border),0.25)] bg-[rgba(var(--panel),0.5)] p-6 text-sm text-[rgba(var(--subtle),0.85)]">
            <p>No events in this window. Activity will appear as soon as requests hit the backend.</p>
          </div>
        ) : (
          <div className="mt-6 overflow-x-auto">
            <table className="min-w-full divide-y divide-[rgba(var(--border),0.2)] text-left text-sm">
              <thead className="text-xs font-semibold uppercase tracking-[0.18em] text-[rgba(var(--subtle),0.7)]">
                <tr>
                  <th className="px-4 py-3">Event</th>
                  <th className="px-4 py-3">Actor</th>
                  <th className="px-4 py-3">Resource</th>
                  <th className="px-4 py-3">When</th>
                </tr>
              </thead>
              <tbody className="divide-y divide-[rgba(var(--border),0.12)]">
                {visibleEvents.map((event) => (
                  <tr key={event.id} className="transition hover:bg-[rgba(var(--panel),0.4)]">
                    <td className="px-4 py-3">
                      <div className="flex items-center gap-3">
                        <span className={`badge ${TYPE_ACCENTS[event.type] ?? TYPE_ACCENTS.created}`}>{formatTypeLabel(event.type)}</span>
                        <span className="text-sm font-semibold text-[rgb(var(--text))]">{event.details ?? "—"}</span>
                      </div>
                    </td>
                    <td className="px-4 py-3 text-[rgba(var(--subtle),0.85)]">{event.actor}</td>
                    <td className="px-4 py-3 text-[rgba(var(--subtle),0.75)]">
                      {event.sessionId ?? event.projectId ?? "workspace"}
                    </td>
                    <td className="px-4 py-3 text-[rgba(var(--subtle),0.7)]">{formatRelativeTime(event.at)}</td>
                  </tr>
                ))}
              </tbody>
            </table>
          </div>
        )}
=======
        <h2 className="text-lg font-semibold">Activity</h2>
        <table className="mt-4 w-full text-sm">
          <tbody>
            {rows.map((r, i) => (
              <tr key={i} className="border-t border-[rgba(var(--border))]">
                <td className="py-3 opacity-60">{r.when}</td>
                <td className="py-3">{r.who}</td>
                <td className="py-3">{r.what}</td>
              </tr>
            ))}
          </tbody>
        </table>
>>>>>>> 3d6f2726
      </div>
    </div>
  );
}

export default History;<|MERGE_RESOLUTION|>--- conflicted
+++ resolved
@@ -66,7 +66,6 @@
   return (
     <div className="px-[var(--page-padding)] py-6">
       <div className="card p-5">
-<<<<<<< HEAD
         <div className="flex flex-col gap-3 sm:flex-row sm:items-center sm:justify-between">
           <h2 className="text-lg font-semibold text-[rgb(var(--text))]">Activity</h2>
           <div className="flex flex-wrap items-center gap-2 text-xs text-[rgba(var(--subtle),0.75)]">
@@ -165,20 +164,6 @@
             </table>
           </div>
         )}
-=======
-        <h2 className="text-lg font-semibold">Activity</h2>
-        <table className="mt-4 w-full text-sm">
-          <tbody>
-            {rows.map((r, i) => (
-              <tr key={i} className="border-t border-[rgba(var(--border))]">
-                <td className="py-3 opacity-60">{r.when}</td>
-                <td className="py-3">{r.who}</td>
-                <td className="py-3">{r.what}</td>
-              </tr>
-            ))}
-          </tbody>
-        </table>
->>>>>>> 3d6f2726
       </div>
     </div>
   );
