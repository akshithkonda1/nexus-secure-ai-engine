import React, { Suspense, useEffect, useMemo, useState, useCallback, useTransition } from 'react';
import TopBar from '../components/TopBar';
import ChatList from '../components/chat/ChatList';
import Composer from '../components/chat/Composer';
import { ThemeStyles } from '../components/ThemeStyles';
import ResultCard from '../components/right-rail/ResultCard';
import AnswersCard from '../components/right-rail/AnswersCard';
import AuditTrailCard from '../components/right-rail/AuditTrailCard';
import SecurityCard from '../components/right-rail/SecurityCard';
import ChatSidebar from '../components/sidebar/ChatSidebar';
import { genId } from '../lib/id';
import { priorityTier } from '../lib/priority';
import type { Message } from '../types/chat';
import { SessionService } from '../state/sessions';
import type { SessionRow } from '../state/sessions';
import { useDarkMode } from '../hooks/useDarkMode';
import { readProfile, writeProfile, type UserProfile } from '../state/profile';

const ProfileModal = React.lazy(() => import('../components/modals/ProfileModal'));

// Memoized components to prevent unnecessary re-renders
const MemoizedTopBar = React.memo(TopBar);
const MemoizedChatList = React.memo(ChatList);
const MemoizedComposer = React.memo(Composer);
const MemoizedChatSidebar = React.memo(ChatSidebar);
const MemoizedResultCard = React.memo(ResultCard);
const MemoizedAnswersCard = React.memo(AnswersCard);
const MemoizedAuditTrailCard = React.memo(AuditTrailCard);
const MemoizedSecurityCard = React.memo(SecurityCard);

// Demo orchestration logic extracted for reusability
const runOrchestration = (
  text: string,
  onStart: (models: string[]) => void,
  onComplete: (result: any, answers: any[]) => void
) => {
  const models = ['grok', 'chatgpt', 'claude', 'perplexity'];
  onStart(models);

  setTimeout(() => {
    const answers = models.map((id, i) => ({
      model: id,
      ms: 700 + i * 120 + Math.floor(Math.random() * 300),
      text: `Answer from ${id}: ${text}`,
    }));

    const conf = Math.min(0.98, 0.55 + models.length * 0.08 + 0.06);
    const result = {
      confidence: +conf.toFixed(2),
      votes: answers.map((ans) => ({
        model: ans.model,
        agrees: true,
        score: +conf.toFixed(2),
      })),
      explanations: ['Cross-checked claims.', 'Applied consensus threshold.'],
    };

    onComplete(result, answers);
  }, 600);
};

// Extract consensus logic
const getConsensusText = (answers: any[]): string => {
  const normalized = answers.map((x) =>
    x.text.replace(/^Answer from [^:]+:\s*/, '').trim()
  );
  const freq = new Map<string, { count: number; idxs: number[] }>();

  normalized.forEach((t, i) => {
    const k = t.toLowerCase();
    const v = freq.get(k) || { count: 0, idxs: [] };
    v.count++;
    v.idxs.push(i);
    freq.set(k, v);
  });

  let bestKey: string | null = null;
  let bestCount = 0;
  for (const [k, v] of freq.entries()) {
    if (v.count > bestCount) {
      bestCount = v.count;
      bestKey = k;
    }
  }

  let bestIdx = 0;
  if (bestKey !== null) {
    const c = freq.get(bestKey)!.idxs;
    bestIdx = c[0];
  }

  return normalized[bestIdx] || normalized[0] || '';
};

const ChatPage: React.FC<{ onOpenSettings: () => void }> = ({ onOpenSettings }) => {
  const { isDark, setIsDark } = useDarkMode();
  const [profileOpen, setProfileOpen] = useState(false);
  const [profile, setProfile] = useState<UserProfile>(() => readProfile());
  const [isPending, startTransition] = useTransition();

  // Session management
  const [sessions, setSessions] = useState<SessionRow[]>(() => SessionService.list());
  const [archived, setArchived] = useState<SessionRow[]>(() => SessionService.listArchived());
  const [deleted, setDeleted] = useState<SessionRow[]>(() => SessionService.listDeleted());

  const refreshSessions = useCallback(() => {
    setSessions(SessionService.list());
    setArchived(SessionService.listArchived());
    setDeleted(SessionService.listDeleted());
  }, []);

  const [activeSessionId, setActiveSessionId] = useState<string | null>(
    () => sessions[0]?.id || null
  );

  const allSessions = useMemo<SessionRow[]>(
    () => [...sessions, ...archived, ...deleted],
    [sessions, archived, deleted]
  );

  const activeSession = useMemo(
    () => allSessions.find((s) => s.id === activeSessionId) || null,
    [allSessions, activeSessionId]
  );

  const [messages, setMessages] = useState<Message[]>(() =>
    activeSessionId ? SessionService.messages(activeSessionId) : []
  );

  // Demo state
  const [running, setRunning] = useState(false);
  const [result, setResult] = useState<any>(null);
  const [answers, setAnswers] = useState<any[] | null>(null);
  const [events, setEvents] = useState<any[]>([]);
  const [uiSessionId] = useState(() => genId().slice(0, 8));

  // Memoized callbacks
  const log = useCallback((action: string, meta: any = {}) => {
    setEvents((a) => [{ ts: Date.now(), action, meta }, ...a].slice(0, 120));
  }, []);

  const send = useCallback(
    (text: string) => {
      let sid = activeSessionId;

      // Create new session if needed
      if (!sid) {
        const s = SessionService.create('New chat');
        refreshSessions();
        sid = s.id;
        setActiveSessionId(s.id);
      }

      if (!sid) return;

      // Add user message
      const userMsg: Message = {
        id: genId(),
        role: 'user',
        text,
        ts: Date.now(),
      };
      const next = [...messages, userMsg];
      setMessages(next);
      SessionService.saveMessages(sid, next);

      // Start orchestration
      setRunning(true);
      setResult(null);
      setAnswers(null);

      runOrchestration(
        text,
        (models) => log('orchestrate.start', { models }),
        (res, ans) => {
          setResult(res);
          setAnswers(ans);
          setRunning(false);
          log('orchestrate.finish', {
            confidence: res.confidence,
            models: res.votes.length,
          });

          // Generate consensus response
          const overall = getConsensusText(ans);
          const meta = `Consensus ${Math.round(res.confidence * 100)}% • ${
            res.votes.length
          } models • tier: ${priorityTier(res.votes.length)}`;

          const assistantMsg: Message = {
            id: genId(),
            role: 'assistant',
            text: overall,
            meta,
            ts: Date.now(),
          };

          const final = [...next, assistantMsg];
          setMessages(final);
          SessionService.saveMessages(sid!, final);
        }
      );
    },
    [activeSessionId, messages, refreshSessions, log]
  );

  const handleProfileChange = useCallback((next: UserProfile) => {
    setProfile(next);
    writeProfile(next);
  }, []);

  const handleNewChat = useCallback(() => {
    const s = SessionService.create('New chat');
    refreshSessions();
    setActiveSessionId(s.id);
  }, [refreshSessions]);

  const handleRename = useCallback(
    (id: string) => {
      const cur = allSessions.find((s) => s.id === id);
      const t = prompt('Rename session', cur?.title || '');
      if (t && t.trim()) {
        SessionService.update(id, { title: t.trim() });
        refreshSessions();
      }
    },
    [allSessions, refreshSessions]
  );

  const handleArchive = useCallback(
    (id: string) => {
      SessionService.archive(id);
      refreshSessions();
      if (id === activeSessionId) {
        setActiveSessionId(SessionService.list()?.[0]?.id || null);
      }
    },
    [activeSessionId, refreshSessions]
  );

  const handleRestore = useCallback(
    (id: string) => {
      SessionService.restore(id);
      refreshSessions();
      setActiveSessionId(id);
    },
    [refreshSessions]
  );

  const handleSoftDelete = useCallback(
    (id: string) => {
      SessionService.softDelete(id);
      refreshSessions();
      if (id === activeSessionId) {
        setActiveSessionId(SessionService.list()?.[0]?.id || null);
      }
    },
    [activeSessionId, refreshSessions]
  );

  const handleDestroy = useCallback(
    (id: string) => {
      if (!confirm('Permanently destroy this session?')) return;
      SessionService.remove(id);
      refreshSessions();
      if (id === activeSessionId) {
        setActiveSessionId(SessionService.list()?.[0]?.id || null);
      }
    },
    [activeSessionId, refreshSessions]
  );

  // Load messages when active session changes
  useEffect(() => {
    setMessages(activeSessionId ? SessionService.messages(activeSessionId) : []);
  }, [activeSessionId]);

  // Ensure at least one session exists
  useEffect(() => {
    if (
      (sessions?.length ?? 0) === 0 &&
      (archived?.length ?? 0) === 0 &&
      (deleted?.length ?? 0) === 0
    ) {
      const s = SessionService.create('New chat');
      refreshSessions();
      setActiveSessionId(s.id);
    }
  }, [sessions, archived, deleted, refreshSessions]);

  // Validate active session still exists
  useEffect(() => {
    const exists = allSessions.some((s) => s.id === activeSessionId);
    if (!exists) {
      const fb = (sessions?.[0] || archived?.[0] || deleted?.[0] || null) as any;
      setActiveSessionId(fb ? fb.id : null);
    }
  }, [allSessions, sessions, archived, deleted, activeSessionId]);

  return (
    <div className="chatgpt-app">
      <ThemeStyles />
      <div className="chatgpt-shell">
        <MemoizedChatSidebar
          sessions={sessions}
          archived={archived}
          deleted={deleted}
          activeSessionId={activeSessionId}
          onSelect={setActiveSessionId}
          onNewChat={handleNewChat}
          onRename={handleRename}
          onArchive={handleArchive}
          onRestore={handleRestore}
          onSoftDelete={handleSoftDelete}
          onDestroy={handleDestroy}
          onOpenSettings={onOpenSettings}
          onToggleTheme={() => setIsDark(!isDark)}
          isDark={isDark}
        />
        <main className="chatgpt-main">
          <MemoizedTopBar
            isDark={isDark}
            onToggleTheme={() => setIsDark(!isDark)}
            onOpenProfile={() => setProfileOpen(true)}
            profileAvatar={profile.avatarDataUrl}
          />
          <MemoizedChatList messages={messages} />
          <div className="chatgpt-composer-area">
            <MemoizedComposer onSend={send} disabled={running} />
            <p className="chatgpt-composer-hint">
              Nexus is an experimental AI platform—responses are verified but not
              guaranteed to be accurate or final.
            </p>
          </div>
        </main>
        <aside className="chatgpt-right-rail">
          <MemoizedResultCard running={running} result={result} />
          <MemoizedAnswersCard running={running} answers={answers} />
          <MemoizedAuditTrailCard events={events} />
          <MemoizedSecurityCard redactPII={true} uiSessionId={uiSessionId} />
        </aside>
      </div>
      <Suspense fallback={null}>
        {profileOpen && (
          <ProfileModal
            open={profileOpen}
            onClose={() => setProfileOpen(false)}
            profile={profile}
            onProfileChange={handleProfileChange}
            onDeleteAccount={(feedback) => {
              console.info('Account deletion requested', { feedback });
              setProfileOpen(false);
            }}
<<<<<<< HEAD
            onUpgradePlan={()=>{
              if(typeof window!=='undefined'){
                window.open('https://nexus-secure.ai/upgrade', '_blank', 'noopener,noreferrer');
              }
              console.info('Upgrade plan CTA triggered');
=======
            onUpgradePlan={() => {
              alert('Upgrade workflow coming soon! Our team has been notified.');
>>>>>>> 70b2e23d
            }}
          />
        )}
      </Suspense>
    </div>
  );
};

export default ChatPage;<|MERGE_RESOLUTION|>--- conflicted
+++ resolved
@@ -351,16 +351,11 @@
               console.info('Account deletion requested', { feedback });
               setProfileOpen(false);
             }}
-<<<<<<< HEAD
             onUpgradePlan={()=>{
               if(typeof window!=='undefined'){
                 window.open('https://nexus-secure.ai/upgrade', '_blank', 'noopener,noreferrer');
               }
               console.info('Upgrade plan CTA triggered');
-=======
-            onUpgradePlan={() => {
-              alert('Upgrade workflow coming soon! Our team has been notified.');
->>>>>>> 70b2e23d
             }}
           />
         )}
