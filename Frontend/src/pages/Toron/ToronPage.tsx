--- conflicted
+++ resolved
@@ -1,8 +1,4 @@
-<<<<<<< HEAD
 import { useCallback, useEffect, useState } from "react";
-=======
-import { useEffect, useMemo, useState } from "react";
->>>>>>> 169ad153
 
 import ToronHeader from "@/components/toron/ToronHeader";
 import WebConsentModal from "@/components/web/WebConsentModal";
@@ -17,7 +13,6 @@
 import type { DecisionBlock, MicroAgentResult } from "./toronTypes";
 
 export default function ToronPage() {
-<<<<<<< HEAD
   const { activeProjectId, projects, setProject, clearChat, messages } = useToronStore();
   const [projectsOpen, setProjectsOpen] = useState(false);
   const [consentData, setConsentData] = useState<any>(null);
@@ -29,18 +24,6 @@
   const [sessionId, setSessionId] = useState<string | null>(null);
   const [consentReason, setConsentReason] = useState<string>("");
   const [webLoading, setWebLoading] = useState(false);
-=======
-  const { activeProjectId, projects, setProject, clearChat, appendToMessage, setLoading, setStreaming } =
-    useToronStore();
-  const [projectsOpen, setProjectsOpen] = useState(false);
-  const [plan, setPlan] = useState<DecisionBlock | null>(null);
-  const [planModalOpen, setPlanModalOpen] = useState(false);
-  const [planContext, setPlanContext] = useState<{ toronMessageId: string; projectId: string } | null>(null);
-  const [planResults, setPlanResults] = useState<MicroAgentResult[]>([]);
-  const [reflection, setReflection] = useState<string | null>(null);
-  const [preparingPlan, setPreparingPlan] = useState(false);
-  const [executingPlan, setExecutingPlan] = useState(false);
->>>>>>> 169ad153
 
   useEffect(() => {
     if (!activeProjectId && projects.length) {
@@ -48,7 +31,6 @@
     }
   }, [activeProjectId, projects, setProject]);
 
-<<<<<<< HEAD
   const prepareWebAccess = useCallback(
     async (url: string, reason: string) => {
       try {
@@ -135,84 +117,6 @@
     setDecisionBlock(null);
     setSessionId(null);
   }, []);
-=======
-  const statusText = useMemo(() => {
-    if (executingPlan) return "Toron is executing micro-agents…";
-    if (preparingPlan) return "Toron is preparing plan…";
-    return "";
-  }, [executingPlan, preparingPlan]);
-
-  const handlePlanReady = (decisionBlock: DecisionBlock, context: { toronMessageId: string; projectId: string }) => {
-    setPlan(decisionBlock);
-    setPlanModalOpen(true);
-    setPlanContext(context);
-    setPlanResults([]);
-    setReflection(null);
-    setPreparingPlan(false);
-    setLoading(false);
-    setStreaming(false);
-    appendToMessage(context.projectId, context.toronMessageId, "Toron prepared a plan. Awaiting approval…\n");
-  };
-
-  const handlePlanError = (context: { toronMessageId: string; projectId: string }, message: string) => {
-    setPreparingPlan(false);
-    setLoading(false);
-    setStreaming(false);
-    appendToMessage(context.projectId, context.toronMessageId, message);
-  };
-
-  const approvePlan = async () => {
-    if (!plan || !planContext) return;
-    setExecutingPlan(true);
-    setPlanModalOpen(false);
-    try {
-      const res = await fetch("/api/v1/toron/plan/approve", {
-        method: "POST",
-        headers: { "Content-Type": "application/json" },
-        body: JSON.stringify({ decision_block_id: plan.id }),
-      });
-      const errorText = !res.ok ? await res.text() : null;
-      if (!res.ok) {
-        throw new Error(errorText || "Plan approval failed");
-      }
-
-      const data = await res.json();
-      const results = (data?.results ?? []) as MicroAgentResult[];
-      setPlanResults(results);
-      setReflection(data?.reflection ?? null);
-      if (planContext) {
-        appendToMessage(planContext.projectId, planContext.toronMessageId, `\n${data?.reflection ?? "Plan executed."}`);
-      }
-    } catch (error) {
-      const errorMessage = error instanceof Error && error.message ? error.message : "Execution failed. Please retry.";
-      appendToMessage(planContext.projectId, planContext.toronMessageId, `Execution failed. ${errorMessage}`);
-    } finally {
-      setExecutingPlan(false);
-      setStreaming(false);
-      setLoading(false);
-    }
-  };
-
-  const rejectPlan = async () => {
-    if (!plan || !planContext) return;
-    try {
-      await fetch("/api/v1/toron/plan/reject", {
-        method: "POST",
-        headers: { "Content-Type": "application/json" },
-        body: JSON.stringify({ decision_block_id: plan.id }),
-      });
-    } catch (error) {
-      // silent fallback
-    }
-    appendToMessage(planContext.projectId, planContext.toronMessageId, "Plan rejected by user.");
-    setPlan(null);
-    setPlanModalOpen(false);
-    setPlanContext(null);
-    setPreparingPlan(false);
-    setStreaming(false);
-    setLoading(false);
-  };
->>>>>>> 169ad153
 
   return (
     <main className="relative flex h-full flex-col overflow-hidden">
@@ -220,7 +124,6 @@
       <div className="pointer-events-none absolute inset-0 bg-[linear-gradient(120deg,rgba(255,255,255,0.06),transparent_45%),linear-gradient(200deg,rgba(255,255,255,0.05),transparent_50%)]" />
       <ToronHeader onOpenProjects={() => setProjectsOpen(true)} onNewChat={() => clearChat()} />
       <ToronMessageList />
-<<<<<<< HEAD
       <ToronInputBar />
       {extractedData && (
         <div className="pointer-events-none absolute inset-x-0 bottom-24 z-40 flex justify-center px-6">
@@ -268,35 +171,6 @@
           }}
         />
       )}
-=======
-      {statusText && (
-        <div className="pointer-events-none absolute left-1/2 top-20 z-30 -translate-x-1/2 rounded-full bg-white/20 px-4 py-2 text-sm font-semibold text-white shadow-lg backdrop-blur">
-          {statusText}
-        </div>
-      )}
-      <div className="px-4">
-        <MicroAgentRunner results={planResults} running={executingPlan} />
-        {reflection && (
-          <div className="mt-3 rounded-xl border border-white/10 bg-white/10 p-4 text-sm text-white shadow-lg">
-            <div className="mb-1 text-xs uppercase tracking-wide text-cyan-100">Toron Reflection</div>
-            <pre className="whitespace-pre-wrap text-white">{reflection}</pre>
-          </div>
-        )}
-      </div>
-      <ToronInputBar
-        onPlanReady={handlePlanReady}
-        onPlanError={handlePlanError}
-        onPlanPreparing={() => setPreparingPlan(true)}
-      />
-      {projectsOpen && <ToronProjectsModal onClose={() => setProjectsOpen(false)} />}
-      <ToronPlanPreview
-        open={planModalOpen}
-        plan={plan}
-        onApprove={approvePlan}
-        onReject={rejectPlan}
-        onClose={() => setPlanModalOpen(false)}
-      />
->>>>>>> 169ad153
     </main>
   );
 }