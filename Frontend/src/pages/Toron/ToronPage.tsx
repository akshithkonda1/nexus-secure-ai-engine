<<<<<<< HEAD
import { useEffect } from "react";
import { ToronHeader } from "@/components/toron/ToronHeader";
import { ToronMessageList } from "@/pages/Toron/ToronMessageList";
import { ToronInputBar } from "@/pages/Toron/ToronInputBar";
import { useToronSessionStore } from "@/state/toron/toronSessionStore";
import { ToronSessionSidebar } from "@/pages/Toron/ToronSessionSidebar";

export default function ToronPage() {
  const {
    sessions,
    activeSessionId,
    hydrateSessions,
    createSession,
  } = useToronSessionStore();
=======
import { useCallback, useEffect, useState } from "react";

import ToronHeader from "@/components/toron/ToronHeader";
import WebConsentModal from "@/components/web/WebConsentModal";
import WebExtractionPanel from "@/components/web/WebExtractionPanel";
import { useToronStore } from "@/state/toron/toronStore";

import ToronInputBar from "./ToronInputBar";
import ToronMessageList from "./ToronMessageList";
import ToronProjectsModal from "./ToronProjectsModal";
import MicroAgentRunner from "./components/MicroAgentRunner";
import ToronPlanPreview from "./modals/ToronPlanPreview";
import type { DecisionBlock, MicroAgentResult } from "./toronTypes";

export default function ToronPage() {
  const { activeProjectId, projects, setProject, clearChat, messages } = useToronStore();
  const [projectsOpen, setProjectsOpen] = useState(false);
  const [consentData, setConsentData] = useState<any>(null);
  const [showConsent, setShowConsent] = useState(false);
  const [extractedData, setExtractedData] = useState<any>(null);
  const [decisionBlock, setDecisionBlock] = useState<any>(null);
  const [detectedUrl, setDetectedUrl] = useState<string | null>(null);
  const [lastApprovedUrl, setLastApprovedUrl] = useState<string | null>(null);
  const [sessionId, setSessionId] = useState<string | null>(null);
  const [consentReason, setConsentReason] = useState<string>("");
  const [webLoading, setWebLoading] = useState(false);
>>>>>>> 23ac7776

  useEffect(() => {
    // initial load
    hydrateSessions().then(async () => {
      // if no sessions exist, create the first one
      const hasAny = Object.keys(useToronSessionStore.getState().sessions).length > 0;
      if (!hasAny) {
        await createSession("New Toron Session");
      }
    });
  }, [hydrateSessions, createSession]);

  const activeSession = activeSessionId
    ? sessions[activeSessionId]
    : null;

  const prepareWebAccess = useCallback(
    async (url: string, reason: string) => {
      try {
        const res = await fetch("/api/v1/web/prepare", {
          method: "POST",
          headers: { "Content-Type": "application/json" },
          body: JSON.stringify({ url, reason }),
        });

        const data = await res.json();
        setConsentData(data);
        setConsentReason(reason);
        setShowConsent(true);
      } catch (err) {
        console.error("Failed to prepare web access", err);
      }
    },
    [],
  );

  useEffect(() => {
    if (!messages.length) return;

    const latestUser = [...messages].reverse().find((msg) => msg.sender === "user");
    if (!latestUser) return;

    const match = latestUser.text.match(/https?:\/\/[^\s>]+/);
    if (!match) return;

    const candidateUrl = match[0].replace(/[),.;]+$/, "");

    if (candidateUrl !== detectedUrl && candidateUrl !== lastApprovedUrl) {
      setDetectedUrl(candidateUrl);
      prepareWebAccess(candidateUrl, `User requested web context for ${candidateUrl}`);
    }
  }, [messages, detectedUrl, lastApprovedUrl, prepareWebAccess]);

  const handleApproval = useCallback(
    async (allowOnce: boolean) => {
      if (!consentData) return;
      setWebLoading(true);
      try {
        const res = await fetch("/api/v1/web/approve", {
          method: "POST",
          headers: { "Content-Type": "application/json" },
          body: JSON.stringify({
            url: consentData.url,
            session_id: consentData.session_id,
            allow_once: allowOnce,
          }),
        });

        const data = await res.json();
        setExtractedData(data.extracted);
        setSessionId(data.session_id);
        setShowConsent(false);
        setLastApprovedUrl(consentData.url);
        const headings = data.extracted?.headings?.length ?? 0;
        const paragraphs = data.extracted?.paragraphs?.length ?? 0;
        const tables = data.extracted?.tables?.length ?? 0;
        const links = data.extracted?.links?.length ?? 0;
        setDecisionBlock({
          planName: "Extract Web Data",
          steps: [
            { action: "web_fetch", params: { url: consentData.url } },
            { action: "web_extract", params: {} },
          ],
          reversible: true,
          risk: "Low",
          reflection: `Captured ${headings} headings, ${paragraphs} paragraphs, ${tables} tables, and ${links} links to enrich reasoning.`,
          reason: consentReason,
        });
      } catch (err) {
        console.error("Web approval failed", err);
      } finally {
        setWebLoading(false);
      }
    },
    [consentData, consentReason],
  );

  const clearExtraction = useCallback(() => {
    setExtractedData(null);
    setDecisionBlock(null);
    setSessionId(null);
  }, []);

  return (
<<<<<<< HEAD
    <main className="relative flex h-full min-h-screen flex-row">
      <section className="flex min-h-screen flex-1 flex-col">
        <ToronHeader />
        <ToronMessageList
          session={activeSession}
        />
        <ToronInputBar
          sessionId={activeSession?.sessionId ?? null}
        />
      </section>

      {/* Right-hand session list, ChatGPT-style */}
      <aside className="hidden w-72 border-l border-[var(--border-soft)] bg-[color-mix(in_srgb,var(--panel-strong)_90%,transparent)] lg:block">
        <ToronSessionSidebar />
      </aside>
=======
    <main className="relative flex h-full flex-col overflow-hidden">
      <div className="pointer-events-none absolute inset-0 bg-[radial-gradient(circle_at_20%_20%,rgba(59,130,246,0.12),transparent_45%),radial-gradient(circle_at_80%_10%,rgba(99,102,241,0.14),transparent_50%),radial-gradient(circle_at_60%_70%,rgba(16,185,129,0.12),transparent_50%)] blur-3xl" />
      <div className="pointer-events-none absolute inset-0 bg-[linear-gradient(120deg,rgba(255,255,255,0.06),transparent_45%),linear-gradient(200deg,rgba(255,255,255,0.05),transparent_50%)]" />
      <ToronHeader onOpenProjects={() => setProjectsOpen(true)} onNewChat={() => clearChat()} />
      <ToronMessageList />
      <ToronInputBar />
      {extractedData && (
        <div className="pointer-events-none absolute inset-x-0 bottom-24 z-40 flex justify-center px-6">
          <div className="pointer-events-auto w-full max-w-5xl space-y-3">
            <WebExtractionPanel data={extractedData} onClear={clearExtraction} sourceUrl={consentData?.url ?? detectedUrl ?? ""} />
            {decisionBlock && (
              <div className="rounded-2xl border border-white/10 bg-[var(--panel-bg)] p-4 shadow-lg">
                <div className="flex items-center justify-between">
                  <div>
                    <div className="text-sm font-semibold text-[var(--text-primary)]">Decision Block</div>
                    <div className="text-xs text-[var(--text-secondary)]">{decisionBlock.planName}</div>
                  </div>
                  <span className="rounded-full bg-emerald-500/10 px-3 py-1 text-xs font-semibold text-emerald-300">Risk: {decisionBlock.risk}</span>
                </div>
                <div className="mt-3 grid gap-2 md:grid-cols-2">
                  {decisionBlock.steps?.map((step: any, idx: number) => (
                    <div key={`step-${idx}`} className="rounded-xl border border-white/10 bg-white/5 px-3 py-2 text-sm text-[var(--text-primary)] dark:bg-white/5">
                      <div className="text-xs font-semibold uppercase tracking-wide text-[var(--text-secondary)]">{step.action}</div>
                      <div className="text-xs text-[var(--text-secondary)]">{JSON.stringify(step.params)}</div>
                    </div>
                  ))}
                </div>
                <div className="mt-3 text-sm text-[var(--text-secondary)]">{decisionBlock.reflection}</div>
                {sessionId && <div className="mt-2 text-[10px] text-[var(--text-secondary)]">Session: {sessionId}</div>}
              </div>
            )}
          </div>
        </div>
      )}
      {projectsOpen && <ToronProjectsModal onClose={() => setProjectsOpen(false)} />}
      {consentData && (
        <WebConsentModal
          open={showConsent}
          pageTitle={consentData.page_title ?? "Web page"}
          url={consentData.url}
          purpose={consentReason || consentData.justification}
          risk={consentData.risk ?? "low"}
          loading={webLoading}
          onAllowOnce={() => handleApproval(true)}
          onAllowSession={() => handleApproval(false)}
          onDeny={() => {
            setShowConsent(false);
            setConsentData(null);
            setExtractedData(null);
          }}
        />
      )}
>>>>>>> 23ac7776
    </main>
  );
}<|MERGE_RESOLUTION|>--- conflicted
+++ resolved
@@ -1,4 +1,3 @@
-<<<<<<< HEAD
 import { useEffect } from "react";
 import { ToronHeader } from "@/components/toron/ToronHeader";
 import { ToronMessageList } from "@/pages/Toron/ToronMessageList";
@@ -13,34 +12,6 @@
     hydrateSessions,
     createSession,
   } = useToronSessionStore();
-=======
-import { useCallback, useEffect, useState } from "react";
-
-import ToronHeader from "@/components/toron/ToronHeader";
-import WebConsentModal from "@/components/web/WebConsentModal";
-import WebExtractionPanel from "@/components/web/WebExtractionPanel";
-import { useToronStore } from "@/state/toron/toronStore";
-
-import ToronInputBar from "./ToronInputBar";
-import ToronMessageList from "./ToronMessageList";
-import ToronProjectsModal from "./ToronProjectsModal";
-import MicroAgentRunner from "./components/MicroAgentRunner";
-import ToronPlanPreview from "./modals/ToronPlanPreview";
-import type { DecisionBlock, MicroAgentResult } from "./toronTypes";
-
-export default function ToronPage() {
-  const { activeProjectId, projects, setProject, clearChat, messages } = useToronStore();
-  const [projectsOpen, setProjectsOpen] = useState(false);
-  const [consentData, setConsentData] = useState<any>(null);
-  const [showConsent, setShowConsent] = useState(false);
-  const [extractedData, setExtractedData] = useState<any>(null);
-  const [decisionBlock, setDecisionBlock] = useState<any>(null);
-  const [detectedUrl, setDetectedUrl] = useState<string | null>(null);
-  const [lastApprovedUrl, setLastApprovedUrl] = useState<string | null>(null);
-  const [sessionId, setSessionId] = useState<string | null>(null);
-  const [consentReason, setConsentReason] = useState<string>("");
-  const [webLoading, setWebLoading] = useState(false);
->>>>>>> 23ac7776
 
   useEffect(() => {
     // initial load
@@ -145,7 +116,6 @@
   }, []);
 
   return (
-<<<<<<< HEAD
     <main className="relative flex h-full min-h-screen flex-row">
       <section className="flex min-h-screen flex-1 flex-col">
         <ToronHeader />
@@ -161,60 +131,6 @@
       <aside className="hidden w-72 border-l border-[var(--border-soft)] bg-[color-mix(in_srgb,var(--panel-strong)_90%,transparent)] lg:block">
         <ToronSessionSidebar />
       </aside>
-=======
-    <main className="relative flex h-full flex-col overflow-hidden">
-      <div className="pointer-events-none absolute inset-0 bg-[radial-gradient(circle_at_20%_20%,rgba(59,130,246,0.12),transparent_45%),radial-gradient(circle_at_80%_10%,rgba(99,102,241,0.14),transparent_50%),radial-gradient(circle_at_60%_70%,rgba(16,185,129,0.12),transparent_50%)] blur-3xl" />
-      <div className="pointer-events-none absolute inset-0 bg-[linear-gradient(120deg,rgba(255,255,255,0.06),transparent_45%),linear-gradient(200deg,rgba(255,255,255,0.05),transparent_50%)]" />
-      <ToronHeader onOpenProjects={() => setProjectsOpen(true)} onNewChat={() => clearChat()} />
-      <ToronMessageList />
-      <ToronInputBar />
-      {extractedData && (
-        <div className="pointer-events-none absolute inset-x-0 bottom-24 z-40 flex justify-center px-6">
-          <div className="pointer-events-auto w-full max-w-5xl space-y-3">
-            <WebExtractionPanel data={extractedData} onClear={clearExtraction} sourceUrl={consentData?.url ?? detectedUrl ?? ""} />
-            {decisionBlock && (
-              <div className="rounded-2xl border border-white/10 bg-[var(--panel-bg)] p-4 shadow-lg">
-                <div className="flex items-center justify-between">
-                  <div>
-                    <div className="text-sm font-semibold text-[var(--text-primary)]">Decision Block</div>
-                    <div className="text-xs text-[var(--text-secondary)]">{decisionBlock.planName}</div>
-                  </div>
-                  <span className="rounded-full bg-emerald-500/10 px-3 py-1 text-xs font-semibold text-emerald-300">Risk: {decisionBlock.risk}</span>
-                </div>
-                <div className="mt-3 grid gap-2 md:grid-cols-2">
-                  {decisionBlock.steps?.map((step: any, idx: number) => (
-                    <div key={`step-${idx}`} className="rounded-xl border border-white/10 bg-white/5 px-3 py-2 text-sm text-[var(--text-primary)] dark:bg-white/5">
-                      <div className="text-xs font-semibold uppercase tracking-wide text-[var(--text-secondary)]">{step.action}</div>
-                      <div className="text-xs text-[var(--text-secondary)]">{JSON.stringify(step.params)}</div>
-                    </div>
-                  ))}
-                </div>
-                <div className="mt-3 text-sm text-[var(--text-secondary)]">{decisionBlock.reflection}</div>
-                {sessionId && <div className="mt-2 text-[10px] text-[var(--text-secondary)]">Session: {sessionId}</div>}
-              </div>
-            )}
-          </div>
-        </div>
-      )}
-      {projectsOpen && <ToronProjectsModal onClose={() => setProjectsOpen(false)} />}
-      {consentData && (
-        <WebConsentModal
-          open={showConsent}
-          pageTitle={consentData.page_title ?? "Web page"}
-          url={consentData.url}
-          purpose={consentReason || consentData.justification}
-          risk={consentData.risk ?? "low"}
-          loading={webLoading}
-          onAllowOnce={() => handleApproval(true)}
-          onAllowSession={() => handleApproval(false)}
-          onDeny={() => {
-            setShowConsent(false);
-            setConsentData(null);
-            setExtractedData(null);
-          }}
-        />
-      )}
->>>>>>> 23ac7776
     </main>
   );
 }