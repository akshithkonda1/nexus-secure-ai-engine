--- conflicted
+++ resolved
@@ -24,7 +24,6 @@
   async function sendMessage() {
     if (!inputValue.trim() || !activeSessionId) return;
 
-<<<<<<< HEAD
     const userMessageId = nanoid();
     const toronMessageId = nanoid();
     const projectId = activeProjectId ?? DEFAULT_PROJECT.id;
@@ -32,11 +31,6 @@
 
     addMessage({
       id: userMessageId,
-=======
-    // 1. Add user message locally
-    addMessage(activeSessionId, {
-      id: nanoid(),
->>>>>>> b7f528e0
       sender: "user",
       text: inputValue,
       timestamp: Date.now(),
@@ -115,7 +109,6 @@
     };
 
     try {
-<<<<<<< HEAD
       const res = await fetch(`/api/v1/toron/stream/${sessionId}`, {
         method: "POST",
         headers: { "Content-Type": "application/json" },
@@ -140,34 +133,6 @@
     streaming,
     value,
   ]);
-=======
-      // 2. Send to backend
-      const res = await fetch("/api/v1/toron/ask", {
-        method: "POST",
-        headers: { "Content-Type": "application/json" },
-        body: JSON.stringify({
-          sessionId: activeSessionId,
-          message: msg,
-        }),
-      });
-
-      const data = await res.json();
-
-      // 3. Insert Toron reply
-      addMessage(activeSessionId, {
-        id: nanoid(),
-        sender: "toron",
-        text: data.reply,
-        timestamp: Date.now(),
-      });
-
-      // 4. Title auto-generation
-      autoGenerateTitleFromFirstToronReply(activeSessionId);
-    } finally {
-      setSending(false);
-    }
-  }
->>>>>>> b7f528e0
 
   return (
     <div className="pointer-events-none absolute inset-x-0 bottom-0 z-30 flex justify-center px-4 pb-6">
