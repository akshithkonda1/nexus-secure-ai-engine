import React, { useEffect, useState, useCallback } from "react";
import WorkPlaceSettingsModal, {
  WORKSPACE_SETTINGS_DEFAULTS,
  type WorkspaceSettings,
} from "../components/WorkPlaceSettingsModal";
import { readConfig, writeConfig } from "../state/config";
import { useNavigate } from "react-router-dom";

const STORAGE_KEY = "nexus.system_settings";
const clamp01 = (value: number) => Math.min(1, Math.max(0, value));

export default function SystemSettingsPage() {
  const [initial, setInitial] = useState<WorkspaceSettings>(WORKSPACE_SETTINGS_DEFAULTS);
  const navigate = useNavigate();

  useEffect(() => {
    const config = readConfig();
    let stored: Partial<WorkspaceSettings> | null = null;
    try {
      const raw = localStorage.getItem(STORAGE_KEY);
      if (raw) {
        stored = JSON.parse(raw) as Partial<WorkspaceSettings>;
      }
    } catch (error) {
      console.warn("Failed to parse stored system settings", error);
    }

    setInitial({
      ...WORKSPACE_SETTINGS_DEFAULTS,
      ...(stored ?? {}),
      archiveDays: config.retentionDays,
      dependableThreshold: clamp01(config.dependableThresholdPct / 100),
    });
  }, []);

  const handleClose = useCallback(() => {
    navigate("/", { replace: true });
  }, [navigate]);

  return (
<<<<<<< HEAD
    <WorkPlaceSettingsModal
      open
      initial={initial}
      onClose={handleClose}
      onSave={(settings) => {
        const sanitized: WorkspaceSettings = {
          ...settings,
          consensusThreshold: clamp01(settings.consensusThreshold),
          dependableThreshold: clamp01(settings.dependableThreshold),
          maxSources: Math.max(1, Math.round(settings.maxSources)),
          archiveDays: Math.max(0, Math.round(settings.archiveDays)),
        };
=======
    <>
      <WorkPlaceSettingsModal
        open={open}
        initial={initial}
        onClose={handleClose}
        onSave={(settings) => {
          const sanitized: WorkspaceSettings = {
            ...settings,
            consensusThreshold: clamp01(settings.consensusThreshold),
            dependableThreshold: clamp01(settings.dependableThreshold),
            maxSources: Math.max(1, Math.round(settings.maxSources)),
            archiveDays: Math.max(0, Math.round(settings.archiveDays)),
          };
>>>>>>> f0254d50

        try {
          const updated = writeConfig({
            dependableThresholdPct: Math.round(sanitized.dependableThreshold * 100),
            retentionDays: sanitized.archiveDays,
          });
          sanitized.archiveDays = updated.retentionDays;
          sanitized.dependableThreshold = clamp01(updated.dependableThresholdPct / 100);
        } catch (error) {
          console.warn("Failed to persist system settings to config store", error);
        }

        try {
          localStorage.setItem(STORAGE_KEY, JSON.stringify(sanitized));
        } catch (error) {
          console.warn("Failed to persist system settings", error);
        }

        setInitial(sanitized);
      }}
    />
  );
}
<|MERGE_RESOLUTION|>--- conflicted
+++ resolved
@@ -38,7 +38,6 @@
   }, [navigate]);
 
   return (
-<<<<<<< HEAD
     <WorkPlaceSettingsModal
       open
       initial={initial}
@@ -51,21 +50,6 @@
           maxSources: Math.max(1, Math.round(settings.maxSources)),
           archiveDays: Math.max(0, Math.round(settings.archiveDays)),
         };
-=======
-    <>
-      <WorkPlaceSettingsModal
-        open={open}
-        initial={initial}
-        onClose={handleClose}
-        onSave={(settings) => {
-          const sanitized: WorkspaceSettings = {
-            ...settings,
-            consensusThreshold: clamp01(settings.consensusThreshold),
-            dependableThreshold: clamp01(settings.dependableThreshold),
-            maxSources: Math.max(1, Math.round(settings.maxSources)),
-            archiveDays: Math.max(0, Math.round(settings.archiveDays)),
-          };
->>>>>>> f0254d50
 
         try {
           const updated = writeConfig({
