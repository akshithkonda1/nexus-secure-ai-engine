--- conflicted
+++ resolved
@@ -1,18 +1,9 @@
-<<<<<<< HEAD
 import React, { useCallback, useEffect, useState } from "react";
 import WorkPlaceSettingsModal, {
   type FeedbackDraft,
   type FeedbackHistoryEntry,
   FEEDBACK_CATEGORIES,
 } from "../components/WorkPlaceSettingsModal";
-=======
-import React, { useEffect, useState, useCallback } from "react";
-import WorkPlaceSettingsModal, {
-  WORKSPACE_SETTINGS_DEFAULTS,
-  type WorkspaceSettings,
-} from "../components/WorkPlaceSettingsModal";
-import { readConfig, writeConfig } from "../state/config";
->>>>>>> 3c8a05b6
 import { useNavigate } from "react-router-dom";
 
 const STORAGE_KEY = "nexus.system_feedback";
@@ -21,13 +12,8 @@
 type StoredEntry = FeedbackHistoryEntry;
 
 export default function SystemSettingsPage() {
-<<<<<<< HEAD
   const navigate = useNavigate();
   const [history, setHistory] = useState<StoredEntry[]>([]);
-=======
-  const [initial, setInitial] = useState<WorkspaceSettings>(WORKSPACE_SETTINGS_DEFAULTS);
-  const navigate = useNavigate();
->>>>>>> 3c8a05b6
 
   useEffect(() => {
     try {
@@ -63,7 +49,6 @@
     });
   }, []);
 
-<<<<<<< HEAD
   const handleSubmit = useCallback(
     async (draft: FeedbackDraft) => {
       updateHistory((previous) => {
@@ -101,45 +86,6 @@
       onClose={handleClose}
       onSubmitFeedback={handleSubmit}
       onDeleteEntry={handleDelete}
-=======
-  const handleClose = useCallback(() => {
-    navigate("/", { replace: true });
-  }, [navigate]);
-
-  return (
-    <WorkPlaceSettingsModal
-      open
-      initial={initial}
-      onClose={handleClose}
-      onSave={(settings) => {
-        const sanitized: WorkspaceSettings = {
-          ...settings,
-          consensusThreshold: clamp01(settings.consensusThreshold),
-          dependableThreshold: clamp01(settings.dependableThreshold),
-          maxSources: Math.max(1, Math.round(settings.maxSources)),
-          archiveDays: Math.max(0, Math.round(settings.archiveDays)),
-        };
-
-        try {
-          const updated = writeConfig({
-            dependableThresholdPct: Math.round(sanitized.dependableThreshold * 100),
-            retentionDays: sanitized.archiveDays,
-          });
-          sanitized.archiveDays = updated.retentionDays;
-          sanitized.dependableThreshold = clamp01(updated.dependableThresholdPct / 100);
-        } catch (error) {
-          console.warn("Failed to persist system settings to config store", error);
-        }
-
-        try {
-          localStorage.setItem(STORAGE_KEY, JSON.stringify(sanitized));
-        } catch (error) {
-          console.warn("Failed to persist system settings", error);
-        }
-
-        setInitial(sanitized);
-      }}
->>>>>>> 3c8a05b6
     />
   );
 }
