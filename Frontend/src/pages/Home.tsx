import { useNavigate } from "react-router-dom";
import { PlayCircle, UploadCloud, Sparkles, Settings2 } from "lucide-react";

<<<<<<< HEAD
function Capsule({ Icon, title, onClick }: { Icon: any; title: string; onClick: () => void }) {
  return (
    <button onClick={onClick} className="glass lift text-left px-5 py-4 flex items-center gap-4">
=======
function Capsule({
  Icon,
  title,
  onClick,
}: {
  Icon: any;
  title: string;
  onClick: () => void;
}) {
  return (
    <button
      onClick={onClick}
      className="glass lift text-left px-5 py-4 flex items-center gap-4"
    >
>>>>>>> deffd9ea
      <span className="inline-grid place-items-center h-10 w-10 rounded-xl bg-prism ring-prism">
        <Icon className="h-5 w-5" />
      </span>
      <span className="font-medium">{title}</span>
    </button>
  );
}

<<<<<<< HEAD
export default function Home() {
  const navigate = useNavigate();
  return (
    <div className="p-6">
      <section className="glass bg-grid px-8 py-10">
        <div className="flex items-center justify-between gap-4 flex-wrap">
          <div>
            <div className="text-xs tracking-[0.18em] uppercase text-subtle mb-2">Nexus • Beta</div>
            <h1 className="text-3xl font-semibold">
              Welcome to <span className="bg-prism px-2 py-0.5 rounded-md">Nexus.ai</span>
            </h1>
            <p className="text-sm text-subtle mt-2">Orchestrate, debate, and ship with telemetry you can trust.</p>
          </div>
          <div className="flex items-center gap-2">
            <button className="h-10 px-4 rounded-xl bg-prism lift" onClick={() => navigate("/chat")}>
=======
export function Home() {
  const navigate = useNavigate();

  return (
    <main className="min-h-screen w-full text-foreground">
      {/* Hero */}
      <section className="glass bg-grid px-8 py-10">
        <div className="flex items-center justify-between gap-4 flex-wrap">
          <div>
            <div className="text-xs tracking-[0.18em] uppercase text-subtle mb-2">
              Nexus • Beta
            </div>
            <h1 className="text-3xl sm:text-[34px] font-semibold">
              Welcome to <span className="bg-prism px-2 py-0.5 rounded-md">Nexus.ai</span>
            </h1>
            <p className="text-sm text-subtle mt-2">
              Orchestrate, debate, and ship with telemetry you can trust.
            </p>
          </div>

          <div className="flex items-center gap-2">
            <button
              className="h-10 px-4 rounded-xl bg-prism lift"
              onClick={() => navigate("/chat")}
            >
>>>>>>> deffd9ea
              Launch Console
            </button>
            <button
              className="h-10 px-4 rounded-xl border border-border/60 bg-surface/50 hover:bg-surface/70"
              onClick={() => navigate("/templates")}
            >
              Browse Templates
            </button>
          </div>
        </div>
      </section>

<<<<<<< HEAD
      <section className="grid gap-5 sm:grid-cols-2 xl:grid-cols-4 mt-6">
        <Capsule Icon={PlayCircle} title="New session" onClick={() => navigate("/chat")} />
        <Capsule Icon={UploadCloud} title="Import transcript" onClick={() => navigate("/documents")} />
=======
      {/* Quick actions */}
      <section className="grid gap-5 sm:grid-cols-2 xl:grid-cols-4 mt-6">
        <Capsule Icon={PlayCircle} title="New session" onClick={() => navigate("/chat")} />
        <Capsule
          Icon={UploadCloud}
          title="Import transcript"
          onClick={() => navigate("/documents")}
        />
>>>>>>> deffd9ea
        <Capsule Icon={Sparkles} title="Templates" onClick={() => navigate("/templates")} />
        <Capsule Icon={Settings2} title="Settings" onClick={() => navigate("/settings")} />
      </section>

      {/* Last sessions (stub) */}
      <section className="mt-8 grid gap-3">
        <div className="glass px-5 py-3">
          <div className="text-sm font-medium">Last 5 sessions</div>
          <ul className="mt-2 grid gap-2">
            <li className="flex items-center justify-between">
              <span className="truncate text-sm">Growth strategy review</span>
              <button className="text-xs px-2 py-1 rounded-full border border-border/60 hover:bg-surface/60">
                Resume
              </button>
            </li>
            <li className="flex items-center justify-between">
              <span className="truncate text-sm">Partner enablement thread</span>
              <button className="text-xs px-2 py-1 rounded-full border border-border/60 hover:bg-surface/60">
                Resume
              </button>
            </li>
          </ul>
        </div>
      </section>
    </main>
  );
}

export default Home;<|MERGE_RESOLUTION|>--- conflicted
+++ resolved
@@ -1,26 +1,9 @@
 import { useNavigate } from "react-router-dom";
 import { PlayCircle, UploadCloud, Sparkles, Settings2 } from "lucide-react";
 
-<<<<<<< HEAD
 function Capsule({ Icon, title, onClick }: { Icon: any; title: string; onClick: () => void }) {
   return (
     <button onClick={onClick} className="glass lift text-left px-5 py-4 flex items-center gap-4">
-=======
-function Capsule({
-  Icon,
-  title,
-  onClick,
-}: {
-  Icon: any;
-  title: string;
-  onClick: () => void;
-}) {
-  return (
-    <button
-      onClick={onClick}
-      className="glass lift text-left px-5 py-4 flex items-center gap-4"
-    >
->>>>>>> deffd9ea
       <span className="inline-grid place-items-center h-10 w-10 rounded-xl bg-prism ring-prism">
         <Icon className="h-5 w-5" />
       </span>
@@ -29,7 +12,6 @@
   );
 }
 
-<<<<<<< HEAD
 export default function Home() {
   const navigate = useNavigate();
   return (
@@ -45,33 +27,6 @@
           </div>
           <div className="flex items-center gap-2">
             <button className="h-10 px-4 rounded-xl bg-prism lift" onClick={() => navigate("/chat")}>
-=======
-export function Home() {
-  const navigate = useNavigate();
-
-  return (
-    <main className="min-h-screen w-full text-foreground">
-      {/* Hero */}
-      <section className="glass bg-grid px-8 py-10">
-        <div className="flex items-center justify-between gap-4 flex-wrap">
-          <div>
-            <div className="text-xs tracking-[0.18em] uppercase text-subtle mb-2">
-              Nexus • Beta
-            </div>
-            <h1 className="text-3xl sm:text-[34px] font-semibold">
-              Welcome to <span className="bg-prism px-2 py-0.5 rounded-md">Nexus.ai</span>
-            </h1>
-            <p className="text-sm text-subtle mt-2">
-              Orchestrate, debate, and ship with telemetry you can trust.
-            </p>
-          </div>
-
-          <div className="flex items-center gap-2">
-            <button
-              className="h-10 px-4 rounded-xl bg-prism lift"
-              onClick={() => navigate("/chat")}
-            >
->>>>>>> deffd9ea
               Launch Console
             </button>
             <button
@@ -84,20 +39,9 @@
         </div>
       </section>
 
-<<<<<<< HEAD
       <section className="grid gap-5 sm:grid-cols-2 xl:grid-cols-4 mt-6">
         <Capsule Icon={PlayCircle} title="New session" onClick={() => navigate("/chat")} />
         <Capsule Icon={UploadCloud} title="Import transcript" onClick={() => navigate("/documents")} />
-=======
-      {/* Quick actions */}
-      <section className="grid gap-5 sm:grid-cols-2 xl:grid-cols-4 mt-6">
-        <Capsule Icon={PlayCircle} title="New session" onClick={() => navigate("/chat")} />
-        <Capsule
-          Icon={UploadCloud}
-          title="Import transcript"
-          onClick={() => navigate("/documents")}
-        />
->>>>>>> deffd9ea
         <Capsule Icon={Sparkles} title="Templates" onClick={() => navigate("/templates")} />
         <Capsule Icon={Settings2} title="Settings" onClick={() => navigate("/settings")} />
       </section>
