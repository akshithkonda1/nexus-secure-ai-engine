--- conflicted
+++ resolved
@@ -1,4 +1,3 @@
-<<<<<<< HEAD
 import {
   ArrowRight,
   ChevronRight,
@@ -9,9 +8,6 @@
   Upload
 } from "lucide-react";
 import { useNavigate } from "react-router-dom";
-=======
-import HomePage from "@/home";
->>>>>>> 9b4a29d8
 
 const FEATURES = [
   {
@@ -41,10 +37,8 @@
 ];
 
 export function Home() {
-  return <HomePage />;
-}
+  const navigate = useNavigate();
 
-<<<<<<< HEAD
   return (
     <div className="space-y-10 pt-8">
       <section className="home-hero shadow-card">
@@ -140,6 +134,5 @@
     </div>
   );
 }
-=======
-export default Home;
->>>>>>> 9b4a29d8
+
+export default Home;