// Frontend/src/stores/themeStore.ts
import { create } from "zustand";

export type Theme = "light" | "dark";
const LS_KEY = "nexus.theme";

<<<<<<< HEAD
type ThemeState = {
  theme: ThemeMode;
  setTheme: (theme: ThemeMode, options?: { persist?: boolean }) => void;
  toggleTheme: () => void;
};
=======
function systemTheme(): Theme {
  if (typeof window === "undefined") return "dark";
  return window.matchMedia?.("(prefers-color-scheme: light)").matches ? "light" : "dark";
}
>>>>>>> a3ac7689

function applyTheme(theme: Theme) {
  const root = document.documentElement; // <html>
  root.setAttribute("data-theme", theme);
  // if you also switch logos elsewhere by data-theme, this is enough
}

<<<<<<< HEAD
const applyTheme = (theme: ThemeMode) => {
  if (typeof document !== "undefined") {
    document.documentElement.dataset.theme = theme;
    document.documentElement.classList.toggle("dark", theme === "dark");
  }
  if (typeof document !== "undefined") {
    document.body.style.backgroundColor = getComputedStyle(document.documentElement).getPropertyValue("--bg");
  }
=======
type ThemeState = {
  theme: Theme;
  setTheme: (t: Theme) => void;
  toggle: () => void;
  init: () => void;
>>>>>>> a3ac7689
};

export const useThemeStore = create<ThemeState>((set, get) => ({
  theme: "dark",

<<<<<<< HEAD
const initialTheme = readStoredTheme();
applyTheme(initialTheme);

export const useThemeStore = create<ThemeState>((set, get) => ({
  theme: initialTheme,
  setTheme: (nextTheme, options) => {
    applyTheme(nextTheme);
    if (typeof window !== "undefined" && options?.persist !== false) {
      window.localStorage.setItem(STORAGE_KEY, nextTheme);
    }
    set({ theme: nextTheme });
  },
  toggleTheme: () => {
    const nextTheme: ThemeMode = get().theme === "dark" ? "light" : "dark";
    get().setTheme(nextTheme);
  },
}));

if (typeof window !== "undefined") {
  const mediaQuery = window.matchMedia("(prefers-color-scheme: dark)");
  const handleSystemTheme = (event: MediaQueryListEvent) => {
    const stored = window.localStorage.getItem(STORAGE_KEY) as ThemeMode | null;
    if (stored === "light" || stored === "dark") {
      return;
    }
    const nextTheme: ThemeMode = event.matches ? "dark" : "light";
    useThemeStore.getState().setTheme(nextTheme, { persist: false });
  };
  mediaQuery.addEventListener("change", handleSystemTheme);
}

export type { ThemeMode };
=======
  setTheme: (t) => {
    localStorage.setItem(LS_KEY, t);
    applyTheme(t);
    set({ theme: t });
  },

  toggle: () => {
    const next = get().theme === "dark" ? "light" : "dark";
    get().setTheme(next);
  },

  init: () => {
    const saved = (localStorage.getItem(LS_KEY) as Theme | null) ?? systemTheme();
    applyTheme(saved);
    set({ theme: saved });
  },
}));

// helper for components that want a simple hook
export const useTheme = () => {
  const theme = useThemeStore((s) => s.theme);
  const setTheme = useThemeStore((s) => s.setTheme);
  const toggle = useThemeStore((s) => s.toggle);
  const init = useThemeStore((s) => s.init);
  return { theme, setTheme, toggle, init };
};
>>>>>>> a3ac7689
<|MERGE_RESOLUTION|>--- conflicted
+++ resolved
@@ -4,18 +4,11 @@
 export type Theme = "light" | "dark";
 const LS_KEY = "nexus.theme";
 
-<<<<<<< HEAD
 type ThemeState = {
   theme: ThemeMode;
   setTheme: (theme: ThemeMode, options?: { persist?: boolean }) => void;
   toggleTheme: () => void;
 };
-=======
-function systemTheme(): Theme {
-  if (typeof window === "undefined") return "dark";
-  return window.matchMedia?.("(prefers-color-scheme: light)").matches ? "light" : "dark";
-}
->>>>>>> a3ac7689
 
 function applyTheme(theme: Theme) {
   const root = document.documentElement; // <html>
@@ -23,7 +16,6 @@
   // if you also switch logos elsewhere by data-theme, this is enough
 }
 
-<<<<<<< HEAD
 const applyTheme = (theme: ThemeMode) => {
   if (typeof document !== "undefined") {
     document.documentElement.dataset.theme = theme;
@@ -32,19 +24,11 @@
   if (typeof document !== "undefined") {
     document.body.style.backgroundColor = getComputedStyle(document.documentElement).getPropertyValue("--bg");
   }
-=======
-type ThemeState = {
-  theme: Theme;
-  setTheme: (t: Theme) => void;
-  toggle: () => void;
-  init: () => void;
->>>>>>> a3ac7689
 };
 
 export const useThemeStore = create<ThemeState>((set, get) => ({
   theme: "dark",
 
-<<<<<<< HEAD
 const initialTheme = readStoredTheme();
 applyTheme(initialTheme);
 
@@ -76,32 +60,4 @@
   mediaQuery.addEventListener("change", handleSystemTheme);
 }
 
-export type { ThemeMode };
-=======
-  setTheme: (t) => {
-    localStorage.setItem(LS_KEY, t);
-    applyTheme(t);
-    set({ theme: t });
-  },
-
-  toggle: () => {
-    const next = get().theme === "dark" ? "light" : "dark";
-    get().setTheme(next);
-  },
-
-  init: () => {
-    const saved = (localStorage.getItem(LS_KEY) as Theme | null) ?? systemTheme();
-    applyTheme(saved);
-    set({ theme: saved });
-  },
-}));
-
-// helper for components that want a simple hook
-export const useTheme = () => {
-  const theme = useThemeStore((s) => s.theme);
-  const setTheme = useThemeStore((s) => s.setTheme);
-  const toggle = useThemeStore((s) => s.toggle);
-  const init = useThemeStore((s) => s.init);
-  return { theme, setTheme, toggle, init };
-};
->>>>>>> a3ac7689
+export type { ThemeMode };