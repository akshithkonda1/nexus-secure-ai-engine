--- conflicted
+++ resolved
@@ -4,20 +4,9 @@
 import { useSession } from "@/shared/state/session";
 import { ThemeToggle } from "@/shared/ui/theme/ThemeToggle";
 
-<<<<<<< HEAD
 function UserBarComponent() {
   const theme = useThemeStore((state) => state.theme);
   const toggleTheme = useThemeStore((state) => state.toggleTheme);
-=======
-export function UserBar() {
-  const { user } = useSession();
-  const initials = user.name
-    .split(" ")
-    .map((part) => part[0])
-    .join("")
-    .slice(0, 2)
-    .toUpperCase();
->>>>>>> a3ac7689
 
   return (
     <motion.footer
@@ -29,7 +18,6 @@
     >
       <div className="flex flex-col gap-4 lg:flex-row lg:items-center lg:justify-between">
         <div className="flex items-center gap-3">
-<<<<<<< HEAD
           <div className="flex h-12 w-12 items-center justify-center rounded-full border border-app-border bg-[color:var(--surface-elevated)] text-base font-semibold text-silver">
             AK
           </div>
@@ -52,18 +40,6 @@
             )}
             <span>{theme === "dark" ? "Light" : "Dark"} mode</span>
           </button>
-=======
-          <div className="flex h-10 w-10 items-center justify-center rounded-full bg-white/10 text-base font-semibold text-white">
-            {initials}
-          </div>
-          <div>
-            <p className="text-sm font-semibold text-white">{user.name}</p>
-            <p className="text-xs text-silver/70">{user.handle}</p>
-          </div>
-        </div>
-        <div className="flex flex-wrap items-center gap-3">
-          <ThemeToggle className="gap-2 rounded-full border-white/10 text-xs uppercase tracking-wide text-silver transition hover:border-trustBlue/60 hover:text-white focus-visible:outline-none focus-visible:ring-2 focus-visible:ring-trustBlue/70 focus-visible:ring-offset-2 focus-visible:ring-offset-black" />
->>>>>>> a3ac7689
           <button
             type="button"
             className="inline-flex items-center gap-2 rounded-full border border-app-border px-3 py-1.5 text-xs font-medium text-app-text transition hover:border-trustBlue/60 hover:text-white focus-visible:outline-none focus-visible:ring-2 focus-visible:ring-trustBlue focus-visible:ring-offset-2 focus-visible:ring-offset-[color:var(--surface)]"
