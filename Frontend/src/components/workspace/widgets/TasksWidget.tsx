--- conflicted
+++ resolved
@@ -1,30 +1,15 @@
 import { useState } from "react";
 import { CheckSquare, Plus, X } from "lucide-react";
-<<<<<<< HEAD
 import { useWorkspace } from "../../../hooks/useWorkspace";
 import { useWindowManager } from "../../../hooks/useWindowManager";
-=======
-import { useWorkspaceStore } from "../../../stores/workspaceStore";
->>>>>>> f1a50505
 
 export interface TasksWidgetProps {
   className?: string;
 }
 
-<<<<<<< HEAD
 export default function TasksWidget({ className }: TasksWidgetProps) {
   const { tasks, addTask, toggleTask, removeTask } = useWorkspace();
   const { openWindow } = useWindowManager();
-=======
-export default function TasksWidget({ className = "" }: TasksWidgetProps) {
-  // Zustand selectors
-  const tasks = useWorkspaceStore((state) => state.tasks);
-  const addTask = useWorkspaceStore((state) => state.addTask);
-  const toggleTask = useWorkspaceStore((state) => state.toggleTask);
-  const removeTask = useWorkspaceStore((state) => state.removeTask);
-
-  // Local state
->>>>>>> f1a50505
   const [newTaskTitle, setNewTaskTitle] = useState("");
 
   // Derived state
