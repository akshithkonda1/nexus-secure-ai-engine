--- conflicted
+++ resolved
@@ -1,26 +1,14 @@
 import { Link2, Circle } from "lucide-react";
-<<<<<<< HEAD
 import { useWorkspace } from "../../../hooks/useWorkspace";
 import { useWindowManager } from "../../../hooks/useWindowManager";
-=======
->>>>>>> f1a50505
 
 export interface ConnectorsWidgetProps {
   className?: string;
 }
 
-<<<<<<< HEAD
 export default function ConnectorsWidget({ className }: ConnectorsWidgetProps) {
   const { connectors, toggleConnector } = useWorkspace();
   const { openWindow } = useWindowManager();
-=======
-// Hardcoded sample connectors (no store needed yet)
-const sampleConnectors = [
-  { id: '1', name: 'GitHub', status: 'connected' as const },
-  { id: '2', name: 'Notion', status: 'disconnected' as const },
-  { id: '3', name: 'Linear', status: 'connected' as const },
-];
->>>>>>> f1a50505
 
 export default function ConnectorsWidget({ className = "" }: ConnectorsWidgetProps) {
   const getStatusColor = (status: string) => {
