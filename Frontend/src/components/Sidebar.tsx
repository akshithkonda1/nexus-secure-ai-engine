--- conflicted
+++ resolved
@@ -19,40 +19,8 @@
 
 export function Sidebar() {
   return (
-<<<<<<< HEAD
     <aside className="fixed inset-y-0 left-0 hidden w-64 flex-col border-r border-white/10 bg-elevated px-4 pb-8 pt-20 text-white shadow-[0_10px_40px_rgba(0,0,0,0.45)] md:flex">
       {content}
-=======
-    <aside className="fixed left-0 top-14 bottom-0 w-64 z-30">
-      <nav className="h-full flex flex-col">
-        <div className="p-3 space-y-1">
-          {items.map(({ to, label, Icon }) => (
-            <NavLink
-              key={to}
-              to={to}
-              className={({ isActive }) =>
-                [
-                  "flex items-center gap-3 px-3 py-2 rounded-xl border",
-                  "hover:bg-[var(--nexus-accent)]/10 hover:border-[var(--nexus-accent)]",
-                  isActive ? "border-[var(--nexus-accent)] bg-[var(--nexus-accent)]/15 text-[var(--nexus-accent)]" : "border-[var(--nexus-border)]/50 opacity-90"
-                ].join(" ")
-              }
-            >
-              <Icon className="h-4 w-4" />
-              <span className="text-sm">{label}</span>
-            </NavLink>
-          ))}
-        </div>
-
-        <div className="mt-auto p-3 border-t border-[var(--nexus-border)]/60">
-          <ThemeToggle />
-          <div className="mt-2 flex items-center gap-2 text-xs opacity-70">
-            <Sun className="h-3.5 w-3.5" />
-            <span>Script-style polished theme</span>
-          </div>
-        </div>
-      </nav>
->>>>>>> caad35b1
     </aside>
   );
 }