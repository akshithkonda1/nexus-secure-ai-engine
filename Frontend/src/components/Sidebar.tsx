import { motion } from "framer-motion";
import { clsx } from "clsx";
import {
  Home,
  MessageCircle,
  Layers,
  FileText,
  History as HistoryIcon,
  Settings,
  Sparkle,
  ChevronLeft,
  ChevronRight
} from "lucide-react";

const NAVIGATION = [
  { to: "/", label: "Home", icon: Home },
  { to: "/chat", label: "Chat", icon: MessageCircle },
  { to: "/templates", label: "Templates", icon: Layers },
  { to: "/documents", label: "Documents", icon: FileText },
  { to: "/history", label: "History", icon: HistoryIcon },
  { to: "/settings", label: "Settings", icon: Settings }
];

type SidebarProps = {
  active: string;
  expanded: boolean;
  onNavigate: (path: string) => void;
  onToggle: () => void;
};

export function Sidebar({ active, expanded, onNavigate, onToggle }: SidebarProps) {
  return (
<<<<<<< HEAD
    <motion.aside
      className="relative hidden h-screen w-[86px] flex-col items-center border-r border-[rgb(var(--border)/0.6)] bg-[rgb(var(--surface)/0.92)] px-3 py-6 backdrop-blur dark:border-[rgb(var(--border)/0.5)] dark:bg-[rgb(var(--surface)/0.68)] md:flex"
      layout
=======
    <aside
      className="relative hidden h-screen w-[86px] flex-col items-center border-r border-[rgb(var(--border)/0.6)] bg-[rgb(var(--surface)/0.92)] px-3 py-6 backdrop-blur dark:border-[rgb(var(--border)/0.5)] dark:bg-[rgb(var(--surface)/0.68)] md:flex"
>>>>>>> ed840f86
    >
      <div className="mb-8 flex h-11 w-11 items-center justify-center rounded-2xl bg-[color:var(--brand)] text-white shadow-glow">
        <Sparkle className="h-5 w-5" />
      </div>

      <nav className={clsx("flex flex-1 flex-col items-center gap-2", expanded && "items-stretch")}> 
        {NAVIGATION.map((item) => {
          const Icon = item.icon;
          const isActive =
            item.to === "/"
              ? active === "/"
              : active === item.to || active.startsWith(`${item.to}/`);

          return (
            <button
              key={item.to}
              onClick={() => onNavigate(item.to)}
              className={clsx(
                "relative flex h-12 items-center overflow-hidden rounded-2xl border text-sm transition focus:outline-none focus:ring-2 focus:ring-[color:var(--brand)]/60 focus:ring-offset-2 focus:ring-offset-transparent dark:focus:ring-offset-[#0b0f16]",
                expanded ? "w-full justify-start gap-3 px-4" : "w-12 justify-center",
                isActive
                  ? "border-transparent bg-[color:var(--brand)] text-white shadow-glow"
                  : "border-[rgb(var(--border)/0.55)] bg-[rgb(var(--surface)/0.82)] hover:border-[color:var(--brand)] dark:border-[rgb(var(--border)/0.5)] dark:bg-[rgb(var(--surface)/0.54)]"
              )}
              aria-label={item.label}
            >
              {isActive && (
                <motion.span
                  layoutId="sidebar-active"
                  className="absolute inset-0 rounded-2xl bg-[color:var(--brand)]"
                  transition={{ type: "spring", stiffness: 260, damping: 28 }}
                />
              )}
              <Icon className="relative h-5 w-5" />
              {expanded ? (
                <span className="relative z-10 font-medium">{item.label}</span>
              ) : (
                <span className="sr-only">{item.label}</span>
              )}
            </button>
          );
        })}
      </nav>
<<<<<<< HEAD
=======

      <div className={clsx("mt-auto flex w-full justify-center pt-6", expanded && "justify-between px-1")}> 
        {expanded && <div className="text-xs font-medium uppercase tracking-[0.3em] text-[rgb(var(--text)/0.4)]">Layout</div>}
        <button
          onClick={onToggle}
          className="inline-flex h-10 items-center justify-center gap-2 rounded-2xl border border-[rgba(0,0,0,0.08)] bg-white/80 px-4 text-sm font-semibold text-[rgb(var(--text))] shadow-sm transition hover:border-[color:var(--brand)] hover:text-[color:var(--brand)] dark:border-white/10 dark:bg-white/10"
          aria-label={expanded ? "Collapse sidebar" : "Expand sidebar"}
          aria-pressed={expanded}
        >
          {expanded && <span className="text-xs font-medium uppercase tracking-[0.32em]">Collapse</span>}
          {expanded ? <ChevronLeft className="h-4 w-4" /> : <ChevronRight className="h-4 w-4" />}
        </button>
      </div>
>>>>>>> ed840f86
    </motion.aside>
  );
}<|MERGE_RESOLUTION|>--- conflicted
+++ resolved
@@ -30,14 +30,9 @@
 
 export function Sidebar({ active, expanded, onNavigate, onToggle }: SidebarProps) {
   return (
-<<<<<<< HEAD
     <motion.aside
       className="relative hidden h-screen w-[86px] flex-col items-center border-r border-[rgb(var(--border)/0.6)] bg-[rgb(var(--surface)/0.92)] px-3 py-6 backdrop-blur dark:border-[rgb(var(--border)/0.5)] dark:bg-[rgb(var(--surface)/0.68)] md:flex"
       layout
-=======
-    <aside
-      className="relative hidden h-screen w-[86px] flex-col items-center border-r border-[rgb(var(--border)/0.6)] bg-[rgb(var(--surface)/0.92)] px-3 py-6 backdrop-blur dark:border-[rgb(var(--border)/0.5)] dark:bg-[rgb(var(--surface)/0.68)] md:flex"
->>>>>>> ed840f86
     >
       <div className="mb-8 flex h-11 w-11 items-center justify-center rounded-2xl bg-[color:var(--brand)] text-white shadow-glow">
         <Sparkle className="h-5 w-5" />
@@ -81,22 +76,6 @@
           );
         })}
       </nav>
-<<<<<<< HEAD
-=======
-
-      <div className={clsx("mt-auto flex w-full justify-center pt-6", expanded && "justify-between px-1")}> 
-        {expanded && <div className="text-xs font-medium uppercase tracking-[0.3em] text-[rgb(var(--text)/0.4)]">Layout</div>}
-        <button
-          onClick={onToggle}
-          className="inline-flex h-10 items-center justify-center gap-2 rounded-2xl border border-[rgba(0,0,0,0.08)] bg-white/80 px-4 text-sm font-semibold text-[rgb(var(--text))] shadow-sm transition hover:border-[color:var(--brand)] hover:text-[color:var(--brand)] dark:border-white/10 dark:bg-white/10"
-          aria-label={expanded ? "Collapse sidebar" : "Expand sidebar"}
-          aria-pressed={expanded}
-        >
-          {expanded && <span className="text-xs font-medium uppercase tracking-[0.32em]">Collapse</span>}
-          {expanded ? <ChevronLeft className="h-4 w-4" /> : <ChevronRight className="h-4 w-4" />}
-        </button>
-      </div>
->>>>>>> ed840f86
     </motion.aside>
   );
 }