--- conflicted
+++ resolved
@@ -103,11 +103,7 @@
 
   return (
     <header
-<<<<<<< HEAD
       className="sticky top-0 z-30 border-b border-[rgb(var(--border)/0.65)] bg-[rgb(var(--surface)/0.9)] backdrop-blur dark:border-[rgb(var(--border)/0.55)] dark:bg-[rgb(var(--surface)/0.72)]"
-=======
-      className="sticky top-0 z-30 border-b border-[rgba(180,200,255,0.45)] bg-gradient-to-r from-[rgba(247,250,255,0.85)] via-[rgba(226,238,255,0.75)] to-[rgba(247,250,255,0.7)] backdrop-blur dark:border-white/10 dark:bg-[#0b0f16]/70"
->>>>>>> aa1f0902
     >
       <div className="mx-auto flex h-20 w-full items-center justify-between gap-6 px-4 sm:px-10">
         <div className="flex min-w-0 flex-1 flex-col gap-2">
