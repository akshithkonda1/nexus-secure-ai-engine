<<<<<<< HEAD
import React, { useMemo, useState } from "react";
import { Command, Menu, Search, Sparkles, Network } from "lucide-react";
import { useNavigate } from "react-router-dom";

import { useProfile } from "@/features/profile/ProfileProvider";
import {
  requestNewPrompt,
  requestNotifications,
  requestProfileOpen,
} from "@/lib/actions";
import { NotificationBell } from "@/components/shell/NotificationBell";
import RyuzenCommandCenterOverlay from "@/components/command-center/RyuzenCommandCenterOverlay";
import { cn } from "@/shared/lib/cn";
import { ThemeToggle } from "@/shared/ui/theme/ThemeToggle";
import { useTheme } from "@/shared/ui/theme/ThemeProvider";
=======
import { motion } from "framer-motion";
import { SunMedium, Moon, MonitorSmartphone, Sparkles } from "lucide-react";
>>>>>>> 0fbe93c8
import ryuzenDragon from "@/assets/ryuzen-dragon.svg";
import { useTheme, ThemeMode } from "@/hooks/useTheme";
import { useUI } from "@/state/ui";

interface HeaderProps {
  onOpenProfile: () => void;
}

const themeOptions: { value: ThemeMode; label: string; icon: JSX.Element }[] = [
  { value: "light", label: "Light", icon: <SunMedium className="h-4 w-4" /> },
  { value: "system", label: "System", icon: <MonitorSmartphone className="h-4 w-4" /> },
  { value: "dark", label: "Dark", icon: <Moon className="h-4 w-4" /> },
];

<<<<<<< HEAD
  if (!RyuzenCommandCenterOverlay) {
    console.error("Overlay import failed");
    return null;
  }

  const initials = useMemo(() => {
    const name = profile?.fullName;
    if (!name) return "AI";
    return name
      .split(" ")
      .map((part) => part[0])
      .join("")
      .slice(0, 2)
      .toUpperCase();
  }, [profile?.fullName]);
=======
export function Header({ onOpenProfile }: HeaderProps) {
  const { theme, setTheme } = useTheme();
  const { openCommandCenter } = useUI();
>>>>>>> 0fbe93c8

  return (
    <header className="fixed left-0 right-0 top-0 z-40 px-4 backdrop-blur-xl lg:pl-[var(--sidebar-width)]">
      <div className="mx-auto flex h-[var(--header-height)] items-center justify-between px-2 sm:px-4 md:px-6">
        <div className="flex items-center gap-3">
          <div className="flex h-12 w-12 items-center justify-center rounded-2xl bg-[color-mix(in_srgb,var(--panel-strong)_90%,transparent)] shadow-lg shadow-cyan-500/15">
            <img src={ryuzenDragon} alt="Ryuzen" className="h-8 w-8 drop-shadow-[0_6px_18px_rgba(92,240,255,0.45)]" />
          </div>
          <div>
            <p className="text-xs uppercase tracking-[0.3em] text-[var(--text-secondary)]">Ryuzen Command OS</p>
            <p className="text-lg font-semibold text-[var(--text-primary)]">Toron Control Surface</p>
          </div>
        </div>

        <div className="flex items-center gap-3">
          <div className="hidden items-center rounded-full border border-[var(--border-strong)] bg-[color-mix(in_srgb,var(--panel-elevated)_86%,transparent)] p-1 shadow-inner shadow-black/10 md:flex">
            {themeOptions.map((option) => {
              const isActive = option.value === theme;
              return (
                <button
                  key={option.value}
                  onClick={() => setTheme(option.value)}
                  className="relative flex items-center gap-1 rounded-full px-3 py-1.5 text-sm font-medium text-[var(--text-secondary)] transition"
                >
                  {isActive && (
                    <motion.span
                      layoutId="theme-toggle"
                      className="absolute inset-0 rounded-full bg-[color-mix(in_srgb,var(--accent-primary)_18%,transparent)]"
                      transition={{ type: "spring", stiffness: 260, damping: 24 }}
                    />
                  )}
                  <span className="relative flex items-center gap-1">
                    {option.icon}
                    {option.label}
                  </span>
                </button>
              );
            })}
          </div>

          <motion.button
            whileHover={{ scale: 1.03, boxShadow: "0 12px 40px rgba(52,224,161,0.35)" }}
            whileTap={{ scale: 0.98 }}
            onClick={openCommandCenter}
            className="relative flex items-center gap-2 rounded-full border border-emerald-300/40 bg-gradient-to-r from-emerald-400/30 via-cyan-400/30 to-sky-400/30 px-4 py-2 text-sm font-semibold text-emerald-50 shadow-[0_10px_35px_rgba(56,189,248,0.3)]"
          >
            <Sparkles className="h-4 w-4" />
            Command Center
            <span className="absolute inset-0 -z-10 rounded-full blur-xl bg-emerald-400/30" aria-hidden="true" />
          </motion.button>

          <button
            onClick={onOpenProfile}
            className="relative h-11 w-11 overflow-hidden rounded-full border border-[var(--border-strong)] bg-[color-mix(in_srgb,var(--panel-elevated)_70%,transparent)] shadow-lg shadow-black/30 transition hover:-translate-y-[1px] hover:shadow-cyan-500/20"
            aria-label="Open profile"
          >
            <div className="absolute inset-0 bg-gradient-to-br from-cyan-400/30 via-transparent to-purple-500/25" />
            <span className="relative flex h-full w-full items-center justify-center text-[var(--text-primary)]">RY</span>
          </button>
        </div>
      </div>
    </header>
  );
}<|MERGE_RESOLUTION|>--- conflicted
+++ resolved
@@ -1,4 +1,3 @@
-<<<<<<< HEAD
 import React, { useMemo, useState } from "react";
 import { Command, Menu, Search, Sparkles, Network } from "lucide-react";
 import { useNavigate } from "react-router-dom";
@@ -14,10 +13,6 @@
 import { cn } from "@/shared/lib/cn";
 import { ThemeToggle } from "@/shared/ui/theme/ThemeToggle";
 import { useTheme } from "@/shared/ui/theme/ThemeProvider";
-=======
-import { motion } from "framer-motion";
-import { SunMedium, Moon, MonitorSmartphone, Sparkles } from "lucide-react";
->>>>>>> 0fbe93c8
 import ryuzenDragon from "@/assets/ryuzen-dragon.svg";
 import { useTheme, ThemeMode } from "@/hooks/useTheme";
 import { useUI } from "@/state/ui";
@@ -32,7 +27,6 @@
   { value: "dark", label: "Dark", icon: <Moon className="h-4 w-4" /> },
 ];
 
-<<<<<<< HEAD
   if (!RyuzenCommandCenterOverlay) {
     console.error("Overlay import failed");
     return null;
@@ -48,11 +42,6 @@
       .slice(0, 2)
       .toUpperCase();
   }, [profile?.fullName]);
-=======
-export function Header({ onOpenProfile }: HeaderProps) {
-  const { theme, setTheme } = useTheme();
-  const { openCommandCenter } = useUI();
->>>>>>> 0fbe93c8
 
   return (
     <header className="fixed left-0 right-0 top-0 z-40 px-4 backdrop-blur-xl lg:pl-[var(--sidebar-width)]">
