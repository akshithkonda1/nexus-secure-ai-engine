--- conflicted
+++ resolved
@@ -1,6 +1,5 @@
 import { useNavigate } from "react-router-dom";
 
-<<<<<<< HEAD
 const Header = () => {
   return (
     <header className="header">
@@ -30,37 +29,6 @@
         <div className="flex items-center gap-2">
           <button className="btn h-9 px-4">Join Waitlist</button>
         </div>
-=======
-type HeaderProps = {
-  onToggleSidebar?: () => void;
-};
-
-export function Header({ onToggleSidebar }: HeaderProps = {}) {
-  const nav = useNavigate();
-  return (
-    <header className="fixed top-0 left-0 right-0 h-16 z-40 border-b border-[var(--nexus-border)] bg-[var(--nexus-surface)] backdrop-blur">
-      <div className="h-full max-w-screen-2xl mx-auto flex items-center gap-3 px-3 md:px-6">
-        <button
-          className="md:hidden h-9 w-9 rounded-lg border border-white/10 bg-white/10 text-white"
-          onClick={() => onToggleSidebar?.()}
-          aria-label="Toggle navigation"
-        >
-          ☰
-        </button>
-        <button className="rounded-md px-2 py-1 text-sm bg-white/10 border border-white/10" onClick={() => nav("/home")}>
-          Nexus <span className="text-[10px] opacity-70 align-top">BETA</span>
-        </button>
-        <input
-          placeholder="Search workspace, sessions, commands…"
-          className="flex-1 h-9 rounded-lg bg-black/20 border border-white/10 px-3 text-sm"
-        />
-        <button className="h-9 rounded-lg bg-blue-600 hover:bg-blue-700 text-white px-3 text-sm" onClick={() => nav("/sessions")}>
-          Launch Console
-        </button>
-        <button className="h-9 rounded-lg bg-white/10 hover:bg-white/20 border border-white/10 px-3 text-sm" onClick={() => nav("/templates")}>
-          Browse Templates
-        </button>
->>>>>>> 785f99b9
       </div>
     </header>
   );
