import { PropsWithChildren } from "react";
import RightRail from "../pages/rails/RightRail";
import Sidebar from "../components/Sidebar";
import TopBar from "../components/TopBar";

type AppShellProps = PropsWithChildren<{
  rightRail?: React.ReactNode;
}>;

export default function AppShell({ children, rightRail }: AppShellProps) {
  return (
<<<<<<< HEAD
    <div className="min-h-screen bg-[var(--layer-base)] text-[var(--text-primary)] transition-colors">
      <div className="mx-auto flex min-h-screen w-full max-w-[1480px] px-8 py-10">
        <div className="sticky top-10 h-[calc(100vh-80px)] w-64 shrink-0">
          <Sidebar />
        </div>
        <div className="flex flex-1 items-start gap-8 overflow-hidden">
          <div className="flex flex-1 justify-center overflow-hidden">
            <div className="flex h-[calc(100vh-80px)] w-full max-w-[980px] flex-col overflow-hidden rounded-3xl border border-[var(--line-subtle)] bg-[var(--layer-surface)] px-10 py-8 shadow-[0_18px_36px_-28px_var(--ryuzen-cod-gray)]">
              <TopBar />
              <main className="mt-8 flex flex-1 overflow-hidden">
                <div className="mx-auto flex w-full max-w-4xl flex-col gap-12 overflow-y-auto pb-14 pr-1">
                  {children}
                </div>
              </main>
            </div>
          </div>
          <div className="w-0 shrink-0 xl:w-[18rem]">
            {rightRail ? (
              <RightRail>{rightRail}</RightRail>
            ) : (
              <div
                className="hidden h-[calc(100vh-80px)] rounded-3xl border border-[var(--line-subtle)] bg-[var(--layer-surface)] xl:block"
                aria-hidden
              />
            )}
          </div>
        </div>
=======
    <div className="flex min-h-screen bg-[var(--layer-base)] text-[var(--text-primary)]">
      <Sidebar />
      <div className="flex flex-1 justify-center">
        <main className="flex w-full max-w-3xl flex-col px-8 py-12">
          <TopBar />
          {children}
        </main>
>>>>>>> 85232dac
      </div>
      <RightRail>{rightRail}</RightRail>
    </div>
  );
}<|MERGE_RESOLUTION|>--- conflicted
+++ resolved
@@ -9,7 +9,6 @@
 
 export default function AppShell({ children, rightRail }: AppShellProps) {
   return (
-<<<<<<< HEAD
     <div className="min-h-screen bg-[var(--layer-base)] text-[var(--text-primary)] transition-colors">
       <div className="mx-auto flex min-h-screen w-full max-w-[1480px] px-8 py-10">
         <div className="sticky top-10 h-[calc(100vh-80px)] w-64 shrink-0">
@@ -37,15 +36,6 @@
             )}
           </div>
         </div>
-=======
-    <div className="flex min-h-screen bg-[var(--layer-base)] text-[var(--text-primary)]">
-      <Sidebar />
-      <div className="flex flex-1 justify-center">
-        <main className="flex w-full max-w-3xl flex-col px-8 py-12">
-          <TopBar />
-          {children}
-        </main>
->>>>>>> 85232dac
       </div>
       <RightRail>{rightRail}</RightRail>
     </div>
