import { Route, Routes } from "react-router-dom";

import RootLayout from "@/layouts/RootLayout";
import Documents from "@/pages/Documents";
import History from "@/pages/History";
import Home from "@/pages/Home";
import NotFound from "@/pages/NotFound";
import Settings from "@/pages/Settings";
import Toron from "@/pages/Toron";
import Workspace from "@/pages/Workspace";

export function App() {
<<<<<<< HEAD
  console.log("Ryuzen App Mounted");
  return <RootLayout />;
}
=======
  return (
    <Routes>
      <Route path="/" element={<RootLayout />}>
        <Route index element={<Home />} />
        <Route path="toron" element={<Toron />} />
        <Route path="workspace" element={<Workspace />} />
        <Route path="documents" element={<Documents />} />
        <Route path="history" element={<History />} />
        <Route path="settings" element={<Settings />} />
        <Route path="*" element={<NotFound />} />
      </Route>
    </Routes>
  );
}

export default App;
>>>>>>> 0fbe93c8
<|MERGE_RESOLUTION|>--- conflicted
+++ resolved
@@ -10,25 +10,8 @@
 import Workspace from "@/pages/Workspace";
 
 export function App() {
-<<<<<<< HEAD
   console.log("Ryuzen App Mounted");
   return <RootLayout />;
 }
-=======
-  return (
-    <Routes>
-      <Route path="/" element={<RootLayout />}>
-        <Route index element={<Home />} />
-        <Route path="toron" element={<Toron />} />
-        <Route path="workspace" element={<Workspace />} />
-        <Route path="documents" element={<Documents />} />
-        <Route path="history" element={<History />} />
-        <Route path="settings" element={<Settings />} />
-        <Route path="*" element={<NotFound />} />
-      </Route>
-    </Routes>
-  );
-}
 
-export default App;
->>>>>>> 0fbe93c8
+export default App;