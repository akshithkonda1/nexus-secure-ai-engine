// Frontend/src/main.tsx
import React from "react";
import ReactDOM from "react-dom/client";
import { BrowserRouter } from "react-router-dom";
<<<<<<< HEAD
import App from "./App";
import { ThemeProvider } from "./theme/useTheme";

import "./styles/globals.css";
import "./styles/theme-nexus.css";
=======

import "./styles/globals.css";
import App from "./App";
>>>>>>> 44ac3b29

ReactDOM.createRoot(document.getElementById("root")!).render(
  <React.StrictMode>
    <ThemeProvider>
      <BrowserRouter>
        <App />
      </BrowserRouter>
    </ThemeProvider>
  </React.StrictMode>
);<|MERGE_RESOLUTION|>--- conflicted
+++ resolved
@@ -2,17 +2,11 @@
 import React from "react";
 import ReactDOM from "react-dom/client";
 import { BrowserRouter } from "react-router-dom";
-<<<<<<< HEAD
 import App from "./App";
 import { ThemeProvider } from "./theme/useTheme";
 
 import "./styles/globals.css";
 import "./styles/theme-nexus.css";
-=======
-
-import "./styles/globals.css";
-import App from "./App";
->>>>>>> 44ac3b29
 
 ReactDOM.createRoot(document.getElementById("root")!).render(
   <React.StrictMode>
