import { useCallback, useEffect } from "react";
import { useMutation } from "@tanstack/react-query";
import { useSessionStore } from "@/shared/state/session";
import { useChatStore } from "@/shared/state/chats";
import { apiPost, type ChatReplyResponse } from "@/services/api/client";
import { ChatTabs } from "@/features/chat/ChatTabs";
import { ChatList } from "@/features/chat/ChatList";
import { PromptBar } from "@/features/chat/PromptBar";

export function ChatWorkspace() {
  const chats = useChatStore((state) => state.chats);
  const createChat = useChatStore((state) => state.createChat);
  const addMessage = useChatStore((state) => state.addMessage);
  const refreshChats = useChatStore((state) => state.refresh);
  const activeChatId = useSessionStore((state) => state.activeChatId);
  const setActiveChatId = useSessionStore((state) => state.setActiveChatId);

  const ensureChat = useCallback(() => {
    if (activeChatId) {
      return activeChatId;
    }
    if (chats.length > 0) {
      const first = chats[0].id;
      setActiveChatId(first);
      return first;
    }
    const created = createChat();
    setActiveChatId(created.id);
    return created.id;
  }, [activeChatId, chats, createChat, setActiveChatId]);

  useEffect(() => {
    if (!activeChatId && chats.length > 0) {
      setActiveChatId(chats[0].id);
    }
  }, [activeChatId, chats, setActiveChatId]);

  const mutation = useMutation({
    mutationFn: (prompt: string) => apiPost<{ message: string }, ChatReplyResponse>("/chat/reply", { message: prompt }),
    onSettled: () => {
      refreshChats();
    }
  });

  const handleSubmit = useCallback(
    async (prompt: string) => {
      const chatId = ensureChat();
      addMessage(chatId, { role: "user", content: prompt });
      const response = await mutation.mutateAsync(prompt);
      addMessage(chatId, {
        role: "assistant",
        content: response.content,
        citations: response.citations
      });
<<<<<<< HEAD
      refreshChats();
    } catch (error) {
      console.error(error);
      push({
        title: "Message failed",
        description: "We hit a hiccup generating the reply. Try again in a moment.",
      });
    } finally {
      setSending(false);
    }
  };

  const handleArchive = () => {
    if (!activeChat) return;
    archiveChat(activeChat.id);
    closeOpenChatId(activeChat.id);
    push({ title: "Chat archived", description: "Find it under the archived section anytime." });
    refreshChats();
  };

  const handleTrash = () => {
    if (!activeChat) return;
    moveToTrash(activeChat.id);
    closeOpenChatId(activeChat.id);
    push({ title: "Chat moved to trash", description: "Restore within 30 days to keep the transcript." });
    refreshChats();
  };

  const handleExport = async () => {
    if (!activeChat) return;
    const exportText = activeChat.messages
      .map((message) => `${message.role.toUpperCase()}: ${message.content}`)
      .join("\n\n");
    try {
      await navigator.clipboard.writeText(exportText);
      push({ title: "Transcript copied", description: "Paste into docs or share with your team." });
    } catch (error) {
      console.warn("Clipboard copy failed", error);
      push({ title: "Unable to copy", description: "Download the export from the toolbar instead." });
    }
  };
=======
    },
    [addMessage, ensureChat, mutation]
  );
>>>>>>> 4f03da91

  const activeChat = chats.find((chat) => chat.id === activeChatId);

  return (
    <div className="flex h-full flex-col gap-6">
      <ChatTabs chats={chats} activeChatId={activeChatId} onSelect={setActiveChatId} />
      <div className="flex flex-1 flex-col gap-6 rounded-card border border-app bg-app p-6 shadow-ambient">
        <ChatList chat={activeChat} />
        <PromptBar onSubmit={handleSubmit} disabled={mutation.isPending} />
      </div>
    </div>
  );
}<|MERGE_RESOLUTION|>--- conflicted
+++ resolved
@@ -52,7 +52,6 @@
         content: response.content,
         citations: response.citations
       });
-<<<<<<< HEAD
       refreshChats();
     } catch (error) {
       console.error(error);
@@ -94,11 +93,6 @@
       push({ title: "Unable to copy", description: "Download the export from the toolbar instead." });
     }
   };
-=======
-    },
-    [addMessage, ensureChat, mutation]
-  );
->>>>>>> 4f03da91
 
   const activeChat = chats.find((chat) => chat.id === activeChatId);
 
