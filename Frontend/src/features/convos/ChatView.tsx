--- conflicted
+++ resolved
@@ -1,6 +1,5 @@
 import React, { useEffect, useMemo, useRef, useState } from "react";
 import {
-<<<<<<< HEAD
   Paperclip,
   Sun,
   Moon,
@@ -8,20 +7,6 @@
   UserCircle2,
   Upload,
   X
-=======
-  Archive,
-  Download,
-  Moon,
-  Sun,
-  Trash2,
-  Paperclip,
-  X,
-  Settings,
-  ShieldCheck,
-  UserCog,
-  CreditCard,
-  MessageSquareDiff
->>>>>>> 73743bda
 } from "lucide-react";
 import { useConversations } from "./useConversations";
 import { askJSON, askSSE } from "./api";
@@ -100,37 +85,14 @@
   } = useConversations();
 
   const [theme, setTheme] = useState<"dark" | "light">(() => {
-<<<<<<< HEAD
     const saved = localStorage.getItem("nx.theme") as "dark" | "light" | null;
     if (saved) return saved;
     const prefersDark = window.matchMedia?.("(prefers-color-scheme: dark)")?.matches;
     return prefersDark ? "dark" : "light";
-=======
-    if (typeof window === "undefined") {
-      return "dark";
-    }
-    const saved = localStorage.getItem("nx.theme") as "dark" | "light" | null;
-    if (saved) return saved;
-    return window.matchMedia?.("(prefers-color-scheme: dark)")?.matches ? "dark" : "light";
->>>>>>> 73743bda
   });
   useEffect(() => {
     document.documentElement.dataset.theme = theme;
     localStorage.setItem("nx.theme", theme);
-<<<<<<< HEAD
-=======
-  }, [theme]);
-
-  const [logoUrl, setLogoUrl] = useState(() => {
-    if (typeof document === "undefined") {
-      return LOGO_DARK_URL;
-    }
-    return document.documentElement.dataset.theme === "light" ? LOGO_LIGHT_URL : LOGO_DARK_URL;
-  });
-  useEffect(() => {
-    const t = document.documentElement.dataset.theme;
-    setLogoUrl(t === "light" ? LOGO_LIGHT_URL : LOGO_DARK_URL);
->>>>>>> 73743bda
   }, [theme]);
 
   const [showSettings, setShowSettings] = useState(false);
@@ -400,7 +362,6 @@
     const bodyInline = { prompt: inlineTextAttachmentsIntoPrompt(prompt, textChunks) };
 
     const headers: Record<string, string> = {
-<<<<<<< HEAD
       "Content-Type": "application/json",
       "X-Nexus-Web-Pct": String(system.webPct),
       "X-Nexus-AI-Pct": String(system.aiPct),
@@ -408,14 +369,6 @@
       "X-Nexus-Consensus-Before-Web": system.consensusBeforeWeb ? "1" : "0",
       "X-Nexus-Preferred": system.preferred,
       "X-Nexus-Mode": system.mode
-=======
-      "X-Nexus-Web-Pct": String(systemSettings.webConsensusPct),
-      "X-Nexus-AI-Pct": String(systemSettings.aiConsensusPct),
-      "X-Nexus-Use-Both": systemSettings.aiConsensusPct > 0 && systemSettings.webConsensusPct > 0 ? "1" : "0",
-      "X-Nexus-Consensus-Before-Web": "1",
-      "X-Nexus-Preferred": "",
-      "X-Nexus-Mode": "balanced"
->>>>>>> 73743bda
     };
 
     const patch = (content: string, metaResp?: any) => {
@@ -596,7 +549,6 @@
 
       <main className="nx-main">
         <header className="nx-top">
-<<<<<<< HEAD
           <div className="brand" aria-label="Nexus.ai" title="Nexus.ai">
             Nexus<span className="dot">•</span>
             <span className="ai">ai</span>
@@ -629,32 +581,6 @@
             </button>
             {current && (
               <>
-=======
-          <div className="nx-inner">
-            <div className="brand">Nexus<span className="dot">•</span><span className="ai">ai</span></div>
-            <h2 className="title" title={lastUpdatedLabel}>
-              {current ? current.title : "New chat"}
-            </h2>
-            <div className="actions">
-              <button
-                type="button"
-                className="icon-btn"
-                title={theme === "dark" ? "Switch to light" : "Switch to dark"}
-                onClick={() => setTheme(t => (t === "dark" ? "light" : "dark"))}
-                aria-label="Toggle theme"
-              >
-                {theme === "dark" ? <Sun size={18} /> : <Moon size={18} />}
-              </button>
-              <button
-                type="button"
-                className="icon-btn"
-                title="Open system settings"
-                onClick={() => setSystemSettingsOpen(true)}
-              >
-                <Settings size={18} />
-              </button>
-              <div className={`nx-profile-anchor${profileMenuOpen ? " open" : ""}`} ref={profileMenuRef}>
->>>>>>> 73743bda
                 <button
                   type="button"
                   className="nx-profile-trigger"
@@ -663,7 +589,6 @@
                   onClick={() => setProfileMenuOpen(open => !open)}
                   title="Profile & workspace"
                 >
-<<<<<<< HEAD
                   {current.status === "archived" ? "Unarchive" : "Archive"}
                 </button>
                 <button type="button" className="btn danger" onClick={() => setStatus(current.id, "trash")}>
@@ -671,36 +596,6 @@
                 </button>
               </>
             )}
-=======
-                  <div className="nx-avatar" style={{ background: avatarColor }}>
-                    {avatarInitials || "N"}
-                  </div>
-                </button>
-                {profileMenuOpen && (
-                  <div className="nx-profile-menu" role="menu">
-                    <div className="nx-profile-summary">
-                      <div className="nx-avatar sm" style={{ background: avatarColor }}>
-                        {avatarInitials || "N"}
-                      </div>
-                      <div>
-                        <strong>{profile.name}</strong>
-                        <span>{profile.email}</span>
-                      </div>
-                    </div>
-                    <button type="button" role="menuitem" onClick={() => openProfilePanel("user")}>
-                      <UserCog size={16} /> User Settings
-                    </button>
-                    <button type="button" role="menuitem" onClick={() => openProfilePanel("billing")}>
-                      <CreditCard size={16} /> Billing Options
-                    </button>
-                    <button type="button" role="menuitem" onClick={() => openProfilePanel("feedback")}>
-                      <MessageSquareDiff size={16} /> System Feedback
-                    </button>
-                  </div>
-                )}
-              </div>
-            </div>
->>>>>>> 73743bda
           </div>
         </header>
 
@@ -1047,7 +942,6 @@
   );
 }
 
-<<<<<<< HEAD
 function Modal({
   open,
   title,
@@ -1070,440 +964,11 @@
           </button>
         </div>
         <div className="nx-dialog-body">{children}</div>
-=======
-function SystemSettingsModal({
-  settings,
-  onChange,
-  onClose
-}: {
-  settings: SystemSettingsState;
-  onChange: (patch: Partial<SystemSettingsState>) => void;
-  onClose: () => void;
-}) {
-  const [retention, setRetention] = React.useState(() => localStorage.getItem("nx.system-retention") || "30");
-  React.useEffect(() => {
-    localStorage.setItem("nx.system-retention", retention);
-  }, [retention]);
-  return (
-    <div className="nx-dialog-backdrop" role="dialog" aria-modal="true" aria-label="System settings">
-      <div className="nx-dialog">
-        <div className="nx-dialog-header">
-          <div>
-            <h3>System settings</h3>
-            <p className="nx-dialog-subhead">
-              Calibrate workspace controls without leaving the conversation. Changes apply instantly for this browser.
-            </p>
-          </div>
-          <button type="button" className="icon-btn ghost" onClick={onClose} aria-label="Close system settings">
-            <X size={16} />
-          </button>
-        </div>
-
-        <div className="nx-dialog-body">
-          <div className="nx-settings-group">
-            <SettingToggle
-              label="Redact PII automatically"
-              description="Scrub sensitive identifiers from prompts, attachments, and transcripts."
-              checked={settings.redactPII}
-              onToggle={value => onChange({ redactPII: value })}
-            />
-            <SettingToggle
-              label="Private mode"
-              description="Exclude this session from analytics and auto-purge history after 24 hours."
-              checked={settings.privateMode}
-              onToggle={value => onChange({ privateMode: value })}
-            />
-            <SettingToggle
-              label="High contrast interface"
-              description="Increase legibility for control room displays and reduce eye strain."
-              checked={settings.highContrast}
-              onToggle={value => onChange({ highContrast: value })}
-            />
-            <SettingToggle
-              label="Smart compose boosters"
-              description="Show contextual prompts and adaptive tone suggestions while you type."
-              checked={settings.smartCompose}
-              onToggle={value => onChange({ smartCompose: value })}
-            />
-          </div>
-
-          <div className="nx-settings-group">
-            <h4 className="nx-settings-title">Consensus allocation</h4>
-            <SettingSlider
-              label="AI consensus weighting"
-              description="Adjust how strongly Nexus leans on internal model consensus before consulting the open web."
-              value={settings.aiConsensusPct}
-              onChange={value => {
-                const next = clampPct(value);
-                onChange({ aiConsensusPct: next, webConsensusPct: clampPct(100 - next) });
-              }}
-            />
-            <SettingSlider
-              label="Web intelligence weighting"
-              description="Control how much curated web sources contribute relative to AI consensus."
-              value={settings.webConsensusPct}
-              onChange={value => {
-                const next = clampPct(value);
-                onChange({ aiConsensusPct: clampPct(100 - next), webConsensusPct: next });
-              }}
-            />
-            <p className="nx-slider-hint">
-              Nexus automatically balances these sliders so they always total 100%. Use them to fine-tune decision making without
-              backend changes.
-            </p>
-          </div>
-
-          <div className="nx-settings-meta">
-            <label className="nx-field">
-              <span>Session transcript retention</span>
-              <select value={retention} onChange={event => setRetention(event.target.value)}>
-                <option value="7">7 days</option>
-                <option value="30">30 days (recommended)</option>
-                <option value="90">90 days</option>
-                <option value="forever">Keep indefinitely</option>
-              </select>
-            </label>
-            <label className="nx-field">
-              <span>Workspace notifications</span>
-              <select defaultValue="digest">
-                <option value="realtime">Real-time alerts</option>
-                <option value="digest">Daily digest</option>
-                <option value="minimal">Security events only</option>
-                <option value="off">Do not disturb</option>
-              </select>
-            </label>
-          </div>
-        </div>
-
-        <div className="nx-dialog-footer">
-          <button
-            type="button"
-            className="btn ghost"
-            onClick={() => {
-              onChange({
-                redactPII: true,
-                privateMode: false,
-                highContrast: false,
-                smartCompose: true,
-                aiConsensusPct: 50,
-                webConsensusPct: 50
-              });
-              setRetention("30");
-            }}
-          >
-            Restore recommended defaults
-          </button>
-          <button type="button" className="primary" onClick={onClose}>
-            Close
-          </button>
-        </div>
       </div>
     </div>
   );
 }
 
-function ProfilePanel({
-  panel,
-  profile,
-  systemSettings,
-  onClose,
-  onSaveProfile,
-  onOpenSystemSettings
-}: {
-  panel: ProfilePanelKey;
-  profile: ProfileState;
-  systemSettings: SystemSettingsState;
-  onClose: () => void;
-  onSaveProfile: (next: ProfileState) => void;
-  onOpenSystemSettings: () => void;
-}) {
-  const [draftProfile, setDraftProfile] = useState<ProfileState>(profile);
-  const [timezone, setTimezone] = useState<string>(() => localStorage.getItem("nx.profile.timezone") || "UTC");
-  const [feedback, setFeedback] = useState("");
-  const [billingCycle, setBillingCycle] = useState("annual");
-  const feedbackLimit = 600;
-
-  useEffect(() => {
-    setDraftProfile(profile);
-  }, [profile, panel]);
-  useEffect(() => {
-    localStorage.setItem("nx.profile.timezone", timezone);
-  }, [timezone]);
-
-  const title = useMemo(() => ({
-    user: "User settings",
-    billing: "Billing options",
-    feedback: "System feedback"
-  })[panel], [panel]);
-
-  const closeAndReset = () => {
-    setFeedback("");
-    onClose();
-  };
-
-  let body: React.ReactNode = null;
-  if (panel === "user") {
-    body = (
-      <form
-        className="nx-panel-form"
-        onSubmit={event => {
-          event.preventDefault();
-          onSaveProfile({ ...draftProfile });
-          closeAndReset();
-        }}
-      >
-        <label className="nx-field">
-          <span>Display name</span>
-          <input
-            value={draftProfile.name}
-            onChange={event => setDraftProfile(prev => ({ ...prev, name: event.target.value }))}
-            placeholder="Your name"
-          />
-        </label>
-        <label className="nx-field">
-          <span>Role or title</span>
-          <input
-            value={draftProfile.title}
-            onChange={event => setDraftProfile(prev => ({ ...prev, title: event.target.value }))}
-            placeholder="Role"
-          />
-        </label>
-        <label className="nx-field">
-          <span>Notification email</span>
-          <input value={draftProfile.email} readOnly />
-          <small>This email is managed by your administrator.</small>
-        </label>
-        <label className="nx-field">
-          <span>Timezone</span>
-          <select value={timezone} onChange={event => setTimezone(event.target.value)}>
-            <option value="UTC">UTC</option>
-            <option value="America/New_York">US Eastern</option>
-            <option value="Europe/London">London</option>
-            <option value="Asia/Singapore">Singapore</option>
-            <option value="Australia/Sydney">Sydney</option>
-          </select>
-        </label>
-          <div className="nx-panel-callout">
-            <ShieldCheck size={16} />
-            <div>
-              <strong>Privacy snapshot</strong>
-              <p>
-                Private mode is {systemSettings.privateMode ? "enabled" : "disabled"}. PII redaction is {systemSettings.redactPII ? "active" : "off"} for this workspace. Consensus split: {systemSettings.aiConsensusPct}% AI / {systemSettings.webConsensusPct}% web.
-              </p>
-            </div>
-          </div>
-        <div className="nx-dialog-footer">
-          <button type="button" className="btn ghost" onClick={onOpenSystemSettings}>
-            System settings
-          </button>
-          <button type="submit" className="primary">
-            Save profile
-          </button>
-        </div>
-      </form>
-    );
-  } else if (panel === "billing") {
-    body = (
-      <div className="nx-panel-content">
-        <section className="nx-panel-card">
-          <h4>Current plan</h4>
-          <p>Professional — 12 seats</p>
-          <ul>
-            <li>Priority orchestration queues</li>
-            <li>Granular audit logging</li>
-            <li>Unlimited compliance exports</li>
-          </ul>
-          <div className="nx-field">
-            <span>Billing cadence</span>
-            <select value={billingCycle} onChange={event => setBillingCycle(event.target.value)}>
-              <option value="monthly">Monthly</option>
-              <option value="annual">Annual (save 15%)</option>
-            </select>
-          </div>
-          <div className="nx-dialog-footer">
-            <button
-              type="button"
-              className="btn ghost"
-              onClick={() => console.info("Downloading latest invoice")}
-            >
-              Download last invoice
-            </button>
-            <button
-              type="button"
-              className="primary"
-              onClick={() => alert("Our sales team will reach out to tailor an enterprise plan.")}
-            >
-              Talk to sales
-            </button>
-          </div>
-        </section>
-        <section className="nx-panel-card">
-          <h4>Usage snapshot</h4>
-          <p>89% of allocated AI minutes consumed this cycle.</p>
-          <div className="nx-usage-bar">
-            <span style={{ width: "89%" }} />
-          </div>
-          <p className="muted">Add-on packs can be provisioned instantly from billing.</p>
-        </section>
-      </div>
-    );
-  } else {
-    const remaining = Math.max(0, feedbackLimit - feedback.length);
-    body = (
-      <form
-        className="nx-panel-form"
-        onSubmit={event => {
-          event.preventDefault();
-          console.info("System feedback submitted", { feedback });
-          alert("Thanks for helping us calibrate Nexus. Your feedback was recorded locally.");
-          closeAndReset();
-        }}
-      >
-        <label className="nx-field">
-          <span>Share what went well or what we should improve</span>
-          <textarea
-            value={feedback}
-            onChange={event => setFeedback(event.target.value.slice(0, feedbackLimit))}
-            rows={6}
-            placeholder="Tell us about your experience..."
-          />
-          <small>{remaining} characters remaining</small>
-        </label>
-        <label className="nx-field">
-          <span>Attach diagnostics</span>
-          <select defaultValue="metrics">
-            <option value="metrics">Include anonymized metrics</option>
-            <option value="console">Include console logs</option>
-            <option value="none">Do not attach any data</option>
-          </select>
-        </label>
-        <div className="nx-dialog-footer">
-          <button type="button" className="btn ghost" onClick={closeAndReset}>
-            Cancel
-          </button>
-          <button type="submit" className="primary" disabled={!feedback.trim()}>
-            Submit feedback
-          </button>
-        </div>
-      </form>
-    );
-  }
-
-  return (
-    <div className="nx-dialog-backdrop" role="dialog" aria-modal="true" aria-label={title}>
-      <div className="nx-dialog wide">
-        <div className="nx-dialog-header">
-          <div>
-            <h3>{title}</h3>
-            <p className="nx-dialog-subhead">
-              {panel === "user"
-                ? "Manage how Nexus represents you across orchestrated workflows."
-                : panel === "billing"
-                ? "Stay ahead of usage and keep stakeholders informed."
-                : "Share direct feedback with the platform team."}
-            </p>
-          </div>
-          <button type="button" className="icon-btn ghost" onClick={closeAndReset} aria-label={`Close ${title}`}>
-            <X size={16} />
-          </button>
-        </div>
-        {body}
-      </div>
-    </div>
-  );
-}
-
-function SettingToggle({
-  label,
-  description,
-  checked,
-  onToggle
-}: {
-  label: string;
-  description: string;
-  checked: boolean;
-  onToggle: (value: boolean) => void;
-}) {
-  const id = React.useId();
-  return (
-    <label className="nx-setting-row" htmlFor={id}>
-      <div className="nx-setting-copy">
-        <span className="nx-setting-label">{label}</span>
-        <span className="nx-setting-description">{description}</span>
-      </div>
-      <input
-        id={id}
-        type="checkbox"
-        className="nx-switch"
-        checked={checked}
-        onChange={event => onToggle(event.target.checked)}
-      />
-    </label>
-  );
-}
-
-function SettingSlider({
-  label,
-  description,
-  value,
-  onChange
-}: {
-  label: string;
-  description: string;
-  value: number;
-  onChange: (value: number) => void;
-}) {
-  const id = React.useId();
-  return (
-    <div className="nx-setting-row slider">
-      <div className="nx-setting-copy">
-        <label htmlFor={id} className="nx-setting-label">
-          {label}
-        </label>
-        <span className="nx-setting-description">{description}</span>
-      </div>
-      <div className="nx-slider-control">
-        <input
-          id={id}
-          type="range"
-          min={0}
-          max={100}
-          step={1}
-          value={value}
-          onChange={event => onChange(Number(event.target.value))}
-        />
-        <output className="nx-slider-value" htmlFor={id}>
-          {value}%
-        </output>
->>>>>>> 73743bda
-      </div>
-    </div>
-  );
-}
-
-<<<<<<< HEAD
-=======
-function clampPct(value: number) {
-  if (!Number.isFinite(value)) return 0;
-  return Math.min(100, Math.max(0, Math.round(value)));
-}
-
-function normaliseConsensus(aiValue: number, webValue: number) {
-  const ai = clampPct(aiValue);
-  const web = clampPct(webValue);
-  const total = ai + web;
-  if (total === 0) {
-    return { ai: 0, web: 0 };
-  }
-  if (total === 100) {
-    return { ai, web };
-  }
-  const aiShare = Math.round((ai / total) * 100);
-  const webShare = 100 - aiShare;
-  return { ai: aiShare, web: webShare };
-}
-
->>>>>>> 73743bda
 function Section({ title, extra, children }: { title: string; extra?: React.ReactNode; children: React.ReactNode }) {
   return (
     <div className="sect">
