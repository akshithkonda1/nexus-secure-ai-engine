--- conflicted
+++ resolved
@@ -504,61 +504,10 @@
               Nexus<span className="dot">•</span>
               <span className="ai">ai</span>
             </div>
-<<<<<<< HEAD
             <h2 className="title" title={lastUpdatedLabel}>
               {current ? current.title : "New chat"}
             </h2>
             <div className="actions">
-=======
-            <div className="nx-top-center">
-              <div className="nx-top-heading">
-                <h2 className="title">{current ? current.title : "New chat"}</h2>
-                <span className="subtitle">{lastUpdatedLabel}</span>
-              </div>
-              {current ? (
-                <div className="nx-top-actions">
-                  <button
-                    type="button"
-                    className="btn"
-                    onClick={() => {
-                      if (!current) return;
-                      const dataStr =
-                        "data:application/json;charset=utf-8," +
-                        encodeURIComponent(JSON.stringify(current, null, 2));
-                      const a = document.createElement("a");
-                      a.href = dataStr;
-                      a.download = `${current.title.replace(/\s+/g, "_")}.json`;
-                      a.click();
-                    }}
-                  >
-                    <Download size={16} /> Export
-                  </button>
-                  <button
-                    type="button"
-                    className="btn"
-                    onClick={() => setStatus(current.id, current.status === "archived" ? "active" : "archived")}
-                  >
-                    <Archive size={16} /> {current.status === "archived" ? "Unarchive" : "Archive"}
-                  </button>
-                  <button type="button" className="btn danger" onClick={() => setStatus(current.id, "trash")}>
-                    <Trash2 size={16} /> Delete
-                  </button>
-                </div>
-              ) : (
-                <p className="subtitle muted">Launch a new multi-model briefing without leaving private mode.</p>
-              )}
-              <div className="nx-top-status">
-                <span className="nx-top-chip">
-                  <ShieldCheck size={14} /> Zero-trust ready
-                </span>
-                {systemSettings.privateMode && <span className="nx-top-chip emphasis">Private mode</span>}
-                {systemSettings.redactPII && <span className="nx-top-chip soft">PII redaction</span>}
-                <span className="nx-top-chip soft">AI consensus · {systemSettings.aiConsensusPct}%</span>
-                <span className="nx-top-chip soft">Web insight · {systemSettings.webConsensusPct}%</span>
-              </div>
-            </div>
-            <div className="actions nx-top-controls">
->>>>>>> 883a1c47
               <button
                 type="button"
                 className="icon-btn"
