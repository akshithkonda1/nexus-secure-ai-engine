--- conflicted
+++ resolved
@@ -1,4 +1,3 @@
-<<<<<<< HEAD
 import React, { useCallback, useEffect, useMemo, useRef, useState } from "react";
 import {
   Paperclip,
@@ -9,10 +8,6 @@
   Upload,
   X
 } from "lucide-react";
-=======
-import React, { useEffect, useMemo, useRef, useState } from "react";
-import { Archive, Download, Moon, Sun, Trash2, Paperclip, X } from "lucide-react";
->>>>>>> 2916ec1b
 import { useConversations } from "./useConversations";
 import { askJSON, askSSE } from "./api";
 import { mdToHtml } from "./md";
@@ -92,7 +87,6 @@
     document.documentElement.dataset.theme = theme;
   }, [theme]);
 
-<<<<<<< HEAD
   const [density, setDensity] = useState<"comfy" | "cozy" | "compact">(
     () => (localStorage.getItem("nx.density") as "comfy" | "cozy" | "compact" | null) || "comfy"
   );
@@ -154,13 +148,6 @@
       return JSON.parse(localStorage.getItem("nx.profile") || "");
     } catch {}
     return { name: "", email: "" };
-=======
-  const [logoUrl, setLogoUrl] = useState(() => {
-    if (typeof document === "undefined") {
-      return LOGO_DARK_URL;
-    }
-    return document.documentElement.dataset.theme === "light" ? LOGO_LIGHT_URL : LOGO_DARK_URL;
->>>>>>> 2916ec1b
   });
   useEffect(() => {
     const t = document.documentElement.dataset.theme;
@@ -181,7 +168,6 @@
 
   const [files, setFiles] = useState<File[]>([]);
   const fileInputRef = useRef<HTMLInputElement | null>(null);
-<<<<<<< HEAD
   const [profileMenuOpen, setProfileMenuOpen] = useState(false);
   const profileMenuRef = useRef<HTMLDivElement | null>(null);
   const [activeProfilePanel, setActiveProfilePanel] = useState<ProfilePanelKey | null>(null);
@@ -252,8 +238,6 @@
     if (!current) return "Secure collaboration workspace";
     return `Updated ${formatDate(current.updatedAt)}`;
   }, [current]);
-=======
->>>>>>> 2916ec1b
 
   const activeConvIdRef = useRef<string | null>(null);
   useEffect(() => {
@@ -368,21 +352,9 @@
       attachments: textChunks.map(t => ({ name: t.name, content: t.content })),
       options: controls
     };
-<<<<<<< HEAD
     const bodyInline = {
       prompt: inlineTextAttachmentsIntoPrompt(prompt, textChunks),
       options: controls
-=======
-    const bodyInline = { prompt: inlineTextAttachmentsIntoPrompt(prompt, textChunks) };
-
-    const headers: Record<string, string> = {
-      "X-Nexus-Web-Pct": "50",
-      "X-Nexus-AI-Pct": "50",
-      "X-Nexus-Use-Both": "1",
-      "X-Nexus-Consensus-Before-Web": "1",
-      "X-Nexus-Preferred": "",
-      "X-Nexus-Mode": "balanced"
->>>>>>> 2916ec1b
     };
 
     const headers = buildChatHeaders();
@@ -506,7 +478,6 @@
           </div>
         </div>
 
-<<<<<<< HEAD
             <button
               type="button"
               className="icon-btn"
@@ -520,57 +491,6 @@
             <button type="button" className="icon-btn" title="System Settings" onClick={() => setShowSettings(true)}>
               <Gear size={16} />
             </button>
-=======
-        <Section title={`Active (${active.length})`}>
-          {active.length === 0 ? (
-            <Empty label="Nothing active" />
-          ) : (
-            active.map(c => {
-              const last = c.messages.length ? c.messages[c.messages.length - 1] : undefined;
-              const preview = (last?.content ?? "").slice(0, 40) + (last?.content ? "\u2026" : "");
-              return (
-                <ConvRow
-                  key={c.id}
-                  title={c.title}
-                  subtitle={preview}
-                  when={formatDate(c.updatedAt)}
-                  active={c.id === currentId}
-                  onClick={() => setCurrentId(c.id)}
-                  actions={[
-                    { label: "Archive", onClick: () => setStatus(c.id, "archived") },
-                    { label: "Delete", onClick: () => setStatus(c.id, "trash") }
-                  ]}
-                />
-              );
-            })
-          )}
-        </Section>
-
-        <Section title={`Archived (${archived.length})`}>
-          {archived.length === 0 ? (
-            <Empty label="Nothing archived" />
-          ) : (
-            archived.map(c => {
-              const last = c.messages.length ? c.messages[c.messages.length - 1] : undefined;
-              const preview = (last?.content ?? "").slice(0, 40) + (last?.content ? "\u2026" : "");
-              return (
-                <ConvRow
-                  key={c.id}
-                  title={c.title}
-                  subtitle={preview}
-                  when={formatDate(c.updatedAt)}
-                  active={c.id === currentId}
-                  onClick={() => setCurrentId(c.id)}
-                  actions={[
-                    { label: "Restore", onClick: () => setStatus(c.id, "active") },
-                    { label: "Delete", onClick: () => setStatus(c.id, "trash") }
-                  ]}
-                />
-              );
-            })
-          )}
-        </Section>
->>>>>>> 2916ec1b
 
         <Section
           title={`Trash (${trash.length})`}
@@ -783,7 +703,6 @@
             if (!busy) send();
           }}
         >
-<<<<<<< HEAD
             <div className="nx-inner">
               <div className="cx-compose-inner">
                 <button type="button" className="icon-btn" title="Attach files" onClick={openFilePicker}>
@@ -843,63 +762,6 @@
                 )}
               </div>
             </div>
-=======
-          <div className="cx-compose-inner">
-            <button type="button" className="icon-btn" title="Attach files" onClick={openFilePicker}>
-              <Paperclip size={16} />
-            </button>
-            <input
-              ref={fileInputRef}
-              type="file"
-              multiple
-              hidden
-              onChange={onFilesPicked}
-              accept=".txt,.md,.json,.csv,.js,.ts,.py,.html,.css,application/json,text/plain,text/markdown,text/csv,text/html"
-            />
-
-            {files.length > 0 && (
-              <div className="chips">
-                {files.map(f => (
-                  <div key={f.name} className="chip" title={`${f.name} • ${formatBytes(f.size)}`}>
-                    <Paperclip size={12} /> <span className="name">{f.name}</span>
-                    <span className="size">({formatBytes(f.size)})</span>
-                    <button type="button" className="x" onClick={() => removeFile(f.name)}>
-                      <X size={12} />
-                    </button>
-                  </div>
-                ))}
-              </div>
-            )}
-
-            <input
-              className="cx-input"
-              placeholder="Ask Nexus…"
-              value={input}
-              onChange={e => setInput(e.target.value)}
-              onKeyDown={e => {
-                if (e.key === "Enter" && !e.shiftKey) {
-                  e.preventDefault();
-                  if (!busy) send();
-                }
-              }}
-            />
-
-            {!busy ? (
-              <>
-                <button type="button" className="icon-btn" title="Regenerate" onClick={regenerate}>
-                  ↻
-                </button>
-                <button type="submit" className="cx-send" disabled={!input.trim() && files.length === 0}>
-                  Send
-                </button>
-              </>
-            ) : (
-              <button type="button" className="icon-btn danger" title="Stop" onClick={stop}>
-                ■
-              </button>
-            )}
-          </div>
->>>>>>> 2916ec1b
           <div className="cx-hint">
             Enter to send • Shift+Enter for newline • Attach text files up to {formatBytes(MAX_EACH)} each
           </div>
