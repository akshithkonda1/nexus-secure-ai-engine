import React, { useEffect, useMemo, useRef, useState } from "react";
import { Archive, Download, Moon, Sun, Trash2, Paperclip, X } from "lucide-react";
import { useConversations } from "./useConversations";
import { askJSON, askSSE } from "./api";
import { mdToHtml } from "./md";
import type { Message, AttachmentMeta } from "./types";
import { useNavigationGuards } from "./useNavigationGuards";
import "../../styles/nexus-convos.css";

const uid = () => crypto.randomUUID?.() ?? Math.random().toString(36).slice(2);

const MAX_FILES = 10;
const MAX_EACH = 1_000_000;
const MAX_TOTAL = 5_000_000;
const TEXT_LIKE = /\.(txt|md|json|csv|js|ts|py|html|css)$/i;

const LOGO_DARK_URL = "/assets/nexus-logo-dark.png";
const LOGO_LIGHT_URL = "/assets/nexus-logo-light.png";

function isTextLike(file: File) {
  return TEXT_LIKE.test(file.name) || file.type.startsWith("text/");
}
function formatBytes(n: number) {
  if (n < 1024) return `${n} B`;
  if (n < 1024 * 1024) return `${(n / 1024).toFixed(1)} KB`;
  return `${(n / 1024 / 1024).toFixed(1)} MB`;
}
function readFileAsText(file: File) {
  return new Promise<string>((resolve, reject) => {
    const fr = new FileReader();
    fr.onload = () => resolve(String(fr.result || ""));
    fr.onerror = reject;
    fr.readAsText(file);
  });
}

export default function ChatView() {
  useNavigationGuards();

  const {
    convos,
    current,
    currentId,
    setCurrentId,
    startNew,
    ensureCurrent,
    rename,
    append,
    updateMessage,
    setStatus,
    purge,
    purgeAllTrash
  } = useConversations();

  const [theme, setTheme] = useState<"dark" | "light">(() => {
<<<<<<< HEAD
    const prefersDark = window.matchMedia?.("(prefers-color-scheme: dark)")?.matches;
    return (document.documentElement.dataset.theme as "dark" | "light") || (prefersDark ? "dark" : "light");
=======
    if (typeof window === "undefined") {
      return "dark";
    }
    const saved = localStorage.getItem("nx.theme") as "dark" | "light" | null;
    if (saved) return saved;
    return window.matchMedia?.("(prefers-color-scheme: dark)")?.matches ? "dark" : "light";
>>>>>>> 0cacc943
  });
  useEffect(() => {
    document.documentElement.dataset.theme = theme;
  }, [theme]);

  const [logoUrl, setLogoUrl] = useState(() => {
    if (typeof document === "undefined") {
      return LOGO_DARK_URL;
    }
    return document.documentElement.dataset.theme === "light" ? LOGO_LIGHT_URL : LOGO_DARK_URL;
  });
  useEffect(() => {
    const t = document.documentElement.dataset.theme;
    setLogoUrl(t === "light" ? LOGO_LIGHT_URL : LOGO_DARK_URL);
  }, [theme]);

  useEffect(() => {
    const last = sessionStorage.getItem("nx.currentId");
    if (last) setCurrentId(last);
  }, [setCurrentId]);
  useEffect(() => {
    if (currentId) sessionStorage.setItem("nx.currentId", currentId);
  }, [currentId]);

  const [input, setInput] = useState("");
  const [busy, setBusy] = useState(false);
  const streamAbortRef = useRef<AbortController | null>(null);

  const [files, setFiles] = useState<File[]>([]);
  const fileInputRef = useRef<HTMLInputElement | null>(null);

  const activeConvIdRef = useRef<string | null>(null);
  useEffect(() => {
    activeConvIdRef.current = currentId;
  }, [currentId]);
  function lockToSession(id: string) {
    if (activeConvIdRef.current !== id) setCurrentId(id);
    activeConvIdRef.current = id;
  }

  function formatDate(ts: number) {
    const d = new Date(ts);
    const diff = Date.now() - ts;
    if (diff < 3_600_000) return `${Math.floor(diff / 60_000)}m ago`;
    if (diff < 86_400_000) return `${Math.floor(diff / 3_600_000)}h ago`;
    return d.toLocaleDateString();
  }

  function openFilePicker() {
    fileInputRef.current?.click();
  }
  async function onFilesPicked(e: React.ChangeEvent<HTMLInputElement>) {
    const picked = Array.from(e.target.files || []);
    if (!picked.length) return;

    const currentTotal = files.reduce((s, f) => s + f.size, 0);
    const newTotal = picked.reduce((s, f) => s + f.size, currentTotal);
    if (files.length + picked.length > MAX_FILES) {
      alert(`Max ${MAX_FILES} files allowed.`);
      return;
    }
    if (picked.some(f => f.size > MAX_EACH)) {
      alert(`Files must be \u2264 ${formatBytes(MAX_EACH)} each.`);
      return;
    }
    if (newTotal > MAX_TOTAL) {
      alert(`Total attachments must be \u2264 ${formatBytes(MAX_TOTAL)}.`);
      return;
    }
    setFiles(prev => [...prev, ...picked]);
    if (fileInputRef.current) fileInputRef.current.value = "";
  }
  function removeFile(name: string) {
    setFiles(prev => prev.filter(f => f.name !== name));
  }
<<<<<<< HEAD
=======
  async function startNewChat() {
    const c = await startNew();
    setCurrentId(c.id);
    setFiles([]);
  }
  function openProfilePanel(panel: ProfilePanelKey) {
    setActiveProfilePanel(panel);
    setProfileMenuOpen(false);
  }
>>>>>>> 0cacc943

  async function buildAttachmentPayload() {
    const meta: AttachmentMeta[] = [];
    const textChunks: { name: string; content: string }[] = [];
    for (const f of files) {
      const m: AttachmentMeta = {
        name: f.name,
        type: f.type || "application/octet-stream",
        size: f.size,
        kind: isTextLike(f) ? "text" : "binary"
      };
      meta.push(m);
      if (m.kind === "text") {
        try {
          const txt = await readFileAsText(f);
          textChunks.push({ name: f.name, content: txt.slice(0, 200_000) });
        } catch {
          // ignore read errors
        }
      } else {
        console.info(`Attachment ${f.name} is binary; inline preview not supported yet.`);
      }
    }
    return { meta, textChunks };
  }

  function inlineTextAttachmentsIntoPrompt(prompt: string, textChunks: { name: string; content: string }[]) {
    if (!textChunks.length) return prompt;
    const parts = [prompt, "", "### Attachments"];
    for (const { name, content } of textChunks) {
      parts.push(`\n**${name}**\n\`\`\`\n${content}\n\`\`\``);
    }
    return parts.join("\n");
  }

  async function send() {
    const prompt = input.trim();
    if (!prompt || busy) return;
    setInput("");
    setBusy(true);

    const conv = await ensureCurrent();
    lockToSession(conv.id);

    if (conv.messages.length === 0) {
      await rename(conv.id, prompt.length > 50 ? `${prompt.slice(0, 50)}\u2026` : prompt);
    }

    const { meta, textChunks } = await buildAttachmentPayload();

    const userMsg: Message = { id: uid(), role: "user", content: prompt, html: mdToHtml(prompt), attachments: meta };
    const asstMsg: Message = { id: uid(), role: "assistant", content: "", html: "" };
    await append(conv.id, userMsg);
    await append(conv.id, asstMsg);
    lockToSession(conv.id);

    setFiles([]);

    const bodyPrimary = {
      prompt,
      attachments: textChunks.map(t => ({ name: t.name, content: t.content }))
    };
    const bodyInline = { prompt: inlineTextAttachmentsIntoPrompt(prompt, textChunks) };

    const headers: Record<string, string> = {
      "X-Nexus-Web-Pct": "50",
      "X-Nexus-AI-Pct": "50",
      "X-Nexus-Use-Both": "1",
      "X-Nexus-Consensus-Before-Web": "1",
      "X-Nexus-Preferred": "",
      "X-Nexus-Mode": "balanced"
    };

    const patch = (content: string, metaResp?: any) => {
      updateMessage(conv.id, asstMsg.id, {
        content,
        html: mdToHtml(content),
        models: metaResp?.model_answers ?? metaResp?.models,
        audit: metaResp?.audit ?? metaResp?.audit_events
      });
    };

    try {
      const controller = new AbortController();
      streamAbortRef.current = controller;
      await askSSE(bodyPrimary, headers, patch, controller.signal);
    } catch {
      try {
        const controller = new AbortController();
        streamAbortRef.current = controller;
        await askSSE(bodyInline, headers, patch, controller.signal);
      } catch {
        await askJSON(bodyInline, headers, patch);
      }
    } finally {
      streamAbortRef.current = null;
      setBusy(false);
    }
  }

  function stop() {
    streamAbortRef.current?.abort();
    streamAbortRef.current = null;
    setBusy(false);
  }

  async function regenerate() {
    if (!current || busy) return;
    const lastUser = [...current.messages].reverse().find(m => m.role === "user");
    if (!lastUser) return;
    const lastAsst = [...current.messages].reverse().find(m => m.role === "assistant");
    if (!lastAsst) return;
    await updateMessage(current.id, lastAsst.id, { content: "", html: "" });
    setBusy(true);
    try {
      const controller = new AbortController();
      streamAbortRef.current = controller;
      await askSSE(
        { prompt: lastUser.content },
        {},
        (c, m) =>
          updateMessage(current.id, lastAsst.id, {
            content: c,
            html: mdToHtml(c),
            models: m?.model_answers ?? m?.models,
            audit: m?.audit ?? m?.audit_events
          }),
        controller.signal
      );
    } catch {
      await askJSON({ prompt: lastUser.content }, {}, (c, m) =>
        updateMessage(current.id, lastAsst.id, {
          content: c,
          html: mdToHtml(c),
          models: m?.model_answers ?? m?.models,
          audit: m?.audit ?? m?.audit_events
        })
      );
    } finally {
      streamAbortRef.current = null;
      setBusy(false);
    }
  }

  const active = useMemo(() => convos.filter(c => c.status === "active"), [convos]);
  const archived = useMemo(() => convos.filter(c => c.status === "archived"), [convos]);
  const trash = useMemo(() => convos.filter(c => c.status === "trash"), [convos]);

  return (
    <div className="nx-wrap">
      <aside className="nx-side">
        <div className="nx-side-header">
<<<<<<< HEAD
          <button
            type="button"
            className="primary"
            onClick={async () => {
              const c = await startNew();
              setCurrentId(c.id);
              setFiles([]);
            }}
          >
            ＋ New chat
=======
          <img
            src={logoUrl}
            className="nx-logo"
            width={156}
            height={40}
            alt="Nexus"
            decoding="async"
          />
          <button type="button" className="btn primary nx-newchat" onClick={startNewChat}>
            + New chat
>>>>>>> 0cacc943
          </button>
          <div className="theme">
            <button
              type="button"
              className="icon-btn"
              onClick={() => setTheme(t => (t === "dark" ? "light" : "dark"))}
            >
              {theme === "dark" ? <Sun size={16} /> : <Moon size={16} />}
            </button>
          </div>
        </div>

        <Section title={`Active (${active.length})`}>
          {active.length === 0 ? (
            <Empty label="Nothing active" />
          ) : (
            active.map(c => {
              const last = c.messages.length ? c.messages[c.messages.length - 1] : undefined;
              const preview = (last?.content ?? "").slice(0, 40) + (last?.content ? "\u2026" : "");
              return (
                <ConvRow
                  key={c.id}
                  title={c.title}
                  subtitle={preview}
                  when={formatDate(c.updatedAt)}
                  active={c.id === currentId}
                  onClick={() => setCurrentId(c.id)}
                  actions={[
                    { label: "Archive", onClick: () => setStatus(c.id, "archived") },
                    { label: "Delete", onClick: () => setStatus(c.id, "trash") }
                  ]}
                />
              );
            })
          )}
        </Section>

        <Section title={`Archived (${archived.length})`}>
          {archived.length === 0 ? (
            <Empty label="Nothing archived" />
          ) : (
            archived.map(c => {
              const last = c.messages.length ? c.messages[c.messages.length - 1] : undefined;
              const preview = (last?.content ?? "").slice(0, 40) + (last?.content ? "\u2026" : "");
              return (
                <ConvRow
                  key={c.id}
                  title={c.title}
                  subtitle={preview}
                  when={formatDate(c.updatedAt)}
                  active={c.id === currentId}
                  onClick={() => setCurrentId(c.id)}
                  actions={[
                    { label: "Restore", onClick: () => setStatus(c.id, "active") },
                    { label: "Delete", onClick: () => setStatus(c.id, "trash") }
                  ]}
                />
              );
            })
          )}
        </Section>

        <Section
          title={`Trash (${trash.length})`}
          extra={
            <button type="button" className="danger sm" onClick={purgeAllTrash}>
              Empty Trash
            </button>
          }
        >
          {trash.length === 0 ? (
            <Empty label="Trash is empty" />
          ) : (
            trash.map(c => {
              const last = c.messages.length ? c.messages[c.messages.length - 1] : undefined;
              const preview = (last?.content ?? "").slice(0, 40) + (last?.content ? "\u2026" : "");
              return (
                <ConvRow
                  key={c.id}
                  title={c.title}
                  subtitle={preview}
                  when={formatDate(c.updatedAt)}
                  active={c.id === currentId}
                  onClick={() => setCurrentId(c.id)}
                  actions={[
                    { label: "Restore", onClick: () => setStatus(c.id, "active") },
                    { label: "Purge", onClick: () => purge(c.id) }
                  ]}
                />
              );
            })
          )}
        </Section>
      </aside>

      <main className="nx-main">
        <header className="nx-top">
<<<<<<< HEAD
          {current ? (
            <>
              <h2 className="title">{current.title}</h2>
              <div className="actions">
=======
          <div className="nx-inner">
            <div className="brand">Nexus<span className="dot">•</span><span className="ai">ai</span></div>
            <h2 className="title" title={lastUpdatedLabel}>
              {current ? current.title : "New chat"}
            </h2>
            <div className="actions">
              <button
                type="button"
                className="icon-btn"
                title={theme === "dark" ? "Switch to light" : "Switch to dark"}
                onClick={() => setTheme(t => (t === "dark" ? "light" : "dark"))}
                aria-label="Toggle theme"
              >
                {theme === "dark" ? <Sun size={18} /> : <Moon size={18} />}
              </button>
              <button
                type="button"
                className="icon-btn"
                title="Open system settings"
                onClick={() => setSystemSettingsOpen(true)}
              >
                <Settings size={18} />
              </button>
              <div className={`nx-profile-anchor${profileMenuOpen ? " open" : ""}`} ref={profileMenuRef}>
>>>>>>> 0cacc943
                <button
                  type="button"
                  className="btn"
                  onClick={() => {
                    if (!current) return;
                    const dataStr =
                      "data:application/json;charset=utf-8," +
                      encodeURIComponent(JSON.stringify(current, null, 2));
                    const a = document.createElement("a");
                    a.href = dataStr;
                    a.download = `${current.title.replace(/\s+/g, "_")}.json`;
                    a.click();
                  }}
                >
                  <Download size={16} /> Export
                </button>
                <button
                  type="button"
                  className="btn"
                  onClick={() => setStatus(current.id, current.status === "archived" ? "active" : "archived")}
                >
                  <Archive size={16} /> {current.status === "archived" ? "Unarchive" : "Archive"}
                </button>
                <button type="button" className="btn danger" onClick={() => setStatus(current.id, "trash")}>
                  <Trash2 size={16} /> Delete
                </button>
              </div>
            </>
          ) : (
            <h2 className="title">New chat</h2>
          )}
        </header>

        <div className="cx-stream">
          <div className="cx-stream-inner">
            {!current || current.messages.length === 0 ? (
              <div className="cx-hero">
                <h1>How can Nexus help today?</h1>
                <p className="muted">Ask a question, paste a document, or say “/help”.</p>
                <div className="chip-row">
                  <button type="button" className="chip" onClick={() => setInput("Explain transformers like I’m 12")}>
                    Explain simply
                  </button>
                  <button type="button" onClick={() => setInput("Summarize the following article:\n")}>
                    Summarize
                  </button>
                  <button type="button" onClick={() => setInput("Draft a concise email about…")}>
                    Draft an email
                  </button>
                </div>
              </div>
            ) : (
              current.messages.map(m => (
                <div key={m.id} className={`cx-msg ${m.role}`}>
                  <div className="bubble">
                    {m.attachments?.length ? (
                      <div className="att-list">
                        {m.attachments.map((a, i) => (
                          <div className="att-chip" key={i} title={`${a.name} • ${formatBytes(a.size)}`}>
                            <Paperclip size={12} /> <span className="name">{a.name}</span>
                            <span className="size">({formatBytes(a.size)})</span>
                          </div>
                        ))}
                      </div>
                    ) : null}
                    <div dangerouslySetInnerHTML={{ __html: m.html || mdToHtml(m.content) }} />
                  </div>
                </div>
              ))
            )}
          </div>
        </div>

        <form
          className="cx-compose"
          onSubmit={e => {
            e.preventDefault();
            if (!busy) send();
          }}
        >
          <div className="cx-compose-inner">
            <button type="button" className="icon-btn" title="Attach files" onClick={openFilePicker}>
              <Paperclip size={16} />
            </button>
            <input
              ref={fileInputRef}
              type="file"
              multiple
              hidden
              onChange={onFilesPicked}
              accept=".txt,.md,.json,.csv,.js,.ts,.py,.html,.css,application/json,text/plain,text/markdown,text/csv,text/html"
            />

            {files.length > 0 && (
              <div className="chips">
                {files.map(f => (
                  <div key={f.name} className="chip" title={`${f.name} • ${formatBytes(f.size)}`}>
                    <Paperclip size={12} /> <span className="name">{f.name}</span>
                    <span className="size">({formatBytes(f.size)})</span>
                    <button type="button" className="x" onClick={() => removeFile(f.name)}>
                      <X size={12} />
                    </button>
                  </div>
                ))}
              </div>
            )}

            <input
              className="cx-input"
              placeholder="Ask Nexus…"
              value={input}
              onChange={e => setInput(e.target.value)}
              onKeyDown={e => {
                if (e.key === "Enter" && !e.shiftKey) {
                  e.preventDefault();
                  if (!busy) send();
                }
              }}
            />

            {!busy ? (
              <>
                <button type="button" className="icon-btn" title="Regenerate" onClick={regenerate}>
                  ↻
                </button>
                <button type="submit" className="cx-send" disabled={!input.trim() && files.length === 0}>
                  Send
                </button>
              </>
            ) : (
              <button type="button" className="icon-btn danger" title="Stop" onClick={stop}>
                ■
              </button>
            )}
          </div>
          <div className="cx-hint">
            Enter to send • Shift+Enter for newline • Attach text files up to {formatBytes(MAX_EACH)} each
          </div>
        </form>
      </main>
    </div>
  );
}

function Section({ title, extra, children }: { title: string; extra?: React.ReactNode; children: React.ReactNode }) {
  return (
    <div className="sect">
      <div className="sect-head">
        <div className="sect-title">{title}</div>
        {extra}
      </div>
      <div className="sect-body">{children}</div>
    </div>
  );
}

function Empty({ label }: { label: string }) {
  return <div className="empty">{label}</div>;
}

function ConvRow({
  title,
  subtitle,
  when,
  active,
  onClick,
  actions
}: {
  title: string;
  subtitle?: string;
  when: string;
  active?: boolean;
  onClick?: () => void;
  actions?: { label: string; onClick: () => void }[];
}) {
  return (
    <div className={`conv ${active ? "active" : ""}`} onClick={onClick}>
      <div className="conv-text">
        <div className="conv-title">{title || "Untitled"}</div>
        {subtitle && <div className="conv-sub">{subtitle}</div>}
      </div>
      <div className="conv-when">{when}</div>
      {actions?.length ? (
        <div className="conv-menu" onClick={e => e.stopPropagation()}>
          {actions.map((a, i) => (
            <button type="button" key={i} onClick={a.onClick} className="pill sm">
              {a.label}
            </button>
          ))}
        </div>
      ) : null}
    </div>
  );
}<|MERGE_RESOLUTION|>--- conflicted
+++ resolved
@@ -53,17 +53,8 @@
   } = useConversations();
 
   const [theme, setTheme] = useState<"dark" | "light">(() => {
-<<<<<<< HEAD
     const prefersDark = window.matchMedia?.("(prefers-color-scheme: dark)")?.matches;
     return (document.documentElement.dataset.theme as "dark" | "light") || (prefersDark ? "dark" : "light");
-=======
-    if (typeof window === "undefined") {
-      return "dark";
-    }
-    const saved = localStorage.getItem("nx.theme") as "dark" | "light" | null;
-    if (saved) return saved;
-    return window.matchMedia?.("(prefers-color-scheme: dark)")?.matches ? "dark" : "light";
->>>>>>> 0cacc943
   });
   useEffect(() => {
     document.documentElement.dataset.theme = theme;
@@ -139,18 +130,6 @@
   function removeFile(name: string) {
     setFiles(prev => prev.filter(f => f.name !== name));
   }
-<<<<<<< HEAD
-=======
-  async function startNewChat() {
-    const c = await startNew();
-    setCurrentId(c.id);
-    setFiles([]);
-  }
-  function openProfilePanel(panel: ProfilePanelKey) {
-    setActiveProfilePanel(panel);
-    setProfileMenuOpen(false);
-  }
->>>>>>> 0cacc943
 
   async function buildAttachmentPayload() {
     const meta: AttachmentMeta[] = [];
@@ -303,7 +282,6 @@
     <div className="nx-wrap">
       <aside className="nx-side">
         <div className="nx-side-header">
-<<<<<<< HEAD
           <button
             type="button"
             className="primary"
@@ -314,18 +292,6 @@
             }}
           >
             ＋ New chat
-=======
-          <img
-            src={logoUrl}
-            className="nx-logo"
-            width={156}
-            height={40}
-            alt="Nexus"
-            decoding="async"
-          />
-          <button type="button" className="btn primary nx-newchat" onClick={startNewChat}>
-            + New chat
->>>>>>> 0cacc943
           </button>
           <div className="theme">
             <button
@@ -423,37 +389,10 @@
 
       <main className="nx-main">
         <header className="nx-top">
-<<<<<<< HEAD
           {current ? (
             <>
               <h2 className="title">{current.title}</h2>
               <div className="actions">
-=======
-          <div className="nx-inner">
-            <div className="brand">Nexus<span className="dot">•</span><span className="ai">ai</span></div>
-            <h2 className="title" title={lastUpdatedLabel}>
-              {current ? current.title : "New chat"}
-            </h2>
-            <div className="actions">
-              <button
-                type="button"
-                className="icon-btn"
-                title={theme === "dark" ? "Switch to light" : "Switch to dark"}
-                onClick={() => setTheme(t => (t === "dark" ? "light" : "dark"))}
-                aria-label="Toggle theme"
-              >
-                {theme === "dark" ? <Sun size={18} /> : <Moon size={18} />}
-              </button>
-              <button
-                type="button"
-                className="icon-btn"
-                title="Open system settings"
-                onClick={() => setSystemSettingsOpen(true)}
-              >
-                <Settings size={18} />
-              </button>
-              <div className={`nx-profile-anchor${profileMenuOpen ? " open" : ""}`} ref={profileMenuRef}>
->>>>>>> 0cacc943
                 <button
                   type="button"
                   className="btn"
