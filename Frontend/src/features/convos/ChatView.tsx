--- conflicted
+++ resolved
@@ -1,5 +1,4 @@
 import React, { useEffect, useMemo, useRef, useState } from "react";
-<<<<<<< HEAD
 import {
   Paperclip,
   Sun,
@@ -9,9 +8,6 @@
   Upload,
   X
 } from "lucide-react";
-=======
-import { Archive, Download, Moon, Sun, Trash2, Paperclip, X } from "lucide-react";
->>>>>>> 228c1529
 import { useConversations } from "./useConversations";
 import { askJSON, askSSE } from "./api";
 import { mdToHtml } from "./md";
@@ -65,15 +61,10 @@
   } = useConversations();
 
   const [theme, setTheme] = useState<"dark" | "light">(() => {
-<<<<<<< HEAD
     const saved = localStorage.getItem("nx.theme") as "dark" | "light" | null;
     if (saved) return saved;
     const prefersDark = window.matchMedia?.("(prefers-color-scheme: dark)")?.matches;
     return prefersDark ? "dark" : "light";
-=======
-    const prefersDark = window.matchMedia?.("(prefers-color-scheme: dark)")?.matches;
-    return (document.documentElement.dataset.theme as "dark" | "light") || (prefersDark ? "dark" : "light");
->>>>>>> 228c1529
   });
   useEffect(() => {
     document.documentElement.dataset.theme = theme;
@@ -255,7 +246,6 @@
     const bodyInline = { prompt: inlineTextAttachmentsIntoPrompt(prompt, textChunks) };
 
     const headers: Record<string, string> = {
-<<<<<<< HEAD
       "Content-Type": "application/json",
       "X-Nexus-Web-Pct": String(system.webPct),
       "X-Nexus-AI-Pct": String(system.aiPct),
@@ -263,14 +253,6 @@
       "X-Nexus-Consensus-Before-Web": system.consensusBeforeWeb ? "1" : "0",
       "X-Nexus-Preferred": system.preferred,
       "X-Nexus-Mode": system.mode
-=======
-      "X-Nexus-Web-Pct": "50",
-      "X-Nexus-AI-Pct": "50",
-      "X-Nexus-Use-Both": "1",
-      "X-Nexus-Consensus-Before-Web": "1",
-      "X-Nexus-Preferred": "",
-      "X-Nexus-Mode": "balanced"
->>>>>>> 228c1529
     };
 
     const patch = (content: string, metaResp?: any) => {
@@ -459,7 +441,6 @@
 
       <main className="nx-main">
         <header className="nx-top">
-<<<<<<< HEAD
           <div className="brand" aria-label="Nexus.ai" title="Nexus.ai">
             Nexus<span className="dot">•</span>
             <span className="ai">ai</span>
@@ -492,12 +473,6 @@
             </button>
             {current && (
               <>
-=======
-          {current ? (
-            <>
-              <h2 className="title">{current.title}</h2>
-              <div className="actions">
->>>>>>> 228c1529
                 <button
                   type="button"
                   className="btn"
@@ -512,7 +487,6 @@
                     a.click();
                   }}
                 >
-<<<<<<< HEAD
                   {current.status === "archived" ? "Unarchive" : "Archive"}
                 </button>
                 <button type="button" className="btn danger" onClick={() => setStatus(current.id, "trash")}>
@@ -521,25 +495,6 @@
               </>
             )}
           </div>
-=======
-                  <Download size={16} /> Export
-                </button>
-                <button
-                  type="button"
-                  className="btn"
-                  onClick={() => setStatus(current.id, current.status === "archived" ? "active" : "archived")}
-                >
-                  <Archive size={16} /> {current.status === "archived" ? "Unarchive" : "Archive"}
-                </button>
-                <button type="button" className="btn danger" onClick={() => setStatus(current.id, "trash")}>
-                  <Trash2 size={16} /> Delete
-                </button>
-              </div>
-            </>
-          ) : (
-            <h2 className="title">New chat</h2>
-          )}
->>>>>>> 228c1529
         </header>
 
         <div className="cx-stream">
@@ -851,7 +806,6 @@
   );
 }
 
-<<<<<<< HEAD
 function Modal({
   open,
   title,
@@ -879,8 +833,6 @@
   );
 }
 
-=======
->>>>>>> 228c1529
 function Section({ title, extra, children }: { title: string; extra?: React.ReactNode; children: React.ReactNode }) {
   return (
     <div className="sect">
