import React, { useEffect, useMemo, useRef, useState } from "react";
import {
  Archive,
  Download,
  Moon,
  Sun,
  Trash2,
  Paperclip,
  X,
  Settings,
  ShieldCheck,
  UserCog,
  CreditCard,
  MessageSquareDiff
} from "lucide-react";
import { useConversations } from "./useConversations";
import { askJSON, askSSE } from "./api";
import { mdToHtml } from "./md";
import type { Message, AttachmentMeta } from "./types";
import { useNavigationGuards } from "./useNavigationGuards";
import "../../styles/nexus-convos.css";

const uid = () => crypto.randomUUID?.() ?? Math.random().toString(36).slice(2);

const MAX_FILES = 10;
const MAX_EACH = 1_000_000;
const MAX_TOTAL = 5_000_000;
const TEXT_LIKE = /\.(txt|md|json|csv|js|ts|py|html|css)$/i;

const LOGO_DARK_URL = "/assets/nexus-logo-dark.png";
const LOGO_LIGHT_URL = "/assets/nexus-logo-light.png";

function isTextLike(file: File) {
  return TEXT_LIKE.test(file.name) || file.type.startsWith("text/");
}

type SystemSettingsState = {
  redactPII: boolean;
  privateMode: boolean;
  highContrast: boolean;
  smartCompose: boolean;
  aiConsensusPct: number;
  webConsensusPct: number;
};

type ProfilePanelKey = "user" | "billing" | "feedback";
type ProfileState = {
  name: string;
  email: string;
  title: string;
};
function formatBytes(n: number) {
  if (n < 1024) return `${n} B`;
  if (n < 1024 * 1024) return `${(n / 1024).toFixed(1)} KB`;
  return `${(n / 1024 / 1024).toFixed(1)} MB`;
}
function stringToColor(seed: string) {
  let hash = 0;
  for (let i = 0; i < seed.length; i += 1) {
    hash = seed.charCodeAt(i) + ((hash << 5) - hash);
  }
  const hue = Math.abs(hash) % 360;
  return `hsl(${hue}, 70%, 45%)`;
}
function readFileAsText(file: File) {
  return new Promise<string>((resolve, reject) => {
    const fr = new FileReader();
    fr.onload = () => resolve(String(fr.result || ""));
    fr.onerror = reject;
    fr.readAsText(file);
  });
}

export default function ChatView() {
  useNavigationGuards();

  const {
    convos,
    current,
    currentId,
    setCurrentId,
    startNew,
    ensureCurrent,
    rename,
    append,
    updateMessage,
    setStatus,
    purge,
    purgeAllTrash
  } = useConversations();

  const [theme, setTheme] = useState<"dark" | "light">(() => {
    if (typeof window === "undefined") {
      return "dark";
    }
    const saved = localStorage.getItem("nx.theme") as "dark" | "light" | null;
<<<<<<< HEAD
    if (saved) return saved;
    return window.matchMedia?.("(prefers-color-scheme: dark)")?.matches ? "dark" : "light";
=======
    const initial = saved === "light" || saved === "dark"
      ? saved
      : window.matchMedia?.("(prefers-color-scheme: dark)")?.matches
        ? "dark"
        : "dark";
    document.documentElement.dataset.theme = initial;
    localStorage.setItem("nx.theme", initial);
    return initial;
>>>>>>> 9c59872a
  });
  useEffect(() => {
    document.documentElement.dataset.theme = theme;
    localStorage.setItem("nx.theme", theme);
  }, [theme]);

  const [logoUrl, setLogoUrl] = useState(() => {
    if (typeof document === "undefined") {
      return LOGO_DARK_URL;
    }
    return document.documentElement.dataset.theme === "light" ? LOGO_LIGHT_URL : LOGO_DARK_URL;
  });
  useEffect(() => {
    const t = document.documentElement.dataset.theme;
    setLogoUrl(t === "light" ? LOGO_LIGHT_URL : LOGO_DARK_URL);
  }, [theme]);

  useEffect(() => {
    const last = sessionStorage.getItem("nx.currentId");
    if (last) setCurrentId(last);
  }, [setCurrentId]);
  useEffect(() => {
    if (currentId) sessionStorage.setItem("nx.currentId", currentId);
  }, [currentId]);

  const [input, setInput] = useState("");
  const [busy, setBusy] = useState(false);
  const streamAbortRef = useRef<AbortController | null>(null);

  const [files, setFiles] = useState<File[]>([]);
  const fileInputRef = useRef<HTMLInputElement | null>(null);
  const [profileMenuOpen, setProfileMenuOpen] = useState(false);
  const profileMenuRef = useRef<HTMLDivElement | null>(null);
  const [activeProfilePanel, setActiveProfilePanel] = useState<ProfilePanelKey | null>(null);
  const [systemSettingsOpen, setSystemSettingsOpen] = useState(false);
  const [profile, setProfile] = useState<ProfileState>(() => ({
    name: "Jordan Sparks",
    email: "jordan.sparks@nexus.ai",
    title: "Principal Analyst"
  }));
  const [systemSettings, setSystemSettings] = useState<SystemSettingsState>(() => {
    try {
      const raw = localStorage.getItem("nx.system-settings");
      if (raw) {
        const parsed = JSON.parse(raw);
        const aiPct = Number.isFinite(parsed.aiConsensusPct) ? Number(parsed.aiConsensusPct) : 50;
        const safeAi = Math.min(100, Math.max(0, aiPct));
        const webPct = Number.isFinite(parsed.webConsensusPct) ? Number(parsed.webConsensusPct) : 100 - safeAi;
        const safeWeb = Math.min(100, Math.max(0, webPct));
        const normalised = normaliseConsensus(safeAi, safeWeb);
        return {
          redactPII: Boolean(parsed.redactPII ?? true),
          privateMode: Boolean(parsed.privateMode ?? false),
          highContrast: Boolean(parsed.highContrast ?? false),
          smartCompose: Boolean(parsed.smartCompose ?? true),
          aiConsensusPct: normalised.ai,
          webConsensusPct: normalised.web
        };
      }
    } catch (err) {
      console.warn("Failed to parse system settings", err);
    }
    return {
      redactPII: true,
      privateMode: false,
      highContrast: false,
      smartCompose: true,
      aiConsensusPct: 50,
      webConsensusPct: 50
    };
  });

  const avatarInitials = useMemo(() => {
    const parts = profile.name.trim().split(/\s+/).slice(0, 2);
    return parts.map(part => part[0]?.toUpperCase() ?? "").join("");
  }, [profile.name]);
  const avatarColor = useMemo(() => stringToColor(profile.email || profile.name), [profile.email, profile.name]);
  const lastUpdatedLabel = useMemo(() => {
    if (!current) return "Secure collaboration workspace";
    return `Updated ${formatDate(current.updatedAt)}`;
  }, [current]);

  const activeConvIdRef = useRef<string | null>(null);
  useEffect(() => {
    activeConvIdRef.current = currentId;
  }, [currentId]);
  useEffect(() => {
    localStorage.setItem("nx.system-settings", JSON.stringify(systemSettings));
  }, [systemSettings]);
  useEffect(() => {
    const handler = (event: MouseEvent) => {
      if (!profileMenuRef.current) return;
      if (profileMenuRef.current.contains(event.target as Node)) return;
      setProfileMenuOpen(false);
    };
    if (profileMenuOpen) {
      document.addEventListener("mousedown", handler);
    }
    return () => document.removeEventListener("mousedown", handler);
  }, [profileMenuOpen]);
  useEffect(() => {
    document.body.classList.toggle("nx-private-mode", systemSettings.privateMode);
  }, [systemSettings.privateMode]);
  useEffect(() => {
    document.body.classList.toggle("nx-high-contrast", systemSettings.highContrast);
  }, [systemSettings.highContrast]);
  useEffect(() => {
    if (!systemSettingsOpen && !activeProfilePanel && !profileMenuOpen) return;
    const handler = (event: KeyboardEvent) => {
      if (event.key === "Escape") {
        setSystemSettingsOpen(false);
        setActiveProfilePanel(null);
        setProfileMenuOpen(false);
      }
    };
    document.addEventListener("keydown", handler);
    return () => document.removeEventListener("keydown", handler);
  }, [systemSettingsOpen, activeProfilePanel, profileMenuOpen]);
  function lockToSession(id: string) {
    if (activeConvIdRef.current !== id) setCurrentId(id);
    activeConvIdRef.current = id;
  }

  function formatDate(ts: number) {
    const d = new Date(ts);
    const diff = Date.now() - ts;
    if (diff < 3_600_000) return `${Math.floor(diff / 60_000)}m ago`;
    if (diff < 86_400_000) return `${Math.floor(diff / 3_600_000)}h ago`;
    return d.toLocaleDateString();
  }

  function openFilePicker() {
    fileInputRef.current?.click();
  }
  async function onFilesPicked(e: React.ChangeEvent<HTMLInputElement>) {
    const picked = Array.from(e.target.files || []);
    if (!picked.length) return;

    const currentTotal = files.reduce((s, f) => s + f.size, 0);
    const newTotal = picked.reduce((s, f) => s + f.size, currentTotal);
    if (files.length + picked.length > MAX_FILES) {
      alert(`Max ${MAX_FILES} files allowed.`);
      return;
    }
    if (picked.some(f => f.size > MAX_EACH)) {
      alert(`Files must be \u2264 ${formatBytes(MAX_EACH)} each.`);
      return;
    }
    if (newTotal > MAX_TOTAL) {
      alert(`Total attachments must be \u2264 ${formatBytes(MAX_TOTAL)}.`);
      return;
    }
    setFiles(prev => [...prev, ...picked]);
    if (fileInputRef.current) fileInputRef.current.value = "";
  }
  function removeFile(name: string) {
    setFiles(prev => prev.filter(f => f.name !== name));
  }
  async function startNewChat() {
    const c = await startNew();
    setCurrentId(c.id);
    setFiles([]);
  }
  function openProfilePanel(panel: ProfilePanelKey) {
    setActiveProfilePanel(panel);
    setProfileMenuOpen(false);
  }

  async function buildAttachmentPayload() {
    const meta: AttachmentMeta[] = [];
    const textChunks: { name: string; content: string }[] = [];
    for (const f of files) {
      const m: AttachmentMeta = {
        name: f.name,
        type: f.type || "application/octet-stream",
        size: f.size,
        kind: isTextLike(f) ? "text" : "binary"
      };
      meta.push(m);
      if (m.kind === "text") {
        try {
          const txt = await readFileAsText(f);
          textChunks.push({ name: f.name, content: txt.slice(0, 200_000) });
        } catch {
          // ignore read errors
        }
      } else {
        console.info(`Attachment ${f.name} is binary; inline preview not supported yet.`);
      }
    }
    return { meta, textChunks };
  }

  function inlineTextAttachmentsIntoPrompt(prompt: string, textChunks: { name: string; content: string }[]) {
    if (!textChunks.length) return prompt;
    const parts = [prompt, "", "### Attachments"];
    for (const { name, content } of textChunks) {
      parts.push(`\n**${name}**\n\`\`\`\n${content}\n\`\`\``);
    }
    return parts.join("\n");
  }

  async function send() {
    const prompt = input.trim();
    if (!prompt || busy) return;
    setInput("");
    setBusy(true);

    const conv = await ensureCurrent();
    lockToSession(conv.id);

    if (conv.messages.length === 0) {
      await rename(conv.id, prompt.length > 50 ? `${prompt.slice(0, 50)}\u2026` : prompt);
    }

    const { meta, textChunks } = await buildAttachmentPayload();

    const userMsg: Message = { id: uid(), role: "user", content: prompt, html: mdToHtml(prompt), attachments: meta };
    const asstMsg: Message = { id: uid(), role: "assistant", content: "", html: "" };
    await append(conv.id, userMsg);
    await append(conv.id, asstMsg);
    lockToSession(conv.id);

    setFiles([]);

    const bodyPrimary = {
      prompt,
      attachments: textChunks.map(t => ({ name: t.name, content: t.content }))
    };
    const bodyInline = { prompt: inlineTextAttachmentsIntoPrompt(prompt, textChunks) };

    const headers: Record<string, string> = {
      "X-Nexus-Web-Pct": String(systemSettings.webConsensusPct),
      "X-Nexus-AI-Pct": String(systemSettings.aiConsensusPct),
      "X-Nexus-Use-Both": systemSettings.aiConsensusPct > 0 && systemSettings.webConsensusPct > 0 ? "1" : "0",
      "X-Nexus-Consensus-Before-Web": "1",
      "X-Nexus-Preferred": "",
      "X-Nexus-Mode": "balanced"
    };

    const patch = (content: string, metaResp?: any) => {
      updateMessage(conv.id, asstMsg.id, {
        content,
        html: mdToHtml(content),
        models: metaResp?.model_answers ?? metaResp?.models,
        audit: metaResp?.audit ?? metaResp?.audit_events
      });
    };

    try {
      const controller = new AbortController();
      streamAbortRef.current = controller;
      await askSSE(bodyPrimary, headers, patch, controller.signal);
    } catch {
      try {
        const controller = new AbortController();
        streamAbortRef.current = controller;
        await askSSE(bodyInline, headers, patch, controller.signal);
      } catch {
        await askJSON(bodyInline, headers, patch);
      }
    } finally {
      streamAbortRef.current = null;
      setBusy(false);
    }
  }

  function stop() {
    streamAbortRef.current?.abort();
    streamAbortRef.current = null;
    setBusy(false);
  }

  async function regenerate() {
    if (!current || busy) return;
    const lastUser = [...current.messages].reverse().find(m => m.role === "user");
    if (!lastUser) return;
    const lastAsst = [...current.messages].reverse().find(m => m.role === "assistant");
    if (!lastAsst) return;
    await updateMessage(current.id, lastAsst.id, { content: "", html: "" });
    setBusy(true);
    try {
      const controller = new AbortController();
      streamAbortRef.current = controller;
      await askSSE(
        { prompt: lastUser.content },
        {},
        (c, m) =>
          updateMessage(current.id, lastAsst.id, {
            content: c,
            html: mdToHtml(c),
            models: m?.model_answers ?? m?.models,
            audit: m?.audit ?? m?.audit_events
          }),
        controller.signal
      );
    } catch {
      await askJSON({ prompt: lastUser.content }, {}, (c, m) =>
        updateMessage(current.id, lastAsst.id, {
          content: c,
          html: mdToHtml(c),
          models: m?.model_answers ?? m?.models,
          audit: m?.audit ?? m?.audit_events
        })
      );
    } finally {
      streamAbortRef.current = null;
      setBusy(false);
    }
  }

  const active = useMemo(() => convos.filter(c => c.status === "active"), [convos]);
  const archived = useMemo(() => convos.filter(c => c.status === "archived"), [convos]);
  const trash = useMemo(() => convos.filter(c => c.status === "trash"), [convos]);

  return (
    <div className="nx-wrap">
      <aside className="nx-side">
        <div className="nx-side-header">
          <img
            src={logoUrl}
            className="nx-logo"
            width={156}
            height={40}
            alt="Nexus"
            decoding="async"
          />
          <button type="button" className="btn primary nx-newchat" onClick={startNewChat}>
            + New chat
          </button>
        </div>
        <div className="nx-side-body">
          <Section title={`Active (${active.length})`}>
            {active.length === 0 ? (
              <Empty label="Nothing active" />
            ) : (
              active.map(c => {
                const last = c.messages.length ? c.messages[c.messages.length - 1] : undefined;
                const preview = (last?.content ?? "").slice(0, 40) + (last?.content ? "\u2026" : "");
                return (
                  <ConvRow
                    key={c.id}
                    title={c.title}
                    subtitle={preview}
                    when={formatDate(c.updatedAt)}
                    active={c.id === currentId}
                    onClick={() => setCurrentId(c.id)}
                    actions={[
                      { label: "Archive", onClick: () => setStatus(c.id, "archived") },
                      { label: "Delete", onClick: () => setStatus(c.id, "trash") }
                    ]}
                  />
                );
              })
            )}
          </Section>

          <Section title={`Archived (${archived.length})`}>
            {archived.length === 0 ? (
              <Empty label="Nothing archived" />
            ) : (
              archived.map(c => {
                const last = c.messages.length ? c.messages[c.messages.length - 1] : undefined;
                const preview = (last?.content ?? "").slice(0, 40) + (last?.content ? "\u2026" : "");
                return (
                  <ConvRow
                    key={c.id}
                    title={c.title}
                    subtitle={preview}
                    when={formatDate(c.updatedAt)}
                    active={c.id === currentId}
                    onClick={() => setCurrentId(c.id)}
                    actions={[
                      { label: "Restore", onClick: () => setStatus(c.id, "active") },
                      { label: "Delete", onClick: () => setStatus(c.id, "trash") }
                    ]}
                  />
                );
              })
            )}
          </Section>

          <Section
            title={`Trash (${trash.length})`}
            extra={
              <button type="button" className="btn danger sm" onClick={purgeAllTrash}>
                Empty Trash
              </button>
            }
          >
            {trash.length === 0 ? (
              <Empty label="Trash is empty" />
            ) : (
              trash.map(c => {
                const last = c.messages.length ? c.messages[c.messages.length - 1] : undefined;
                const preview = (last?.content ?? "").slice(0, 40) + (last?.content ? "\u2026" : "");
                return (
                  <ConvRow
                    key={c.id}
                    title={c.title}
                    subtitle={preview}
                    when={formatDate(c.updatedAt)}
                    active={c.id === currentId}
                    onClick={() => setCurrentId(c.id)}
                    actions={[
                      { label: "Restore", onClick: () => setStatus(c.id, "active") },
                      { label: "Purge", onClick: () => purge(c.id) }
                    ]}
                  />
                );
              })
            )}
          </Section>
        </div>
      </aside>

      <main className="nx-main">
        <header className="nx-top">
          <div className="nx-inner">
<<<<<<< HEAD
            <div className="brand">Nexus<span className="dot">•</span><span className="ai">ai</span></div>
            <h2 className="title" title={lastUpdatedLabel}>
              {current ? current.title : "New chat"}
            </h2>
            <div className="actions">
              <button
                type="button"
                className="icon-btn"
                title={theme === "dark" ? "Switch to light" : "Switch to dark"}
                onClick={() => setTheme(t => (t === "dark" ? "light" : "dark"))}
                aria-label="Toggle theme"
=======
            <div className="brand">
              Nexus<span className="dot">•</span>
              <span className="ai">ai</span>
            </div>
            <div className="nx-top-center">
              <div className="nx-top-heading">
                <h2 className="title">{current ? current.title : "New chat"}</h2>
                <span className="subtitle">{lastUpdatedLabel}</span>
              </div>
              {current ? (
                <div className="nx-top-actions">
                  <button
                    type="button"
                    className="btn"
                    onClick={() => {
                      if (!current) return;
                      const dataStr =
                        "data:application/json;charset=utf-8," +
                        encodeURIComponent(JSON.stringify(current, null, 2));
                      const a = document.createElement("a");
                      a.href = dataStr;
                      a.download = `${current.title.replace(/\s+/g, "_")}.json`;
                      a.click();
                    }}
                  >
                    <Download size={16} /> Export
                  </button>
                  <button
                    type="button"
                    className="btn"
                    onClick={() => setStatus(current.id, current.status === "archived" ? "active" : "archived")}
                  >
                    <Archive size={16} /> {current.status === "archived" ? "Unarchive" : "Archive"}
                  </button>
                  <button type="button" className="btn danger" onClick={() => setStatus(current.id, "trash")}>
                    <Trash2 size={16} /> Delete
                  </button>
                </div>
              ) : (
                <p className="subtitle muted">Launch a new multi-model briefing without leaving private mode.</p>
              )}
              <div className="nx-top-status">
                <span className="nx-top-chip">
                  <ShieldCheck size={14} /> Zero-trust ready
                </span>
                {systemSettings.privateMode && <span className="nx-top-chip emphasis">Private mode</span>}
                {systemSettings.redactPII && <span className="nx-top-chip soft">PII redaction</span>}
                <span className="nx-top-chip soft">AI consensus · {systemSettings.aiConsensusPct}%</span>
                <span className="nx-top-chip soft">Web insight · {systemSettings.webConsensusPct}%</span>
              </div>
            </div>
            <div className="actions nx-top-controls">
              <button
                type="button"
                className="icon-btn"
                title={`Switch to ${theme === "dark" ? "light" : "dark"} theme`}
                onClick={toggleTheme}
>>>>>>> 9c59872a
              >
                {theme === "dark" ? <Sun size={18} /> : <Moon size={18} />}
              </button>
              <button
                type="button"
                className="icon-btn"
                title="Open system settings"
                onClick={() => setSystemSettingsOpen(true)}
              >
                <Settings size={18} />
              </button>
              <div className={`nx-profile-anchor${profileMenuOpen ? " open" : ""}`} ref={profileMenuRef}>
                <button
                  type="button"
                  className="nx-profile-trigger"
                  aria-haspopup="true"
                  aria-expanded={profileMenuOpen}
                  onClick={() => setProfileMenuOpen(open => !open)}
                  title="Profile & workspace"
                >
                  <div className="nx-avatar" style={{ background: avatarColor }}>
                    {avatarInitials || "N"}
                  </div>
                </button>
                {profileMenuOpen && (
                  <div className="nx-profile-menu" role="menu">
                    <div className="nx-profile-summary">
                      <div className="nx-avatar sm" style={{ background: avatarColor }}>
                        {avatarInitials || "N"}
                      </div>
                      <div>
                        <strong>{profile.name}</strong>
                        <span>{profile.email}</span>
                      </div>
                    </div>
                    <button type="button" role="menuitem" onClick={() => openProfilePanel("user")}>
                      <UserCog size={16} /> User Settings
                    </button>
                    <button type="button" role="menuitem" onClick={() => openProfilePanel("billing")}>
                      <CreditCard size={16} /> Billing Options
                    </button>
                    <button type="button" role="menuitem" onClick={() => openProfilePanel("feedback")}>
                      <MessageSquareDiff size={16} /> System Feedback
                    </button>
                  </div>
                )}
              </div>
            </div>
          </div>
        </header>

        <div className="cx-stream">
          <div className="cx-stream-inner">
            {!current || current.messages.length === 0 ? (
              <div className="cx-hero">
                <h1>How can Nexus help today?</h1>
<<<<<<< HEAD
                <p className="muted">Ask a question, paste a document, or say “/help”.</p>
                <div className="chip-row">
                  <button type="button" className="chip" onClick={() => setInput("Explain transformers like I’m 12")}>
=======
                <p className="muted">Ask a question, paste a document, or say \"/help\".</p>
                <div className="quick">
                  <button type="button" onClick={() => setInput("Explain transformers like I\u2019m 12")}>
>>>>>>> 9c59872a
                    Explain simply
                  </button>
                  <button type="button" onClick={() => setInput("Summarize the following article:\n")}>
                    Summarize
                  </button>
                  <button type="button" onClick={() => setInput("Draft a concise email about…")}>
                    Draft an email
                  </button>
                  {systemSettings.smartCompose && (
                    <button
                      type="button"
                      onClick={() =>
                        setInput(
                          "Generate a private executive briefing with anonymized identifiers and actionable next steps."
                        )
                      }
                    >
                      Executive briefing
                    </button>
                  )}
                </div>
              </div>
            ) : (
              current.messages.map(m => (
                <div key={m.id} className={`cx-msg ${m.role}`}>
                  <div className="bubble">
                    {m.attachments?.length ? (
                      <div className="att-list">
                        {m.attachments.map((a, i) => (
                          <div className="att-chip" key={i} title={`${a.name} • ${formatBytes(a.size)}`}>
                            <Paperclip size={12} /> <span className="name">{a.name}</span>
                            <span className="size">({formatBytes(a.size)})</span>
                          </div>
                        ))}
                      </div>
                    ) : null}
                    <div dangerouslySetInnerHTML={{ __html: m.html || mdToHtml(m.content) }} />
                  </div>
                </div>
              ))
            )}
          </div>
        </div>

        <form
          className="cx-compose"
          onSubmit={e => {
            e.preventDefault();
            if (!busy) send();
          }}
        >
          <div className="nx-inner cx-compose-inner">
            <button type="button" className="icon-btn" title="Attach files" onClick={openFilePicker}>
              <Paperclip size={16} />
            </button>
            <input
              ref={fileInputRef}
              type="file"
              multiple
              hidden
              onChange={onFilesPicked}
              accept=".txt,.md,.json,.csv,.js,.ts,.py,.html,.css,application/json,text/plain,text/markdown,text/csv,text/html"
            />

            <input
              className="cx-input"
              placeholder="Ask Nexus…"
              value={input}
              onChange={e => setInput(e.target.value)}
              onKeyDown={e => {
                if (e.key === "Enter" && !e.shiftKey) {
                  e.preventDefault();
                  if (!busy) send();
                }
              }}
            />

            {!busy ? (
              <div className="compose-actions">
                <button type="button" className="icon-btn" title="Regenerate" onClick={regenerate}>
                  ↻
                </button>
                <button type="submit" className="btn primary" disabled={!input.trim() && files.length === 0}>
                  Send
                </button>
              </div>
            ) : (
              <div className="compose-actions">
                <button type="button" className="icon-btn danger" title="Stop" onClick={stop}>
                  ■
                </button>
              </div>
            )}

            {files.length > 0 && (
              <div className="chips">
                {files.map(f => (
                  <div key={f.name} className="chip" title={`${f.name} • ${formatBytes(f.size)}`}>
                    <Paperclip size={12} /> <span className="name">{f.name}</span>
                    <span className="size">({formatBytes(f.size)})</span>
                    <button type="button" className="x" onClick={() => removeFile(f.name)}>
                      <X size={12} />
                    </button>
                  </div>
                ))}
              </div>
            )}
          </div>
          <div className="cx-hint">
            Enter to send • Shift+Enter for newline • Attach text files up to {formatBytes(MAX_EACH)} each
          </div>
        </form>
      </main>
      {systemSettingsOpen && (
        <SystemSettingsModal
          settings={systemSettings}
          onChange={patch => setSystemSettings(prev => ({ ...prev, ...patch }))}
          onClose={() => setSystemSettingsOpen(false)}
        />
      )}
      {activeProfilePanel && (
        <ProfilePanel
          panel={activeProfilePanel}
          profile={profile}
          systemSettings={systemSettings}
          onClose={() => setActiveProfilePanel(null)}
          onSaveProfile={setProfile}
          onOpenSystemSettings={() => {
            setActiveProfilePanel(null);
            setSystemSettingsOpen(true);
          }}
        />
      )}
    </div>
  );
}

function SystemSettingsModal({
  settings,
  onChange,
  onClose
}: {
  settings: SystemSettingsState;
  onChange: (patch: Partial<SystemSettingsState>) => void;
  onClose: () => void;
}) {
  const [retention, setRetention] = React.useState(() => localStorage.getItem("nx.system-retention") || "30");
  React.useEffect(() => {
    localStorage.setItem("nx.system-retention", retention);
  }, [retention]);
  return (
    <div className="nx-dialog-backdrop" role="dialog" aria-modal="true" aria-label="System settings">
      <div className="nx-dialog">
        <div className="nx-dialog-header">
          <div>
            <h3>System settings</h3>
            <p className="nx-dialog-subhead">
              Calibrate workspace controls without leaving the conversation. Changes apply instantly for this browser.
            </p>
          </div>
          <button type="button" className="icon-btn ghost" onClick={onClose} aria-label="Close system settings">
            <X size={16} />
          </button>
        </div>

        <div className="nx-dialog-body">
          <div className="nx-settings-group">
            <SettingToggle
              label="Redact PII automatically"
              description="Scrub sensitive identifiers from prompts, attachments, and transcripts."
              checked={settings.redactPII}
              onToggle={value => onChange({ redactPII: value })}
            />
            <SettingToggle
              label="Private mode"
              description="Exclude this session from analytics and auto-purge history after 24 hours."
              checked={settings.privateMode}
              onToggle={value => onChange({ privateMode: value })}
            />
            <SettingToggle
              label="High contrast interface"
              description="Increase legibility for control room displays and reduce eye strain."
              checked={settings.highContrast}
              onToggle={value => onChange({ highContrast: value })}
            />
            <SettingToggle
              label="Smart compose boosters"
              description="Show contextual prompts and adaptive tone suggestions while you type."
              checked={settings.smartCompose}
              onToggle={value => onChange({ smartCompose: value })}
            />
          </div>

          <div className="nx-settings-group">
            <h4 className="nx-settings-title">Consensus allocation</h4>
            <SettingSlider
              label="AI consensus weighting"
              description="Adjust how strongly Nexus leans on internal model consensus before consulting the open web."
              value={settings.aiConsensusPct}
              onChange={value => {
                const next = clampPct(value);
                onChange({ aiConsensusPct: next, webConsensusPct: clampPct(100 - next) });
              }}
            />
            <SettingSlider
              label="Web intelligence weighting"
              description="Control how much curated web sources contribute relative to AI consensus."
              value={settings.webConsensusPct}
              onChange={value => {
                const next = clampPct(value);
                onChange({ aiConsensusPct: clampPct(100 - next), webConsensusPct: next });
              }}
            />
            <p className="nx-slider-hint">
              Nexus automatically balances these sliders so they always total 100%. Use them to fine-tune decision making without
              backend changes.
            </p>
          </div>

          <div className="nx-settings-meta">
            <label className="nx-field">
              <span>Session transcript retention</span>
              <select value={retention} onChange={event => setRetention(event.target.value)}>
                <option value="7">7 days</option>
                <option value="30">30 days (recommended)</option>
                <option value="90">90 days</option>
                <option value="forever">Keep indefinitely</option>
              </select>
            </label>
            <label className="nx-field">
              <span>Workspace notifications</span>
              <select defaultValue="digest">
                <option value="realtime">Real-time alerts</option>
                <option value="digest">Daily digest</option>
                <option value="minimal">Security events only</option>
                <option value="off">Do not disturb</option>
              </select>
            </label>
          </div>
        </div>

        <div className="nx-dialog-footer">
          <button
            type="button"
            className="btn ghost"
            onClick={() => {
              onChange({
                redactPII: true,
                privateMode: false,
                highContrast: false,
                smartCompose: true,
                aiConsensusPct: 50,
                webConsensusPct: 50
              });
              setRetention("30");
            }}
          >
            Restore recommended defaults
          </button>
          <button type="button" className="primary" onClick={onClose}>
            Close
          </button>
        </div>
      </div>
    </div>
  );
}

function ProfilePanel({
  panel,
  profile,
  systemSettings,
  onClose,
  onSaveProfile,
  onOpenSystemSettings
}: {
  panel: ProfilePanelKey;
  profile: ProfileState;
  systemSettings: SystemSettingsState;
  onClose: () => void;
  onSaveProfile: (next: ProfileState) => void;
  onOpenSystemSettings: () => void;
}) {
  const [draftProfile, setDraftProfile] = useState<ProfileState>(profile);
  const [timezone, setTimezone] = useState<string>(() => localStorage.getItem("nx.profile.timezone") || "UTC");
  const [feedback, setFeedback] = useState("");
  const [billingCycle, setBillingCycle] = useState("annual");
  const feedbackLimit = 600;

  useEffect(() => {
    setDraftProfile(profile);
  }, [profile, panel]);
  useEffect(() => {
    localStorage.setItem("nx.profile.timezone", timezone);
  }, [timezone]);

  const title = useMemo(() => ({
    user: "User settings",
    billing: "Billing options",
    feedback: "System feedback"
  })[panel], [panel]);

  const closeAndReset = () => {
    setFeedback("");
    onClose();
  };

  let body: React.ReactNode = null;
  if (panel === "user") {
    body = (
      <form
        className="nx-panel-form"
        onSubmit={event => {
          event.preventDefault();
          onSaveProfile({ ...draftProfile });
          closeAndReset();
        }}
      >
        <label className="nx-field">
          <span>Display name</span>
          <input
            value={draftProfile.name}
            onChange={event => setDraftProfile(prev => ({ ...prev, name: event.target.value }))}
            placeholder="Your name"
          />
        </label>
        <label className="nx-field">
          <span>Role or title</span>
          <input
            value={draftProfile.title}
            onChange={event => setDraftProfile(prev => ({ ...prev, title: event.target.value }))}
            placeholder="Role"
          />
        </label>
        <label className="nx-field">
          <span>Notification email</span>
          <input value={draftProfile.email} readOnly />
          <small>This email is managed by your administrator.</small>
        </label>
        <label className="nx-field">
          <span>Timezone</span>
          <select value={timezone} onChange={event => setTimezone(event.target.value)}>
            <option value="UTC">UTC</option>
            <option value="America/New_York">US Eastern</option>
            <option value="Europe/London">London</option>
            <option value="Asia/Singapore">Singapore</option>
            <option value="Australia/Sydney">Sydney</option>
          </select>
        </label>
          <div className="nx-panel-callout">
            <ShieldCheck size={16} />
            <div>
              <strong>Privacy snapshot</strong>
              <p>
                Private mode is {systemSettings.privateMode ? "enabled" : "disabled"}. PII redaction is {systemSettings.redactPII ? "active" : "off"} for this workspace. Consensus split: {systemSettings.aiConsensusPct}% AI / {systemSettings.webConsensusPct}% web.
              </p>
            </div>
          </div>
        <div className="nx-dialog-footer">
          <button type="button" className="btn ghost" onClick={onOpenSystemSettings}>
            System settings
          </button>
          <button type="submit" className="primary">
            Save profile
          </button>
        </div>
      </form>
    );
  } else if (panel === "billing") {
    body = (
      <div className="nx-panel-content">
        <section className="nx-panel-card">
          <h4>Current plan</h4>
          <p>Professional — 12 seats</p>
          <ul>
            <li>Priority orchestration queues</li>
            <li>Granular audit logging</li>
            <li>Unlimited compliance exports</li>
          </ul>
          <div className="nx-field">
            <span>Billing cadence</span>
            <select value={billingCycle} onChange={event => setBillingCycle(event.target.value)}>
              <option value="monthly">Monthly</option>
              <option value="annual">Annual (save 15%)</option>
            </select>
          </div>
          <div className="nx-dialog-footer">
            <button
              type="button"
              className="btn ghost"
              onClick={() => console.info("Downloading latest invoice")}
            >
              Download last invoice
            </button>
            <button
              type="button"
              className="primary"
              onClick={() => alert("Our sales team will reach out to tailor an enterprise plan.")}
            >
              Talk to sales
            </button>
          </div>
        </section>
        <section className="nx-panel-card">
          <h4>Usage snapshot</h4>
          <p>89% of allocated AI minutes consumed this cycle.</p>
          <div className="nx-usage-bar">
            <span style={{ width: "89%" }} />
          </div>
          <p className="muted">Add-on packs can be provisioned instantly from billing.</p>
        </section>
      </div>
    );
  } else {
    const remaining = Math.max(0, feedbackLimit - feedback.length);
    body = (
      <form
        className="nx-panel-form"
        onSubmit={event => {
          event.preventDefault();
          console.info("System feedback submitted", { feedback });
          alert("Thanks for helping us calibrate Nexus. Your feedback was recorded locally.");
          closeAndReset();
        }}
      >
        <label className="nx-field">
          <span>Share what went well or what we should improve</span>
          <textarea
            value={feedback}
            onChange={event => setFeedback(event.target.value.slice(0, feedbackLimit))}
            rows={6}
            placeholder="Tell us about your experience..."
          />
          <small>{remaining} characters remaining</small>
        </label>
        <label className="nx-field">
          <span>Attach diagnostics</span>
          <select defaultValue="metrics">
            <option value="metrics">Include anonymized metrics</option>
            <option value="console">Include console logs</option>
            <option value="none">Do not attach any data</option>
          </select>
        </label>
        <div className="nx-dialog-footer">
          <button type="button" className="btn ghost" onClick={closeAndReset}>
            Cancel
          </button>
          <button type="submit" className="primary" disabled={!feedback.trim()}>
            Submit feedback
          </button>
        </div>
      </form>
    );
  }

  return (
    <div className="nx-dialog-backdrop" role="dialog" aria-modal="true" aria-label={title}>
      <div className="nx-dialog wide">
        <div className="nx-dialog-header">
          <div>
            <h3>{title}</h3>
            <p className="nx-dialog-subhead">
              {panel === "user"
                ? "Manage how Nexus represents you across orchestrated workflows."
                : panel === "billing"
                ? "Stay ahead of usage and keep stakeholders informed."
                : "Share direct feedback with the platform team."}
            </p>
          </div>
          <button type="button" className="icon-btn ghost" onClick={closeAndReset} aria-label={`Close ${title}`}>
            <X size={16} />
          </button>
        </div>
        {body}
      </div>
    </div>
  );
}

function SettingToggle({
  label,
  description,
  checked,
  onToggle
}: {
  label: string;
  description: string;
  checked: boolean;
  onToggle: (value: boolean) => void;
}) {
  const id = React.useId();
  return (
    <label className="nx-setting-row" htmlFor={id}>
      <div className="nx-setting-copy">
        <span className="nx-setting-label">{label}</span>
        <span className="nx-setting-description">{description}</span>
      </div>
      <input
        id={id}
        type="checkbox"
        className="nx-switch"
        checked={checked}
        onChange={event => onToggle(event.target.checked)}
      />
    </label>
  );
}

function SettingSlider({
  label,
  description,
  value,
  onChange
}: {
  label: string;
  description: string;
  value: number;
  onChange: (value: number) => void;
}) {
  const id = React.useId();
  return (
    <div className="nx-setting-row slider">
      <div className="nx-setting-copy">
        <label htmlFor={id} className="nx-setting-label">
          {label}
        </label>
        <span className="nx-setting-description">{description}</span>
      </div>
      <div className="nx-slider-control">
        <input
          id={id}
          type="range"
          min={0}
          max={100}
          step={1}
          value={value}
          onChange={event => onChange(Number(event.target.value))}
        />
        <output className="nx-slider-value" htmlFor={id}>
          {value}%
        </output>
      </div>
    </div>
  );
}

function clampPct(value: number) {
  if (!Number.isFinite(value)) return 0;
  return Math.min(100, Math.max(0, Math.round(value)));
}

function normaliseConsensus(aiValue: number, webValue: number) {
  const ai = clampPct(aiValue);
  const web = clampPct(webValue);
  const total = ai + web;
  if (total === 0) {
    return { ai: 0, web: 0 };
  }
  if (total === 100) {
    return { ai, web };
  }
  const aiShare = Math.round((ai / total) * 100);
  const webShare = 100 - aiShare;
  return { ai: aiShare, web: webShare };
}

function Section({ title, extra, children }: { title: string; extra?: React.ReactNode; children: React.ReactNode }) {
  return (
    <div className="sect">
      <div className="sect-head">
        <div className="sect-title">{title}</div>
        {extra}
      </div>
      <div className="sect-body">{children}</div>
    </div>
  );
}

function Empty({ label }: { label: string }) {
  return <div className="empty">{label}</div>;
}

function ConvRow({
  title,
  subtitle,
  when,
  active,
  onClick,
  actions
}: {
  title: string;
  subtitle?: string;
  when: string;
  active?: boolean;
  onClick?: () => void;
  actions?: { label: string; onClick: () => void }[];
}) {
  return (
    <div className={`conv ${active ? "active" : ""}`} onClick={onClick}>
      <div className="conv-text">
        <div className="conv-title">{title || "Untitled"}</div>
        {subtitle && <div className="conv-sub">{subtitle}</div>}
      </div>
      <div className="conv-when">{when}</div>
      {actions?.length ? (
        <div className="conv-menu" onClick={e => e.stopPropagation()}>
          {actions.map((a, i) => (
            <button type="button" key={i} onClick={a.onClick} className="pill sm">
              {a.label}
            </button>
          ))}
        </div>
      ) : null}
    </div>
  );
}<|MERGE_RESOLUTION|>--- conflicted
+++ resolved
@@ -94,19 +94,8 @@
       return "dark";
     }
     const saved = localStorage.getItem("nx.theme") as "dark" | "light" | null;
-<<<<<<< HEAD
     if (saved) return saved;
     return window.matchMedia?.("(prefers-color-scheme: dark)")?.matches ? "dark" : "light";
-=======
-    const initial = saved === "light" || saved === "dark"
-      ? saved
-      : window.matchMedia?.("(prefers-color-scheme: dark)")?.matches
-        ? "dark"
-        : "dark";
-    document.documentElement.dataset.theme = initial;
-    localStorage.setItem("nx.theme", initial);
-    return initial;
->>>>>>> 9c59872a
   });
   useEffect(() => {
     document.documentElement.dataset.theme = theme;
@@ -526,7 +515,6 @@
       <main className="nx-main">
         <header className="nx-top">
           <div className="nx-inner">
-<<<<<<< HEAD
             <div className="brand">Nexus<span className="dot">•</span><span className="ai">ai</span></div>
             <h2 className="title" title={lastUpdatedLabel}>
               {current ? current.title : "New chat"}
@@ -538,65 +526,6 @@
                 title={theme === "dark" ? "Switch to light" : "Switch to dark"}
                 onClick={() => setTheme(t => (t === "dark" ? "light" : "dark"))}
                 aria-label="Toggle theme"
-=======
-            <div className="brand">
-              Nexus<span className="dot">•</span>
-              <span className="ai">ai</span>
-            </div>
-            <div className="nx-top-center">
-              <div className="nx-top-heading">
-                <h2 className="title">{current ? current.title : "New chat"}</h2>
-                <span className="subtitle">{lastUpdatedLabel}</span>
-              </div>
-              {current ? (
-                <div className="nx-top-actions">
-                  <button
-                    type="button"
-                    className="btn"
-                    onClick={() => {
-                      if (!current) return;
-                      const dataStr =
-                        "data:application/json;charset=utf-8," +
-                        encodeURIComponent(JSON.stringify(current, null, 2));
-                      const a = document.createElement("a");
-                      a.href = dataStr;
-                      a.download = `${current.title.replace(/\s+/g, "_")}.json`;
-                      a.click();
-                    }}
-                  >
-                    <Download size={16} /> Export
-                  </button>
-                  <button
-                    type="button"
-                    className="btn"
-                    onClick={() => setStatus(current.id, current.status === "archived" ? "active" : "archived")}
-                  >
-                    <Archive size={16} /> {current.status === "archived" ? "Unarchive" : "Archive"}
-                  </button>
-                  <button type="button" className="btn danger" onClick={() => setStatus(current.id, "trash")}>
-                    <Trash2 size={16} /> Delete
-                  </button>
-                </div>
-              ) : (
-                <p className="subtitle muted">Launch a new multi-model briefing without leaving private mode.</p>
-              )}
-              <div className="nx-top-status">
-                <span className="nx-top-chip">
-                  <ShieldCheck size={14} /> Zero-trust ready
-                </span>
-                {systemSettings.privateMode && <span className="nx-top-chip emphasis">Private mode</span>}
-                {systemSettings.redactPII && <span className="nx-top-chip soft">PII redaction</span>}
-                <span className="nx-top-chip soft">AI consensus · {systemSettings.aiConsensusPct}%</span>
-                <span className="nx-top-chip soft">Web insight · {systemSettings.webConsensusPct}%</span>
-              </div>
-            </div>
-            <div className="actions nx-top-controls">
-              <button
-                type="button"
-                className="icon-btn"
-                title={`Switch to ${theme === "dark" ? "light" : "dark"} theme`}
-                onClick={toggleTheme}
->>>>>>> 9c59872a
               >
                 {theme === "dark" ? <Sun size={18} /> : <Moon size={18} />}
               </button>
@@ -653,15 +582,9 @@
             {!current || current.messages.length === 0 ? (
               <div className="cx-hero">
                 <h1>How can Nexus help today?</h1>
-<<<<<<< HEAD
                 <p className="muted">Ask a question, paste a document, or say “/help”.</p>
                 <div className="chip-row">
                   <button type="button" className="chip" onClick={() => setInput("Explain transformers like I’m 12")}>
-=======
-                <p className="muted">Ask a question, paste a document, or say \"/help\".</p>
-                <div className="quick">
-                  <button type="button" onClick={() => setInput("Explain transformers like I\u2019m 12")}>
->>>>>>> 9c59872a
                     Explain simply
                   </button>
                   <button type="button" onClick={() => setInput("Summarize the following article:\n")}>
