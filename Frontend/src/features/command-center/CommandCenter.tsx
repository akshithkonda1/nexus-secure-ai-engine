import React, { useEffect } from "react";

<<<<<<< HEAD
import { CommandCenterHero } from "@/components/command-center/CommandCenterHero";
import { Switch } from "@/shared/ui/components/switch";

// TODO: Replace with data from /api/command-center/overview
const mockProjects = [
  {
    id: "atlas-briefings",
    name: "Atlas Intelligence Briefings",
    summary: "Turning compliance playbooks into live guardrails for Workspace.",
    progress: 68,
    due: "Due in 2 days",
    owner: "Workspace",
    milestones: 4,
  },
  {
    id: "risk-decks",
    name: "Risk & Signals Deck",
    summary: "Packaging telemetry into a shareable executive readout.",
    progress: 42,
    due: "Due next week",
    owner: "Zora",
    milestones: 6,
  },
  {
    id: "audit-layer",
    name: "Audit Layer Automation",
    summary: "Mapping SOC2 and ISO controls to every Workspace activity.",
    progress: 84,
    due: "Due tomorrow",
    owner: "Security",
    milestones: 2,
  },
  {
    id: "signals-console",
    name: "Signals Console",
    summary: "Cross-project insight feed for leadership check-ins.",
    progress: 23,
    due: "Draft ready",
    owner: "Ops",
    milestones: 5,
  },
];

const mockUpcoming = [
  { id: "u1", title: "Publish the compliance matrix", eta: "Today 4:30p", owner: "Workspace" },
  { id: "u2", title: "Review signal routing rules", eta: "Tomorrow 9:00a", owner: "Zora" },
  { id: "u3", title: "Sync research connectors", eta: "Thu 2:00p", owner: "Ops" },
  { id: "u4", title: "Send FYI to legal reviewers", eta: "Fri 11:15a", owner: "Legal" },
];

const mockSignals = [
  {
    id: "s1",
    type: "Pattern",
    title: "Deep research afternoons",
    detail: "You finish 80% of audits between 1-4p. Calendar holds are respected.",
  },
  {
    id: "s2",
    type: "Gap",
    title: "Connector drift",
    detail: "Slack + Notion fell out of sync twice this week. Recommend auto-heal.",
  },
  {
    id: "s3",
    type: "Opportunity",
    title: "Workspace recaps",
    detail: "People respond fastest to 2pm summaries. Schedule auto drops there.",
  },
];

const mockConnectors = [
  { id: "drive", name: "Google Drive", status: "Live", lastSync: "2m ago" },
  { id: "notion", name: "Notion", status: "Syncing", lastSync: "8m ago" },
  { id: "github", name: "GitHub", status: "Live", lastSync: "Just now" },
  { id: "slack", name: "Slack", status: "Paused", lastSync: "1d ago" },
];
=======
import { CommandCenterOverlay } from "@/components/command-center/CommandCenterOverlay";
>>>>>>> 7507cfbc

type CommandCenterProps = {
  isOpen: boolean;
  onClose: () => void;
};

export function CommandCenter({ isOpen, onClose }: CommandCenterProps) {
<<<<<<< HEAD
  const [drawerVisible, setDrawerVisible] = React.useState(false);
  const [heroOpen, setHeroOpen] = React.useState(true);

  useEffect(() => {
    if (isOpen) {
      setHeroOpen(true);
    }
  }, [isOpen]);

=======
>>>>>>> 7507cfbc
  useEffect(() => {
    if (!isOpen) return;

    const handleKeyDown = (event: KeyboardEvent) => {
      if (event.key === "Escape") {
        onClose();
      }
    };

    window.addEventListener("keydown", handleKeyDown);
    return () => window.removeEventListener("keydown", handleKeyDown);
  }, [isOpen, onClose]);

<<<<<<< HEAD
  useEffect(() => {
    const frame = requestAnimationFrame(() => setDrawerVisible(true));
    return () => cancelAnimationFrame(frame);
  }, []);

  if (!isOpen) {
    return null;
  }

  const [focusProject, ...otherProjects] = mockProjects;

  const handleBackdropClick = (event: React.MouseEvent<HTMLDivElement>) => {
    const allowClose = typeof window === "undefined" || window.innerWidth >= 1024;
    if (event.target === event.currentTarget && allowClose) {
      onClose();
    }
  };

  return (
    <>
      <CommandCenterHero open={isOpen && heroOpen} onClose={() => setHeroOpen(false)} />
      <div
        className="fixed inset-0 z-30 bg-slate-950/75 backdrop-blur-md"
        onClick={handleBackdropClick}
      >
      <div className="flex h-full w-full justify-end">
        <section
          role="dialog"
          aria-modal="true"
          aria-label="Command Center"
          className={`relative flex h-full w-full max-w-5xl flex-col border-l border-white/10 bg-[radial-gradient(circle_at_top,_rgba(var(--brand-soft),0.22),_transparent)_0_0/100%_40%_no-repeat,_rgba(3,7,18,0.95)] shadow-[0_0_60px_rgba(0,0,0,0.65)] transition-transform duration-500 ease-[cubic-bezier(0.16,1,0.3,1)] ${drawerVisible ? "translate-x-0" : "translate-x-full"}`}
          onClick={(event) => event.stopPropagation()}
        >
          <header className="flex flex-wrap items-center justify-between gap-4 border-b border-[rgba(var(--border),0.35)] px-6 py-4">
            <div className="flex flex-wrap gap-3 text-right text-sm">
              <ModeToggle label="Safe mode" defaultChecked />
              <ModeToggle label="Study mode" />
              <ModeToggle label="Signals" defaultChecked />
            </div>
            <div className="flex items-center gap-3">
              <div className="relative flex h-11 w-11 items-center justify-center rounded-2xl bg-[rgba(var(--brand),0.15)] shadow-[0_0_26px_rgba(0,128,255,0.45)]">
                <span className="absolute h-11 w-11 animate-[pulse_3s_ease-in-out_infinite] rounded-2xl bg-[radial-gradient(circle,_rgba(var(--brand-soft),0.65),_transparent_70%)] opacity-80" />
                <Brain className="relative size-5 text-brand" aria-hidden="true" />
              </div>
              <button
                type="button"
                onClick={onClose}
                className="inline-flex size-11 items-center justify-center rounded-full border border-[rgba(var(--border),0.45)] bg-[rgba(var(--panel),0.85)] text-[rgba(var(--subtle),0.8)] transition hover:rotate-3 hover:border-[rgba(var(--brand),0.65)] hover:text-[rgb(var(--text))]"
                aria-label="Close Command Center"
              >
                <X className="size-4" />
              </button>
            </div>
          </header>

          <main className="flex-1 overflow-y-auto px-5 pb-5 pt-4">
            <div className="grid gap-4 lg:grid-cols-[minmax(0,1.45fr)_minmax(0,1fr)]">
              <div className="space-y-4">
                {focusProject ? (
                  <article className="panel panel--glassy panel--alive panel--glow relative overflow-hidden rounded-3xl border border-white/10 bg-slate-900/90 p-5 text-[rgb(var(--text))]">
                    <div className="flex items-start justify-between gap-4">
                      <div>
                        <p className="flex items-center gap-2 text-xs font-semibold uppercase tracking-[0.25em] text-[rgba(var(--subtle),0.7)]">
                          <ListChecks className="size-4 text-brand" /> Today&apos;s focus
                        </p>
                        <h3 className="mt-2 text-2xl font-semibold">{focusProject.name}</h3>
                        <p className="mt-1 text-[rgba(var(--subtle),0.9)]">{focusProject.summary}</p>
                      </div>
                      <button
                        type="button"
                        className="inline-flex items-center gap-1 rounded-full border border-[rgba(var(--brand),0.4)] bg-[rgba(var(--surface),0.85)] px-4 py-2 text-sm font-semibold text-brand shadow-[0_10px_30px_rgba(14,116,144,0.35)] transition hover:border-[rgba(var(--brand),0.8)] hover:text-[rgb(var(--text))]"
                      >
                        Jump in <ArrowRight className="size-4" />
                      </button>
                    </div>
                    <div className="mt-5 flex flex-wrap items-center gap-6 text-sm text-[rgba(var(--subtle),0.85)]">
                      <span className="inline-flex items-center gap-2">
                        <Activity className="size-4 text-brand" /> {focusProject.progress}% complete
                      </span>
                      <span className="inline-flex items-center gap-2">
                        <Clock className="size-4 text-brand" /> {focusProject.due}
                      </span>
                      <span className="inline-flex items-center gap-2">
                        <Sparkles className="size-4 text-brand" /> {focusProject.milestones} milestones queued
                      </span>
                    </div>
                  </article>
                ) : null}

                <section className="panel panel--glassy rounded-3xl border border-white/10 bg-slate-900/85 p-4">
                  <div className="flex items-center justify-between">
                    <div>
                      <p className="text-xs font-semibold uppercase tracking-[0.32em] text-[rgba(var(--subtle),0.65)]">Projects</p>
                      <p className="text-sm text-[rgba(var(--subtle),0.85)]">Live streams from Workspace, Ops, and Research.</p>
                    </div>
                    <button
                      type="button"
                      className="inline-flex items-center gap-2 rounded-full border border-[rgba(var(--border),0.5)] px-3 py-1 text-xs font-semibold uppercase tracking-[0.2em] text-[rgba(var(--subtle),0.8)] hover:border-[rgba(var(--brand),0.6)]"
                    >
                      View all <ArrowRight className="size-3" />
                    </button>
                  </div>
                  <div className="mt-4 space-y-3">
                    {otherProjects.map((project) => (
                      <article
                        key={project.id}
                        className="panel panel--hover flex flex-col gap-3 rounded-2xl border border-white/10 bg-slate-900/80 p-4 transition"
                      >
                        <div className="flex items-center justify-between gap-3">
                          <div>
                            <p className="text-xs font-semibold uppercase tracking-[0.2em] text-[rgba(var(--subtle),0.6)]">
                              {project.owner}
                            </p>
                            <h4 className="text-lg font-semibold text-[rgb(var(--text))]">{project.name}</h4>
                          </div>
                          <button
                            type="button"
                            className="inline-flex items-center gap-1 rounded-full border border-[rgba(var(--border),0.45)] px-3 py-1 text-xs font-semibold uppercase tracking-[0.2em] text-[rgba(var(--subtle),0.85)] hover:border-[rgba(var(--brand),0.7)]"
                          >
                            Jump in
                          </button>
                        </div>
                        <p className="text-sm text-[rgba(var(--subtle),0.85)]">{project.summary}</p>
                        <div className="flex flex-wrap items-center gap-4 text-xs text-[rgba(var(--subtle),0.75)]">
                          <span className="inline-flex items-center gap-1">
                            <Activity className="size-3" /> {project.progress}% progress
                          </span>
                          <span className="inline-flex items-center gap-1">
                            <Clock className="size-3" /> {project.due}
                          </span>
                          <span className="inline-flex items-center gap-1">
                            <ListChecks className="size-3" /> {project.milestones} milestones
                          </span>
                        </div>
                      </article>
                    ))}
                  </div>
                </section>
              </div>

              <div className="space-y-4">
                <section className="panel panel--glassy rounded-3xl border border-white/10 bg-slate-900/85 p-4">
                  <div className="flex items-center justify-between">
                    <div>
                      <p className="flex items-center gap-2 text-xs font-semibold uppercase tracking-[0.32em] text-[rgba(var(--subtle),0.65)]">
                        <Clock className="size-3" /> Upcoming
                      </p>
                      <p className="text-sm text-[rgba(var(--subtle),0.85)]">Tasks queued up next for Workspace and Ops.</p>
                    </div>
                    <button
                      type="button"
                      className="inline-flex items-center gap-1 rounded-full border border-[rgba(var(--brand),0.5)] px-3 py-1 text-[10px] font-semibold uppercase tracking-[0.28em] text-brand hover:border-[rgba(var(--brand),0.75)]"
                    >
                      Send to Workspace
                    </button>
                  </div>
                  <ul className="mt-4 space-y-3">
                    {mockUpcoming.map((item) => (
                      <li
                        key={item.id}
                        className="flex items-center justify-between gap-3 rounded-2xl border border-white/10 bg-slate-900/80 px-3 py-2"
                      >
                        <div>
                          <p className="text-sm font-medium text-[rgb(var(--text))]">{item.title}</p>
                          <p className="text-xs text-[rgba(var(--subtle),0.75)]">{item.owner}</p>
                        </div>
                        <span className="text-xs font-semibold text-[rgba(var(--subtle),0.85)]">{item.eta}</span>
                      </li>
                    ))}
                  </ul>
                </section>

                <section className="panel panel--glassy rounded-3xl border border-white/10 bg-slate-900/85 p-4">
                  <div className="flex items-center gap-2 text-xs font-semibold uppercase tracking-[0.32em] text-[rgba(var(--subtle),0.65)]">
                    <Activity className="size-3" /> Signals
                  </div>
                  <div className="mt-3 space-y-3">
                    {mockSignals.map((signal) => (
                      <article
                        key={signal.id}
                        className="rounded-2xl border border-white/10 bg-slate-900/80 p-3"
                      >
                        <p className="text-[10px] font-semibold uppercase tracking-[0.35em] text-[rgba(var(--subtle),0.65)]">
                          {signal.type}
                        </p>
                        <p className="text-sm font-semibold text-[rgb(var(--text))]">{signal.title}</p>
                        <p className="text-xs text-[rgba(var(--subtle),0.8)]">{signal.detail}</p>
                      </article>
                    ))}
                  </div>
                </section>

                <section className="panel panel--glassy rounded-3xl border border-white/10 bg-slate-900/85 p-4">
                  <div className="flex items-center gap-2 text-xs font-semibold uppercase tracking-[0.32em] text-[rgba(var(--subtle),0.65)]">
                    <Network className="size-3" /> Connectors
                  </div>
                  <ul className="mt-3 space-y-2">
                    {mockConnectors.map((connector) => (
                      <li
                        key={connector.id}
                        className="flex items-center justify-between gap-3 rounded-2xl border border-white/10 bg-slate-900/80 px-3 py-2"
                      >
                        <div className="flex items-center gap-2 text-sm font-medium text-[rgb(var(--text))]">
                          <span className="flex size-8 items-center justify-center rounded-2xl bg-slate-900/70">
                            <Link2 className="size-4 text-brand" />
                          </span>
                          <div>
                            <p>{connector.name}</p>
                            <p className="text-xs text-[rgba(var(--subtle),0.75)]">Last sync {connector.lastSync}</p>
                          </div>
                        </div>
                        <span
                          className={`rounded-full px-3 py-1 text-[10px] font-semibold uppercase tracking-[0.3em] ${
                            connector.status === "Live"
                              ? "bg-[rgba(var(--accent-emerald),0.15)] text-[rgb(var(--accent-emerald))]"
                              : connector.status === "Syncing"
                                ? "bg-[rgba(var(--brand-soft),0.2)] text-brand"
                                : "bg-[rgba(var(--status-critical),0.15)] text-[rgb(var(--status-critical))]"
                          }`}
                        >
                          {connector.status}
                        </span>
                      </li>
                    ))}
                  </ul>
                </section>
              </div>
            </div>
          </main>

          <footer className="flex items-center justify-between gap-3 border-t border-[rgba(var(--border),0.35)] px-6 py-3 text-[11px] text-[rgba(var(--subtle),0.8)]">
            <div className="flex items-center gap-2">
              <GitBranch className="size-3.5 text-brand" />
              <span>
                Zora uses your settings, connectors, and engine ranking to keep this view relevant.
              </span>
            </div>
            <button
              type="button"
              className="inline-flex items-center gap-1 rounded-full border border-[rgba(var(--border),0.55)] bg-[rgba(var(--panel),0.9)] px-3 py-1 text-[10px] font-semibold uppercase tracking-[0.18em] text-[rgba(var(--subtle),0.9)] hover:border-[rgba(var(--brand),0.6)] hover:text-[rgb(var(--text))]"
            >
              <Sparkles className="size-3" /> Customize in Settings
            </button>
          </footer>
        </section>
      </div>
    </div>
    </>
  );
}

type ModeToggleProps = {
  label: string;
  defaultChecked?: boolean;
};

function ModeToggle({ label, defaultChecked }: ModeToggleProps) {
  // TODO: Wire to settings.zora / settings.workspace / settings.commandCenter
  const [checked, setChecked] = React.useState(!!defaultChecked);

  return (
    <label className="flex items-center gap-2 text-xs font-semibold uppercase tracking-[0.3em] text-[rgba(var(--subtle),0.75)]">
      <span>{label}</span>
      <Switch checked={checked} onCheckedChange={setChecked} aria-label={label} />
    </label>
  );
=======
  return <CommandCenterOverlay open={isOpen} onClose={onClose} />;
>>>>>>> 7507cfbc
}<|MERGE_RESOLUTION|>--- conflicted
+++ resolved
@@ -1,6 +1,5 @@
 import React, { useEffect } from "react";
 
-<<<<<<< HEAD
 import { CommandCenterHero } from "@/components/command-center/CommandCenterHero";
 import { Switch } from "@/shared/ui/components/switch";
 
@@ -78,9 +77,6 @@
   { id: "github", name: "GitHub", status: "Live", lastSync: "Just now" },
   { id: "slack", name: "Slack", status: "Paused", lastSync: "1d ago" },
 ];
-=======
-import { CommandCenterOverlay } from "@/components/command-center/CommandCenterOverlay";
->>>>>>> 7507cfbc
 
 type CommandCenterProps = {
   isOpen: boolean;
@@ -88,7 +84,6 @@
 };
 
 export function CommandCenter({ isOpen, onClose }: CommandCenterProps) {
-<<<<<<< HEAD
   const [drawerVisible, setDrawerVisible] = React.useState(false);
   const [heroOpen, setHeroOpen] = React.useState(true);
 
@@ -98,8 +93,6 @@
     }
   }, [isOpen]);
 
-=======
->>>>>>> 7507cfbc
   useEffect(() => {
     if (!isOpen) return;
 
@@ -113,7 +106,6 @@
     return () => window.removeEventListener("keydown", handleKeyDown);
   }, [isOpen, onClose]);
 
-<<<<<<< HEAD
   useEffect(() => {
     const frame = requestAnimationFrame(() => setDrawerVisible(true));
     return () => cancelAnimationFrame(frame);
@@ -380,7 +372,4 @@
       <Switch checked={checked} onCheckedChange={setChecked} aria-label={label} />
     </label>
   );
-=======
-  return <CommandCenterOverlay open={isOpen} onClose={onClose} />;
->>>>>>> 7507cfbc
 }