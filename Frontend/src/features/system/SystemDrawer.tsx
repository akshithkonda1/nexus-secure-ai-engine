--- conflicted
+++ resolved
@@ -1,14 +1,10 @@
-<<<<<<< HEAD
 import { useEffect, useRef } from "react";
-=======
->>>>>>> 508c8425
 import { Tabs, TabsContent, TabsList, TabsTrigger } from "@/components/ui/tabs";
 import { Sheet, SheetContent } from "@/components/ui/sheet";
 import { Button } from "@/components/ui/button";
 
 import { AuditTrailPane } from "@/features/system/AuditTrailPane";
 import { EncryptionPane } from "@/features/system/EncryptionPane";
-<<<<<<< HEAD
 import { LibraryPane } from "@/features/system/LibraryPane";
 import { ProjectsPane } from "@/features/system/ProjectsPane";
 import { ModelsPane } from "@/features/system/ModelsPane";
@@ -24,17 +20,11 @@
 type SidebarPane = (typeof defaultSidebarPaneByMode)[keyof typeof defaultSidebarPaneByMode];
 type DrawerTab = "source" | "audit" | "encryption";
 
-=======
-import { SourcePane } from "@/features/system/SourcePane";
-import { useUIStore, type SystemPane } from "@/shared/state/ui";
-
->>>>>>> 508c8425
 export function SystemDrawer(): JSX.Element {
   const isSystemDrawerOpen = useUIStore((state) => state.isSystemDrawerOpen);
   const closeSystemDrawer = useUIStore((state) => state.closeSystemDrawer);
   const systemPane = useUIStore((state) => state.systemPane);
   const openSystemDrawer = useUIStore((state) => state.openSystemDrawer);
-<<<<<<< HEAD
 
   const defaultSidebarPane = defaultSidebarPaneByMode[mode];
   const sidebarPaneMemoryRef = useRef<SidebarPane>(defaultSidebarPane);
@@ -64,9 +54,6 @@
         return "source";
     }
   })();
-=======
-  const setSystemPane = useUIStore((state) => state.setSystemPane);
->>>>>>> 508c8425
 
   return (
     <Sheet open={isSystemDrawerOpen} onOpenChange={(open) => (open ? openSystemDrawer() : closeSystemDrawer())}>
@@ -74,17 +61,12 @@
         <div className="flex items-center justify-between border-b border-subtle px-4 py-3">
           <div>
             <p className="text-xs uppercase tracking-wide text-muted">System drawer</p>
-<<<<<<< HEAD
             <p className="text-lg font-semibold">{sidebarPaneLabel(sidebarPane)}</p>
-=======
-            <p className="text-lg font-semibold">{systemPaneLabel(systemPane)}</p>
->>>>>>> 508c8425
           </div>
           <Button variant="ghost" size="icon" onClick={() => closeSystemDrawer()} aria-label="Close drawer">
             ✕
           </Button>
         </div>
-<<<<<<< HEAD
         <SidebarTabs systemPane={sidebarPane} setSystemPane={setSystemPane} />
       </aside>
       <Sheet open={isSystemDrawerOpen} onOpenChange={(open) => (open ? openSystemDrawer() : closeSystemDrawer())}>
@@ -109,13 +91,6 @@
         </SheetContent>
       </Sheet>
     </>
-=======
-        <div className="h-full overflow-y-auto">
-          <DrawerTabs systemPane={systemPane} setSystemPane={setSystemPane} />
-        </div>
-      </SheetContent>
-    </Sheet>
->>>>>>> 508c8425
   );
 }
 
@@ -123,11 +98,7 @@
   systemPane,
   setSystemPane,
 }: {
-<<<<<<< HEAD
   systemPane: SidebarPane;
-=======
-  systemPane: SystemPane;
->>>>>>> 508c8425
   setSystemPane: (pane: SystemPane) => void;
 }) {
   return (
@@ -156,7 +127,6 @@
   );
 }
 
-<<<<<<< HEAD
 function DrawerTabs({
   activeTab,
   onTabChange,
@@ -214,12 +184,6 @@
   switch (tab) {
     case "source":
       return "Sources";
-=======
-function systemPaneLabel(pane: SystemPane) {
-  switch (pane) {
-    case "source":
-      return "Source";
->>>>>>> 508c8425
     case "audit":
       return "Audit Trail";
     case "encryption":
