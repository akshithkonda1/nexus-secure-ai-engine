--- conflicted
+++ resolved
@@ -1,8 +1,5 @@
-<<<<<<< HEAD
 import { useMemo } from "react";
 
-=======
->>>>>>> 945c2566
 import { Tabs, TabsContent, TabsList, TabsTrigger } from "@/components/ui/tabs";
 import { Sheet, SheetContent } from "@/components/ui/sheet";
 import { Button } from "@/components/ui/button";
@@ -12,7 +9,6 @@
 import { SourcePane } from "@/features/system/SourcePane";
 import { useUIStore, type SystemPane } from "@/shared/state/ui";
 
-<<<<<<< HEAD
 const systemPaneLabels: Record<SystemPane, string> = {
   source: "Source",
   audit: "Audit Trail",
@@ -25,52 +21,6 @@
 }
 
 function DrawerTabs({ systemPane, setSystemPane }: DrawerTabsProps) {
-=======
-export function SystemDrawer(): JSX.Element {
-  const isSystemDrawerOpen = useUIStore((state) => state.isSystemDrawerOpen);
-  const closeSystemDrawer = useUIStore((state) => state.closeSystemDrawer);
-  const systemPane = useUIStore((state) => state.systemPane);
-  const setSystemPane = useUIStore((state) => state.setSystemPane);
-
-  if (!isSystemDrawerOpen) {
-    return null;
-  }
-
-  return (
-    <Sheet
-      open={isSystemDrawerOpen}
-      onOpenChange={(open) => {
-        if (!open) {
-          closeSystemDrawer();
-        }
-      }}
-    >
-      <SheetContent side="right" className="w-full max-w-lg p-0">
-        <div className="flex items-center justify-between border-b border-subtle px-4 py-3">
-          <div>
-            <p className="text-xs uppercase tracking-wide text-muted">System drawer</p>
-            <p className="text-lg font-semibold">{systemPaneLabel(systemPane)}</p>
-          </div>
-          <Button variant="ghost" size="icon" onClick={() => closeSystemDrawer()} aria-label="Close drawer">
-            ✕
-          </Button>
-        </div>
-        <div className="h-full overflow-y-auto">
-          <DrawerTabs systemPane={systemPane} setSystemPane={setSystemPane} />
-        </div>
-      </SheetContent>
-    </Sheet>
-  );
-}
-
-function SidebarTabs({
-  systemPane,
-  setSystemPane,
-}: {
-  systemPane: SystemPane;
-  setSystemPane: (pane: SystemPane) => void;
-}) {
->>>>>>> 945c2566
   return (
     <Tabs
       value={systemPane}
@@ -97,7 +47,6 @@
   );
 }
 
-<<<<<<< HEAD
 export function SystemDrawer(): JSX.Element {
   const isSystemDrawerOpen = useUIStore((state) => state.isSystemDrawerOpen);
   const closeSystemDrawer = useUIStore((state) => state.closeSystemDrawer);
@@ -108,18 +57,6 @@
 
   if (!isSystemDrawerOpen) {
     return null;
-=======
-function systemPaneLabel(pane: SystemPane) {
-  switch (pane) {
-    case "source":
-      return "Source";
-    case "audit":
-      return "Audit Trail";
-    case "encryption":
-      return "Encryption";
-    default:
-      return "Workspace";
->>>>>>> 945c2566
   }
 
   return (
