<<<<<<< HEAD
=======
import { useEffect, useRef } from "react";
>>>>>>> c90c6780
import { Tabs, TabsContent, TabsList, TabsTrigger } from "@/components/ui/tabs";
import { Sheet, SheetContent } from "@/components/ui/sheet";
import { Button } from "@/components/ui/button";

import { AuditTrailPane } from "@/features/system/AuditTrailPane";
import { EncryptionPane } from "@/features/system/EncryptionPane";
<<<<<<< HEAD
import { SourcePane } from "@/features/system/SourcePane";
import { useUIStore, type SystemPane } from "@/shared/state/ui";

=======
import { LibraryPane } from "@/features/system/LibraryPane";
import { ProjectsPane } from "@/features/system/ProjectsPane";
import { ModelsPane } from "@/features/system/ModelsPane";
import { useSessionStore } from "@/shared/state/session";
import { useUIStore, type SystemPane } from "@/shared/state/ui";

const defaultSidebarPaneByMode = {
  student: "library",
  business: "projects",
  nexusos: "models",
} as const;

type SidebarPane = (typeof defaultSidebarPaneByMode)[keyof typeof defaultSidebarPaneByMode];
type DrawerTab = "source" | "audit" | "encryption";

>>>>>>> c90c6780
export function SystemDrawer(): JSX.Element {
  const isSystemDrawerOpen = useUIStore((state) => state.isSystemDrawerOpen);
  const closeSystemDrawer = useUIStore((state) => state.closeSystemDrawer);
  const systemPane = useUIStore((state) => state.systemPane);
  const openSystemDrawer = useUIStore((state) => state.openSystemDrawer);
<<<<<<< HEAD
  const setSystemPane = useUIStore((state) => state.setSystemPane);
=======

  const defaultSidebarPane = defaultSidebarPaneByMode[mode];
  const sidebarPaneMemoryRef = useRef<SidebarPane>(defaultSidebarPane);

  useEffect(() => {
    sidebarPaneMemoryRef.current = defaultSidebarPane;
    setSystemPane(defaultSidebarPane);
  }, [defaultSidebarPane, setSystemPane]);

  useEffect(() => {
    if (isSidebarPane(systemPane)) {
      sidebarPaneMemoryRef.current = systemPane;
    }
  }, [systemPane]);

  const sidebarPane = isSidebarPane(systemPane)
    ? systemPane
    : sidebarPaneMemoryRef.current;

  const activeDrawerTab: DrawerTab = (() => {
    switch (systemPane) {
      case "audit":
        return "audit";
      case "encryption":
        return "encryption";
      default:
        return "source";
    }
  })();
>>>>>>> c90c6780

  return (
    <Sheet open={isSystemDrawerOpen} onOpenChange={(open) => (open ? openSystemDrawer() : closeSystemDrawer())}>
      <SheetContent side="right" className="w-full max-w-lg p-0">
        <div className="flex items-center justify-between border-b border-subtle px-4 py-3">
          <div>
            <p className="text-xs uppercase tracking-wide text-muted">System drawer</p>
<<<<<<< HEAD
            <p className="text-lg font-semibold">{systemPaneLabel(systemPane)}</p>
=======
            <p className="text-lg font-semibold">{sidebarPaneLabel(sidebarPane)}</p>
>>>>>>> c90c6780
          </div>
          <Button variant="ghost" size="icon" onClick={() => closeSystemDrawer()} aria-label="Close drawer">
            ✕
          </Button>
        </div>
<<<<<<< HEAD
        <div className="h-full overflow-y-auto">
          <DrawerTabs systemPane={systemPane} setSystemPane={setSystemPane} />
        </div>
      </SheetContent>
    </Sheet>
=======
        <SidebarTabs systemPane={sidebarPane} setSystemPane={setSystemPane} />
      </aside>
      <Sheet open={isSystemDrawerOpen} onOpenChange={(open) => (open ? openSystemDrawer() : closeSystemDrawer())}>
        <SheetContent side="right" className="w-full max-w-md p-0">
          <div className="flex items-center justify-between border-b border-subtle px-4 py-3">
            <div>
              <p className="text-xs uppercase tracking-wide text-muted">System drawer</p>
              <p className="text-lg font-semibold">{drawerTabLabel(activeDrawerTab)}</p>
            </div>
            <Button variant="ghost" size="icon" onClick={() => closeSystemDrawer()} aria-label="Close drawer">
              ✕
            </Button>
          </div>
          <div className="h-full overflow-y-auto">
            <DrawerTabs
              activeTab={activeDrawerTab}
              onTabChange={(value) =>
                setSystemPane(value === "source" ? "library" : (value as SystemPane))
              }
            />
          </div>
        </SheetContent>
      </Sheet>
    </>
>>>>>>> c90c6780
  );
}

function SidebarTabs({
  systemPane,
  setSystemPane,
}: {
<<<<<<< HEAD
  systemPane: SystemPane;
=======
  systemPane: SidebarPane;
>>>>>>> c90c6780
  setSystemPane: (pane: SystemPane) => void;
}) {
  return (
    <Tabs
      value={systemPane}
      onValueChange={(value) => setSystemPane(value as SystemPane)}
      className="flex h-full flex-col"
    >
      <TabsList className="mx-4 mt-4 round-card border border-subtle bg-[var(--app-surface)] shadow-ambient">
        <TabsTrigger value="source">Source</TabsTrigger>
        <TabsTrigger value="audit">Audit Trail</TabsTrigger>
        <TabsTrigger value="encryption">Encryption</TabsTrigger>
      </TabsList>
      <div className="flex-1 overflow-y-auto px-4 pb-6">
        <TabsContent value="source" className="border-none bg-transparent p-0">
          <SourcePane />
        </TabsContent>
        <TabsContent value="audit" className="border-none bg-transparent p-0">
          <AuditTrailPane />
        </TabsContent>
        <TabsContent value="encryption" className="border-none bg-transparent p-0">
          <EncryptionPane />
        </TabsContent>
      </div>
    </Tabs>
  );
}

<<<<<<< HEAD
function systemPaneLabel(pane: SystemPane) {
  switch (pane) {
    case "source":
      return "Source";
=======
function DrawerTabs({
  activeTab,
  onTabChange,
}: {
  activeTab: DrawerTab;
  onTabChange: (pane: DrawerTab) => void;
}) {
  return (
    <Tabs
      value={activeTab}
      onValueChange={(value) => onTabChange(value as DrawerTab)}
      className="flex h-full flex-col"
    >
      <TabsList className="mx-4 mt-4 round-card border border-subtle bg-[var(--app-surface)] shadow-ambient">
        <TabsTrigger value="source">Sources</TabsTrigger>
        <TabsTrigger value="audit">Audit Trail</TabsTrigger>
        <TabsTrigger value="encryption">Encryption</TabsTrigger>
      </TabsList>
      <div className="flex-1 overflow-y-auto px-4 pb-6">
        <TabsContent value="source" className="border-none bg-transparent p-0">
          <LibraryPane
            title="Sources"
            description="Reference datasets, starter packs, and resources powering your agents."
          />
        </TabsContent>
        <TabsContent value="audit" className="border-none bg-transparent p-0">
          <AuditTrailPane />
        </TabsContent>
        <TabsContent value="encryption" className="border-none bg-transparent p-0">
          <EncryptionPane />
        </TabsContent>
      </div>
    </Tabs>
  );
}

function isSidebarPane(pane: SystemPane): pane is SidebarPane {
  return pane === "library" || pane === "projects" || pane === "models";
}

function sidebarPaneLabel(pane: SidebarPane) {
  switch (pane) {
    case "library":
      return "Library";
    case "projects":
      return "Projects";
    case "models":
      return "Models";
    default:
      return "Workspace";
  }
}

function drawerTabLabel(tab: DrawerTab) {
  switch (tab) {
    case "source":
      return "Sources";
>>>>>>> c90c6780
    case "audit":
      return "Audit Trail";
    case "encryption":
      return "Encryption";
    default:
      return "Workspace";
  }
}<|MERGE_RESOLUTION|>--- conflicted
+++ resolved
@@ -1,72 +1,18 @@
-<<<<<<< HEAD
-=======
-import { useEffect, useRef } from "react";
->>>>>>> c90c6780
 import { Tabs, TabsContent, TabsList, TabsTrigger } from "@/components/ui/tabs";
 import { Sheet, SheetContent } from "@/components/ui/sheet";
 import { Button } from "@/components/ui/button";
 
 import { AuditTrailPane } from "@/features/system/AuditTrailPane";
 import { EncryptionPane } from "@/features/system/EncryptionPane";
-<<<<<<< HEAD
 import { SourcePane } from "@/features/system/SourcePane";
 import { useUIStore, type SystemPane } from "@/shared/state/ui";
 
-=======
-import { LibraryPane } from "@/features/system/LibraryPane";
-import { ProjectsPane } from "@/features/system/ProjectsPane";
-import { ModelsPane } from "@/features/system/ModelsPane";
-import { useSessionStore } from "@/shared/state/session";
-import { useUIStore, type SystemPane } from "@/shared/state/ui";
-
-const defaultSidebarPaneByMode = {
-  student: "library",
-  business: "projects",
-  nexusos: "models",
-} as const;
-
-type SidebarPane = (typeof defaultSidebarPaneByMode)[keyof typeof defaultSidebarPaneByMode];
-type DrawerTab = "source" | "audit" | "encryption";
-
->>>>>>> c90c6780
 export function SystemDrawer(): JSX.Element {
   const isSystemDrawerOpen = useUIStore((state) => state.isSystemDrawerOpen);
   const closeSystemDrawer = useUIStore((state) => state.closeSystemDrawer);
   const systemPane = useUIStore((state) => state.systemPane);
   const openSystemDrawer = useUIStore((state) => state.openSystemDrawer);
-<<<<<<< HEAD
   const setSystemPane = useUIStore((state) => state.setSystemPane);
-=======
-
-  const defaultSidebarPane = defaultSidebarPaneByMode[mode];
-  const sidebarPaneMemoryRef = useRef<SidebarPane>(defaultSidebarPane);
-
-  useEffect(() => {
-    sidebarPaneMemoryRef.current = defaultSidebarPane;
-    setSystemPane(defaultSidebarPane);
-  }, [defaultSidebarPane, setSystemPane]);
-
-  useEffect(() => {
-    if (isSidebarPane(systemPane)) {
-      sidebarPaneMemoryRef.current = systemPane;
-    }
-  }, [systemPane]);
-
-  const sidebarPane = isSidebarPane(systemPane)
-    ? systemPane
-    : sidebarPaneMemoryRef.current;
-
-  const activeDrawerTab: DrawerTab = (() => {
-    switch (systemPane) {
-      case "audit":
-        return "audit";
-      case "encryption":
-        return "encryption";
-      default:
-        return "source";
-    }
-  })();
->>>>>>> c90c6780
 
   return (
     <Sheet open={isSystemDrawerOpen} onOpenChange={(open) => (open ? openSystemDrawer() : closeSystemDrawer())}>
@@ -74,48 +20,17 @@
         <div className="flex items-center justify-between border-b border-subtle px-4 py-3">
           <div>
             <p className="text-xs uppercase tracking-wide text-muted">System drawer</p>
-<<<<<<< HEAD
             <p className="text-lg font-semibold">{systemPaneLabel(systemPane)}</p>
-=======
-            <p className="text-lg font-semibold">{sidebarPaneLabel(sidebarPane)}</p>
->>>>>>> c90c6780
           </div>
           <Button variant="ghost" size="icon" onClick={() => closeSystemDrawer()} aria-label="Close drawer">
             ✕
           </Button>
         </div>
-<<<<<<< HEAD
         <div className="h-full overflow-y-auto">
           <DrawerTabs systemPane={systemPane} setSystemPane={setSystemPane} />
         </div>
       </SheetContent>
     </Sheet>
-=======
-        <SidebarTabs systemPane={sidebarPane} setSystemPane={setSystemPane} />
-      </aside>
-      <Sheet open={isSystemDrawerOpen} onOpenChange={(open) => (open ? openSystemDrawer() : closeSystemDrawer())}>
-        <SheetContent side="right" className="w-full max-w-md p-0">
-          <div className="flex items-center justify-between border-b border-subtle px-4 py-3">
-            <div>
-              <p className="text-xs uppercase tracking-wide text-muted">System drawer</p>
-              <p className="text-lg font-semibold">{drawerTabLabel(activeDrawerTab)}</p>
-            </div>
-            <Button variant="ghost" size="icon" onClick={() => closeSystemDrawer()} aria-label="Close drawer">
-              ✕
-            </Button>
-          </div>
-          <div className="h-full overflow-y-auto">
-            <DrawerTabs
-              activeTab={activeDrawerTab}
-              onTabChange={(value) =>
-                setSystemPane(value === "source" ? "library" : (value as SystemPane))
-              }
-            />
-          </div>
-        </SheetContent>
-      </Sheet>
-    </>
->>>>>>> c90c6780
   );
 }
 
@@ -123,11 +38,7 @@
   systemPane,
   setSystemPane,
 }: {
-<<<<<<< HEAD
   systemPane: SystemPane;
-=======
-  systemPane: SidebarPane;
->>>>>>> c90c6780
   setSystemPane: (pane: SystemPane) => void;
 }) {
   return (
@@ -156,70 +67,10 @@
   );
 }
 
-<<<<<<< HEAD
 function systemPaneLabel(pane: SystemPane) {
   switch (pane) {
     case "source":
       return "Source";
-=======
-function DrawerTabs({
-  activeTab,
-  onTabChange,
-}: {
-  activeTab: DrawerTab;
-  onTabChange: (pane: DrawerTab) => void;
-}) {
-  return (
-    <Tabs
-      value={activeTab}
-      onValueChange={(value) => onTabChange(value as DrawerTab)}
-      className="flex h-full flex-col"
-    >
-      <TabsList className="mx-4 mt-4 round-card border border-subtle bg-[var(--app-surface)] shadow-ambient">
-        <TabsTrigger value="source">Sources</TabsTrigger>
-        <TabsTrigger value="audit">Audit Trail</TabsTrigger>
-        <TabsTrigger value="encryption">Encryption</TabsTrigger>
-      </TabsList>
-      <div className="flex-1 overflow-y-auto px-4 pb-6">
-        <TabsContent value="source" className="border-none bg-transparent p-0">
-          <LibraryPane
-            title="Sources"
-            description="Reference datasets, starter packs, and resources powering your agents."
-          />
-        </TabsContent>
-        <TabsContent value="audit" className="border-none bg-transparent p-0">
-          <AuditTrailPane />
-        </TabsContent>
-        <TabsContent value="encryption" className="border-none bg-transparent p-0">
-          <EncryptionPane />
-        </TabsContent>
-      </div>
-    </Tabs>
-  );
-}
-
-function isSidebarPane(pane: SystemPane): pane is SidebarPane {
-  return pane === "library" || pane === "projects" || pane === "models";
-}
-
-function sidebarPaneLabel(pane: SidebarPane) {
-  switch (pane) {
-    case "library":
-      return "Library";
-    case "projects":
-      return "Projects";
-    case "models":
-      return "Models";
-    default:
-      return "Workspace";
-  }
-}
-
-function drawerTabLabel(tab: DrawerTab) {
-  switch (tab) {
-    case "source":
-      return "Sources";
->>>>>>> c90c6780
     case "audit":
       return "Audit Trail";
     case "encryption":
