import { create } from "zustand";
import { persist, createJSONStorage } from "zustand/middleware";

const createMemoryStorage = (): Storage => {
  const store = new Map<string, string>();

  return {
    getItem: (key) => store.get(key) ?? null,
    setItem: (key, value) => {
      store.set(key, value);
    },
    removeItem: (key) => {
      store.delete(key);
    },
    clear: () => {
      store.clear();
    },
    key: (index) => Array.from(store.keys())[index] ?? null,
    get length() {
      return store.size;
    },
  } as Storage;
};


<<<<<<< HEAD
export type SystemPane = "library" | "projects" | "models" | "audit" | "encryption";
=======
export type SystemPane = "source" | "audit" | "encryption";
>>>>>>> 508c8425

export interface LibraryItem {
  id: string;
  title: string;
  createdAt: string;
  summary: string;
}

interface UIState {
  isProfileModalOpen: boolean;
  openProfileModal: () => void;
  closeProfileModal: () => void;
  isSystemDrawerOpen: boolean;
  systemPane: SystemPane;
  setSystemPane: (pane: SystemPane) => void;
  openSystemDrawer: (pane?: SystemPane) => void;
  closeSystemDrawer: () => void;
  sidebarCollapsed: boolean;
  toggleSidebar: () => void;
  libraryItems: LibraryItem[];
  addLibraryItem: (item: LibraryItem) => void;
  removeLibraryItem: (id: string) => void;
  resetLibrary: () => void;
}

export const useUIStore = create<UIState>()(
  persist(
    (set, get) => ({
      isProfileModalOpen: false,
      openProfileModal: () => set({ isProfileModalOpen: true }),
      closeProfileModal: () => set({ isProfileModalOpen: false }),
      isSystemDrawerOpen: false,
      systemPane: "source",
      setSystemPane: (pane) => set({ systemPane: pane }),
      openSystemDrawer: (pane) =>
        set({
          isSystemDrawerOpen: true,
          systemPane: pane ?? get().systemPane,
        }),
      closeSystemDrawer: () => set({ isSystemDrawerOpen: false }),
      sidebarCollapsed: false,
      toggleSidebar: () => set((state) => ({ sidebarCollapsed: !state.sidebarCollapsed })),
      libraryItems: [],
      addLibraryItem: (item) => {
        const existing = get().libraryItems.filter((entry) => entry.id !== item.id);
        set({ libraryItems: [...existing, item] });
      },
      removeLibraryItem: (id) => {
        set({ libraryItems: get().libraryItems.filter((entry) => entry.id !== id) });
      },
      resetLibrary: () => set({ libraryItems: [] }),
    }),
    {
      name: "nexus.ui",
      storage: createJSONStorage(() =>
        typeof window !== "undefined" ? window.localStorage : createMemoryStorage()
      ),
<<<<<<< HEAD
=======
      version: 1,
      migrate: (persistedState, version) => {
        if (!persistedState) {
          return persistedState as UIState;
        }

        if (version === 0 || (persistedState as { systemPane?: string }).systemPane) {
          const legacyState = persistedState as UIState & { systemPane?: string };
          const pane = legacyState.systemPane;
          if (pane === "library" || pane === "projects" || pane === "models") {
            return { ...legacyState, systemPane: "source" } as UIState;
          }
          if (pane === "audit" || pane === "encryption" || pane === "source") {
            return { ...legacyState, systemPane: pane } as UIState;
          }
          return { ...legacyState, systemPane: "source" } as UIState;
        }

        return persistedState as UIState;
      },
>>>>>>> 508c8425
      partialize: (state) => ({
        systemPane: state.systemPane,
        sidebarCollapsed: state.sidebarCollapsed,
        libraryItems: state.libraryItems,
      }),
    }
  )
);<|MERGE_RESOLUTION|>--- conflicted
+++ resolved
@@ -23,11 +23,7 @@
 };
 
 
-<<<<<<< HEAD
 export type SystemPane = "library" | "projects" | "models" | "audit" | "encryption";
-=======
-export type SystemPane = "source" | "audit" | "encryption";
->>>>>>> 508c8425
 
 export interface LibraryItem {
   id: string;
@@ -85,29 +81,6 @@
       storage: createJSONStorage(() =>
         typeof window !== "undefined" ? window.localStorage : createMemoryStorage()
       ),
-<<<<<<< HEAD
-=======
-      version: 1,
-      migrate: (persistedState, version) => {
-        if (!persistedState) {
-          return persistedState as UIState;
-        }
-
-        if (version === 0 || (persistedState as { systemPane?: string }).systemPane) {
-          const legacyState = persistedState as UIState & { systemPane?: string };
-          const pane = legacyState.systemPane;
-          if (pane === "library" || pane === "projects" || pane === "models") {
-            return { ...legacyState, systemPane: "source" } as UIState;
-          }
-          if (pane === "audit" || pane === "encryption" || pane === "source") {
-            return { ...legacyState, systemPane: pane } as UIState;
-          }
-          return { ...legacyState, systemPane: "source" } as UIState;
-        }
-
-        return persistedState as UIState;
-      },
->>>>>>> 508c8425
       partialize: (state) => ({
         systemPane: state.systemPane,
         sidebarCollapsed: state.sidebarCollapsed,
