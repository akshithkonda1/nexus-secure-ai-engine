--- conflicted
+++ resolved
@@ -155,11 +155,7 @@
         label: "System Drawer",
         to: "/",
         icon: <Sparkles className="mr-2 h-4 w-4" />,
-<<<<<<< HEAD
         onSelect: () => openSystemDrawer("encryption"),
-=======
-        onSelect: () => openSystemDrawer("source"),
->>>>>>> 508c8425
       },
       { label: "Pricing", to: "/pricing", icon: <Sparkles className="mr-2 h-4 w-4" /> },
       { label: "Settings", to: "/settings", icon: <Settings className="mr-2 h-4 w-4" /> },
