<!DOCTYPE html>
<html lang="en">
<<<<<<< HEAD
<head>
  <meta charset="UTF-8" />
  <meta http-equiv="Content-Security-Policy" content="default-src 'self'; img-src 'self' data: https:; style-src 'self' 'unsafe-inline'; script-src 'self'; connect-src 'self' https://your-flask-host.example.com/;" />
  <meta name="viewport" content="width=device-width, initial-scale=1.0" />
  <title>Nexus</title>
</head>
<body>
  <div id="root"></div>
  <script type="module" src="/src/index.tsx"></script>
</body>
=======
  <head>
    <meta charset="UTF-8" />
    <meta http-equiv="Content-Security-Policy" content="default-src 'self'; img-src 'self' data: https:; style-src 'self' 'unsafe-inline'; script-src 'self'; connect-src 'self' https://your-flask-host.example.com/;" />
    <meta name="viewport" content="width=device-width, initial-scale=1.0" />
    <title>Nexus</title>
  </head>
  <body>
    <div id="root"></div>
    <script type="module" src="/src/index.tsx"></script>
  </body>
>>>>>>> aaaf7928
</html><|MERGE_RESOLUTION|>--- conflicted
+++ resolved
@@ -1,6 +1,5 @@
 <!DOCTYPE html>
 <html lang="en">
-<<<<<<< HEAD
 <head>
   <meta charset="UTF-8" />
   <meta http-equiv="Content-Security-Policy" content="default-src 'self'; img-src 'self' data: https:; style-src 'self' 'unsafe-inline'; script-src 'self'; connect-src 'self' https://your-flask-host.example.com/;" />
@@ -11,7 +10,6 @@
   <div id="root"></div>
   <script type="module" src="/src/index.tsx"></script>
 </body>
-=======
   <head>
     <meta charset="UTF-8" />
     <meta http-equiv="Content-Security-Policy" content="default-src 'self'; img-src 'self' data: https:; style-src 'self' 'unsafe-inline'; script-src 'self'; connect-src 'self' https://your-flask-host.example.com/;" />
@@ -22,5 +20,4 @@
     <div id="root"></div>
     <script type="module" src="/src/index.tsx"></script>
   </body>
->>>>>>> aaaf7928
 </html>