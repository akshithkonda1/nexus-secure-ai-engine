lockfileVersion: '9.0'

settings:
  autoInstallPeers: true
  excludeLinksFromLockfile: false

importers:

  .:
    dependencies:
      '@headlessui/react':
        specifier: ^2.1.9
        version: 2.2.9(react-dom@19.2.0(react@19.2.1))(react@19.2.1)
      '@radix-ui/react-switch':
        specifier: ^1.2.6
        version: 1.2.6(@types/react-dom@18.3.7(@types/react@19.2.7))(@types/react@19.2.7)(react-dom@19.2.0(react@19.2.1))(react@19.2.1)
      '@tanstack/react-query':
        specifier: ^5.90.10
        version: 5.90.10(react@19.2.1)
      '@tanstack/react-virtual':
<<<<<<< HEAD
        specifier: ^3.13.13
        version: 3.13.13(react-dom@19.2.0(react@19.2.0))(react@19.2.0)
=======
        specifier: ^3.13.12
        version: 3.13.12(react-dom@19.2.0(react@19.2.1))(react@19.2.1)
>>>>>>> 56fe4538
      classnames:
        specifier: ^2.5.1
        version: 2.5.1
      clsx:
        specifier: ^2.1.1
        version: 2.1.1
      date-fns:
        specifier: ^4.1.0
        version: 4.1.0
      framer-motion:
        specifier: ^12.23.24
        version: 12.23.24(react-dom@19.2.0(react@19.2.0))(react@19.2.0)
      highlight.js:
        specifier: ^11.11.1
        version: 11.11.1
      lucide-react:
        specifier: ^0.554.0
        version: 0.554.0(react@19.2.1)
      nanoid:
        specifier: ^5.1.6
        version: 5.1.6
      next-themes:
        specifier: ^0.4.6
        version: 0.4.6(react-dom@19.2.0(react@19.2.0))(react@19.2.0)
      react:
        specifier: ^19.2.1
        version: 19.2.1
      react-dom:
        specifier: ^19.2.0
        version: 19.2.0(react@19.2.1)
      react-easy-crop:
        specifier: ^5.5.6
        version: 5.5.6(react-dom@19.2.0(react@19.2.0))(react@19.2.0)
      react-markdown:
        specifier: ^10.1.0
        version: 10.1.0(@types/react@19.2.7)(react@19.2.1)
      react-router-dom:
        specifier: ^7.10.1
        version: 7.10.1(react-dom@19.2.0(react@19.2.0))(react@19.2.0)
      react-textarea-autosize:
        specifier: ^8.5.9
        version: 8.5.9(@types/react@19.2.7)(react@19.2.1)
      recharts:
        specifier: ^2.13.2
        version: 2.15.4(react-dom@19.2.0(react@19.2.1))(react@19.2.1)
      rehype-highlight:
        specifier: ^7.0.2
        version: 7.0.2
      rehype-raw:
        specifier: ^7.0.0
        version: 7.0.0
      remark-gfm:
        specifier: ^4.0.1
        version: 4.0.1
      sonner:
        specifier: ^2.0.7
        version: 2.0.7(react-dom@19.2.0(react@19.2.1))(react@19.2.1)
      tailwind-merge:
        specifier: ^3.4.0
        version: 3.4.0
      zod:
        specifier: ^3.23.8
        version: 3.25.76
      zustand:
        specifier: ^5.0.8
        version: 5.0.8(@types/react@19.2.7)(react@19.2.1)(use-sync-external-store@1.6.0(react@19.2.1))
    devDependencies:
      '@tailwindcss/postcss':
        specifier: ^4.0.0
        version: 4.1.17
      '@testing-library/jest-dom':
        specifier: ^6.6.3
        version: 6.9.1
      '@testing-library/react':
        specifier: ^16.0.0
        version: 16.3.0(@testing-library/dom@10.4.1)(@types/react-dom@18.3.7(@types/react@19.2.7))(@types/react@19.2.7)(react-dom@19.2.0(react@19.2.1))(react@19.2.1)
      '@types/react':
        specifier: ^19.2.7
        version: 19.2.7
      '@types/react-dom':
        specifier: ^18.3.0
        version: 18.3.7(@types/react@19.2.7)
      '@typescript-eslint/eslint-plugin':
        specifier: ^8.46.4
        version: 8.47.0(@typescript-eslint/parser@8.47.0(eslint@9.39.1(jiti@2.6.1))(typescript@5.9.3))(eslint@9.39.1(jiti@2.6.1))(typescript@5.9.3)
      '@typescript-eslint/parser':
        specifier: ^8.46.4
        version: 8.47.0(eslint@9.39.1(jiti@2.6.1))(typescript@5.9.3)
      '@vitejs/plugin-react':
        specifier: ^5.1.0
        version: 5.1.1(vite@7.2.7(@types/node@24.10.1)(jiti@2.6.1)(lightningcss@1.30.2))
      '@vitest/coverage-v8':
        specifier: ^4.0.10
        version: 4.0.13(vitest@4.0.13(@types/debug@4.1.12)(@types/node@24.10.1)(jiti@2.6.1)(jsdom@27.2.0)(lightningcss@1.30.2))
      autoprefixer:
        specifier: ^10.4.20
        version: 10.4.22(postcss@8.5.6)
      cypress:
        specifier: ^13.17.0
        version: 13.17.0
      eslint:
        specifier: ^9.0.0
        version: 9.39.1(jiti@2.6.1)
      eslint-plugin-jsx-a11y:
        specifier: ^6.10.2
        version: 6.10.2(eslint@9.39.1(jiti@2.6.1))
      eslint-plugin-react:
        specifier: ^7.35.0
        version: 7.37.5(eslint@9.39.1(jiti@2.6.1))
      eslint-plugin-react-hooks:
        specifier: ^7.0.1
        version: 7.0.1(eslint@9.39.1(jiti@2.6.1))
      jsdom:
        specifier: ^27.1.0
        version: 27.2.0
      playwright:
        specifier: ^1.48.0
        version: 1.56.1
      postcss:
        specifier: ^8.4.31
        version: 8.5.6
      tailwindcss:
        specifier: ^4.0.0
        version: 4.1.17
      typescript:
        specifier: ^5.6.2
        version: 5.9.3
      vite:
        specifier: ^7.2.7
        version: 7.2.7(@types/node@24.10.1)(jiti@2.6.1)(lightningcss@1.30.2)
      vite-plugin-svgr:
        specifier: ^4.5.0
        version: 4.5.0(rollup@4.53.3)(typescript@5.9.3)(vite@7.2.7(@types/node@24.10.1)(jiti@2.6.1)(lightningcss@1.30.2))
      vite-tsconfig-paths:
        specifier: ^5.1.4
        version: 5.1.4(typescript@5.9.3)(vite@7.2.7(@types/node@24.10.1)(jiti@2.6.1)(lightningcss@1.30.2))
      vitest:
        specifier: ^4.0.10
        version: 4.0.13(@types/debug@4.1.12)(@types/node@24.10.1)(jiti@2.6.1)(jsdom@27.2.0)(lightningcss@1.30.2)
      wait-on:
        specifier: ^9.0.3
        version: 9.0.3

packages:

  '@acemir/cssom@0.9.23':
    resolution: {integrity: sha512-2kJ1HxBKzPLbmhZpxBiTZggjtgCwKg1ma5RHShxvd6zgqhDEdEkzpiwe7jLkI2p2BrZvFCXIihdoMkl1H39VnA==}

  '@adobe/css-tools@4.4.4':
    resolution: {integrity: sha512-Elp+iwUx5rN5+Y8xLt5/GRoG20WGoDCQ/1Fb+1LiGtvwbDavuSk0jhD/eZdckHAuzcDzccnkv+rEjyWfRx18gg==}

  '@alloc/quick-lru@5.2.0':
    resolution: {integrity: sha512-UrcABB+4bUrFABwbluTIBErXwvbsU/V7TZWfmbgJfbkwiBuziS9gxdODUyuiecfdGQ85jglMW6juS3+z5TsKLw==}
    engines: {node: '>=10'}

  '@asamuzakjp/css-color@4.1.0':
    resolution: {integrity: sha512-9xiBAtLn4aNsa4mDnpovJvBn72tNEIACyvlqaNJ+ADemR+yeMJWnBudOi2qGDviJa7SwcDOU/TRh5dnET7qk0w==}

  '@asamuzakjp/dom-selector@6.7.4':
    resolution: {integrity: sha512-buQDjkm+wDPXd6c13534URWZqbz0RP5PAhXZ+LIoa5LgwInT9HVJvGIJivg75vi8I13CxDGdTnz+aY5YUJlIAA==}

  '@asamuzakjp/nwsapi@2.3.9':
    resolution: {integrity: sha512-n8GuYSrI9bF7FFZ/SjhwevlHc8xaVlb/7HmHelnc/PZXBD2ZR49NnN9sMMuDdEGPeeRQ5d0hqlSlEpgCX3Wl0Q==}

  '@babel/code-frame@7.27.1':
    resolution: {integrity: sha512-cjQ7ZlQ0Mv3b47hABuTevyTuYN4i+loJKGeV9flcCgIK37cCXRh+L1bd3iBHlynerhQ7BhCkn2BPbQUL+rGqFg==}
    engines: {node: '>=6.9.0'}

  '@babel/compat-data@7.28.5':
    resolution: {integrity: sha512-6uFXyCayocRbqhZOB+6XcuZbkMNimwfVGFji8CTZnCzOHVGvDqzvitu1re2AU5LROliz7eQPhB8CpAMvnx9EjA==}
    engines: {node: '>=6.9.0'}

  '@babel/core@7.28.5':
    resolution: {integrity: sha512-e7jT4DxYvIDLk1ZHmU/m/mB19rex9sv0c2ftBtjSBv+kVM/902eh0fINUzD7UwLLNR+jU585GxUJ8/EBfAM5fw==}
    engines: {node: '>=6.9.0'}

  '@babel/generator@7.28.5':
    resolution: {integrity: sha512-3EwLFhZ38J4VyIP6WNtt2kUdW9dokXA9Cr4IVIFHuCpZ3H8/YFOl5JjZHisrn1fATPBmKKqXzDFvh9fUwHz6CQ==}
    engines: {node: '>=6.9.0'}

  '@babel/helper-compilation-targets@7.27.2':
    resolution: {integrity: sha512-2+1thGUUWWjLTYTHZWK1n8Yga0ijBz1XAhUXcKy81rd5g6yh7hGqMp45v7cadSbEHc9G3OTv45SyneRN3ps4DQ==}
    engines: {node: '>=6.9.0'}

  '@babel/helper-globals@7.28.0':
    resolution: {integrity: sha512-+W6cISkXFa1jXsDEdYA8HeevQT/FULhxzR99pxphltZcVaugps53THCeiWA8SguxxpSp3gKPiuYfSWopkLQ4hw==}
    engines: {node: '>=6.9.0'}

  '@babel/helper-module-imports@7.27.1':
    resolution: {integrity: sha512-0gSFWUPNXNopqtIPQvlD5WgXYI5GY2kP2cCvoT8kczjbfcfuIljTbcWrulD1CIPIX2gt1wghbDy08yE1p+/r3w==}
    engines: {node: '>=6.9.0'}

  '@babel/helper-module-transforms@7.28.3':
    resolution: {integrity: sha512-gytXUbs8k2sXS9PnQptz5o0QnpLL51SwASIORY6XaBKF88nsOT0Zw9szLqlSGQDP/4TljBAD5y98p2U1fqkdsw==}
    engines: {node: '>=6.9.0'}
    peerDependencies:
      '@babel/core': ^7.0.0

  '@babel/helper-plugin-utils@7.27.1':
    resolution: {integrity: sha512-1gn1Up5YXka3YYAHGKpbideQ5Yjf1tDa9qYcgysz+cNCXukyLl6DjPXhD3VRwSb8c0J9tA4b2+rHEZtc6R0tlw==}
    engines: {node: '>=6.9.0'}

  '@babel/helper-string-parser@7.27.1':
    resolution: {integrity: sha512-qMlSxKbpRlAridDExk92nSobyDdpPijUq2DW6oDnUqd0iOGxmQjyqhMIihI9+zv4LPyZdRje2cavWPbCbWm3eA==}
    engines: {node: '>=6.9.0'}

  '@babel/helper-validator-identifier@7.28.5':
    resolution: {integrity: sha512-qSs4ifwzKJSV39ucNjsvc6WVHs6b7S03sOh2OcHF9UHfVPqWWALUsNUVzhSBiItjRZoLHx7nIarVjqKVusUZ1Q==}
    engines: {node: '>=6.9.0'}

  '@babel/helper-validator-option@7.27.1':
    resolution: {integrity: sha512-YvjJow9FxbhFFKDSuFnVCe2WxXk1zWc22fFePVNEaWJEu8IrZVlda6N0uHwzZrUM1il7NC9Mlp4MaJYbYd9JSg==}
    engines: {node: '>=6.9.0'}

  '@babel/helpers@7.28.4':
    resolution: {integrity: sha512-HFN59MmQXGHVyYadKLVumYsA9dBFun/ldYxipEjzA4196jpLZd8UjEEBLkbEkvfYreDqJhZxYAWFPtrfhNpj4w==}
    engines: {node: '>=6.9.0'}

  '@babel/parser@7.28.5':
    resolution: {integrity: sha512-KKBU1VGYR7ORr3At5HAtUQ+TV3SzRCXmA/8OdDZiLDBIZxVyzXuztPjfLd3BV1PRAQGCMWWSHYhL0F8d5uHBDQ==}
    engines: {node: '>=6.0.0'}
    hasBin: true

  '@babel/plugin-transform-react-jsx-self@7.27.1':
    resolution: {integrity: sha512-6UzkCs+ejGdZ5mFFC/OCUrv028ab2fp1znZmCZjAOBKiBK2jXD1O+BPSfX8X2qjJ75fZBMSnQn3Rq2mrBJK2mw==}
    engines: {node: '>=6.9.0'}
    peerDependencies:
      '@babel/core': ^7.0.0-0

  '@babel/plugin-transform-react-jsx-source@7.27.1':
    resolution: {integrity: sha512-zbwoTsBruTeKB9hSq73ha66iFeJHuaFkUbwvqElnygoNbj/jHRsSeokowZFN3CZ64IvEqcmmkVe89OPXc7ldAw==}
    engines: {node: '>=6.9.0'}
    peerDependencies:
      '@babel/core': ^7.0.0-0

  '@babel/runtime@7.28.4':
    resolution: {integrity: sha512-Q/N6JNWvIvPnLDvjlE1OUBLPQHH6l3CltCEsHIujp45zQUSSh8K+gHnaEX45yAT1nyngnINhvWtzN+Nb9D8RAQ==}
    engines: {node: '>=6.9.0'}

  '@babel/template@7.27.2':
    resolution: {integrity: sha512-LPDZ85aEJyYSd18/DkjNh4/y1ntkE5KwUHWTiqgRxruuZL2F1yuHligVHLvcHY2vMHXttKFpJn6LwfI7cw7ODw==}
    engines: {node: '>=6.9.0'}

  '@babel/traverse@7.28.5':
    resolution: {integrity: sha512-TCCj4t55U90khlYkVV/0TfkJkAkUg3jZFA3Neb7unZT8CPok7iiRfaX0F+WnqWqt7OxhOn0uBKXCw4lbL8W0aQ==}
    engines: {node: '>=6.9.0'}

  '@babel/types@7.28.5':
    resolution: {integrity: sha512-qQ5m48eI/MFLQ5PxQj4PFaprjyCTLI37ElWMmNs0K8Lk3dVeOdNpB3ks8jc7yM5CDmVC73eMVk/trk3fgmrUpA==}
    engines: {node: '>=6.9.0'}

  '@bcoe/v8-coverage@1.0.2':
    resolution: {integrity: sha512-6zABk/ECA/QYSCQ1NGiVwwbQerUCZ+TQbp64Q3AgmfNvurHH0j8TtXa1qbShXA6qqkpAj4V5W8pP6mLe1mcMqA==}
    engines: {node: '>=18'}

  '@colors/colors@1.5.0':
    resolution: {integrity: sha512-ooWCrlZP11i8GImSjTHYHLkvFDP48nS4+204nGb1RiX/WXYHmJA2III9/e2DWVabCESdW7hBAEzHRqUn9OUVvQ==}
    engines: {node: '>=0.1.90'}

  '@csstools/color-helpers@5.1.0':
    resolution: {integrity: sha512-S11EXWJyy0Mz5SYvRmY8nJYTFFd1LCNV+7cXyAgQtOOuzb4EsgfqDufL+9esx72/eLhsRdGZwaldu/h+E4t4BA==}
    engines: {node: '>=18'}

  '@csstools/css-calc@2.1.4':
    resolution: {integrity: sha512-3N8oaj+0juUw/1H3YwmDDJXCgTB1gKU6Hc/bB502u9zR0q2vd786XJH9QfrKIEgFlZmhZiq6epXl4rHqhzsIgQ==}
    engines: {node: '>=18'}
    peerDependencies:
      '@csstools/css-parser-algorithms': ^3.0.5
      '@csstools/css-tokenizer': ^3.0.4

  '@csstools/css-color-parser@3.1.0':
    resolution: {integrity: sha512-nbtKwh3a6xNVIp/VRuXV64yTKnb1IjTAEEh3irzS+HkKjAOYLTGNb9pmVNntZ8iVBHcWDA2Dof0QtPgFI1BaTA==}
    engines: {node: '>=18'}
    peerDependencies:
      '@csstools/css-parser-algorithms': ^3.0.5
      '@csstools/css-tokenizer': ^3.0.4

  '@csstools/css-parser-algorithms@3.0.5':
    resolution: {integrity: sha512-DaDeUkXZKjdGhgYaHNJTV9pV7Y9B3b644jCLs9Upc3VeNGg6LWARAT6O+Q+/COo+2gg/bM5rhpMAtf70WqfBdQ==}
    engines: {node: '>=18'}
    peerDependencies:
      '@csstools/css-tokenizer': ^3.0.4

  '@csstools/css-syntax-patches-for-csstree@1.0.17':
    resolution: {integrity: sha512-LCC++2h8pLUSPY+EsZmrrJ1EOUu+5iClpEiDhhdw3zRJpPbABML/N5lmRuBHjxtKm9VnRcsUzioyD0sekFMF0A==}
    engines: {node: '>=18'}

  '@csstools/css-tokenizer@3.0.4':
    resolution: {integrity: sha512-Vd/9EVDiu6PPJt9yAh6roZP6El1xHrdvIVGjyBsHR0RYwNHgL7FJPyIIW4fANJNG6FtyZfvlRPpFI4ZM/lubvw==}
    engines: {node: '>=18'}

  '@cypress/request@3.0.9':
    resolution: {integrity: sha512-I3l7FdGRXluAS44/0NguwWlO83J18p0vlr2FYHrJkWdNYhgVoiYo61IXPqaOsL+vNxU1ZqMACzItGK3/KKDsdw==}
    engines: {node: '>= 6'}

  '@cypress/xvfb@1.2.4':
    resolution: {integrity: sha512-skbBzPggOVYCbnGgV+0dmBdW/s77ZkAOXIC1knS8NagwDjBrNC1LuXtQJeiN6l+m7lzmHtaoUw/ctJKdqkG57Q==}

  '@esbuild/aix-ppc64@0.25.12':
    resolution: {integrity: sha512-Hhmwd6CInZ3dwpuGTF8fJG6yoWmsToE+vYgD4nytZVxcu1ulHpUQRAB1UJ8+N1Am3Mz4+xOByoQoSZf4D+CpkA==}
    engines: {node: '>=18'}
    cpu: [ppc64]
    os: [aix]

  '@esbuild/android-arm64@0.25.12':
    resolution: {integrity: sha512-6AAmLG7zwD1Z159jCKPvAxZd4y/VTO0VkprYy+3N2FtJ8+BQWFXU+OxARIwA46c5tdD9SsKGZ/1ocqBS/gAKHg==}
    engines: {node: '>=18'}
    cpu: [arm64]
    os: [android]

  '@esbuild/android-arm@0.25.12':
    resolution: {integrity: sha512-VJ+sKvNA/GE7Ccacc9Cha7bpS8nyzVv0jdVgwNDaR4gDMC/2TTRc33Ip8qrNYUcpkOHUT5OZ0bUcNNVZQ9RLlg==}
    engines: {node: '>=18'}
    cpu: [arm]
    os: [android]

  '@esbuild/android-x64@0.25.12':
    resolution: {integrity: sha512-5jbb+2hhDHx5phYR2By8GTWEzn6I9UqR11Kwf22iKbNpYrsmRB18aX/9ivc5cabcUiAT/wM+YIZ6SG9QO6a8kg==}
    engines: {node: '>=18'}
    cpu: [x64]
    os: [android]

  '@esbuild/darwin-arm64@0.25.12':
    resolution: {integrity: sha512-N3zl+lxHCifgIlcMUP5016ESkeQjLj/959RxxNYIthIg+CQHInujFuXeWbWMgnTo4cp5XVHqFPmpyu9J65C1Yg==}
    engines: {node: '>=18'}
    cpu: [arm64]
    os: [darwin]

  '@esbuild/darwin-x64@0.25.12':
    resolution: {integrity: sha512-HQ9ka4Kx21qHXwtlTUVbKJOAnmG1ipXhdWTmNXiPzPfWKpXqASVcWdnf2bnL73wgjNrFXAa3yYvBSd9pzfEIpA==}
    engines: {node: '>=18'}
    cpu: [x64]
    os: [darwin]

  '@esbuild/freebsd-arm64@0.25.12':
    resolution: {integrity: sha512-gA0Bx759+7Jve03K1S0vkOu5Lg/85dou3EseOGUes8flVOGxbhDDh/iZaoek11Y8mtyKPGF3vP8XhnkDEAmzeg==}
    engines: {node: '>=18'}
    cpu: [arm64]
    os: [freebsd]

  '@esbuild/freebsd-x64@0.25.12':
    resolution: {integrity: sha512-TGbO26Yw2xsHzxtbVFGEXBFH0FRAP7gtcPE7P5yP7wGy7cXK2oO7RyOhL5NLiqTlBh47XhmIUXuGciXEqYFfBQ==}
    engines: {node: '>=18'}
    cpu: [x64]
    os: [freebsd]

  '@esbuild/linux-arm64@0.25.12':
    resolution: {integrity: sha512-8bwX7a8FghIgrupcxb4aUmYDLp8pX06rGh5HqDT7bB+8Rdells6mHvrFHHW2JAOPZUbnjUpKTLg6ECyzvas2AQ==}
    engines: {node: '>=18'}
    cpu: [arm64]
    os: [linux]

  '@esbuild/linux-arm@0.25.12':
    resolution: {integrity: sha512-lPDGyC1JPDou8kGcywY0YILzWlhhnRjdof3UlcoqYmS9El818LLfJJc3PXXgZHrHCAKs/Z2SeZtDJr5MrkxtOw==}
    engines: {node: '>=18'}
    cpu: [arm]
    os: [linux]

  '@esbuild/linux-ia32@0.25.12':
    resolution: {integrity: sha512-0y9KrdVnbMM2/vG8KfU0byhUN+EFCny9+8g202gYqSSVMonbsCfLjUO+rCci7pM0WBEtz+oK/PIwHkzxkyharA==}
    engines: {node: '>=18'}
    cpu: [ia32]
    os: [linux]

  '@esbuild/linux-loong64@0.25.12':
    resolution: {integrity: sha512-h///Lr5a9rib/v1GGqXVGzjL4TMvVTv+s1DPoxQdz7l/AYv6LDSxdIwzxkrPW438oUXiDtwM10o9PmwS/6Z0Ng==}
    engines: {node: '>=18'}
    cpu: [loong64]
    os: [linux]

  '@esbuild/linux-mips64el@0.25.12':
    resolution: {integrity: sha512-iyRrM1Pzy9GFMDLsXn1iHUm18nhKnNMWscjmp4+hpafcZjrr2WbT//d20xaGljXDBYHqRcl8HnxbX6uaA/eGVw==}
    engines: {node: '>=18'}
    cpu: [mips64el]
    os: [linux]

  '@esbuild/linux-ppc64@0.25.12':
    resolution: {integrity: sha512-9meM/lRXxMi5PSUqEXRCtVjEZBGwB7P/D4yT8UG/mwIdze2aV4Vo6U5gD3+RsoHXKkHCfSxZKzmDssVlRj1QQA==}
    engines: {node: '>=18'}
    cpu: [ppc64]
    os: [linux]

  '@esbuild/linux-riscv64@0.25.12':
    resolution: {integrity: sha512-Zr7KR4hgKUpWAwb1f3o5ygT04MzqVrGEGXGLnj15YQDJErYu/BGg+wmFlIDOdJp0PmB0lLvxFIOXZgFRrdjR0w==}
    engines: {node: '>=18'}
    cpu: [riscv64]
    os: [linux]

  '@esbuild/linux-s390x@0.25.12':
    resolution: {integrity: sha512-MsKncOcgTNvdtiISc/jZs/Zf8d0cl/t3gYWX8J9ubBnVOwlk65UIEEvgBORTiljloIWnBzLs4qhzPkJcitIzIg==}
    engines: {node: '>=18'}
    cpu: [s390x]
    os: [linux]

  '@esbuild/linux-x64@0.25.12':
    resolution: {integrity: sha512-uqZMTLr/zR/ed4jIGnwSLkaHmPjOjJvnm6TVVitAa08SLS9Z0VM8wIRx7gWbJB5/J54YuIMInDquWyYvQLZkgw==}
    engines: {node: '>=18'}
    cpu: [x64]
    os: [linux]

  '@esbuild/netbsd-arm64@0.25.12':
    resolution: {integrity: sha512-xXwcTq4GhRM7J9A8Gv5boanHhRa/Q9KLVmcyXHCTaM4wKfIpWkdXiMog/KsnxzJ0A1+nD+zoecuzqPmCRyBGjg==}
    engines: {node: '>=18'}
    cpu: [arm64]
    os: [netbsd]

  '@esbuild/netbsd-x64@0.25.12':
    resolution: {integrity: sha512-Ld5pTlzPy3YwGec4OuHh1aCVCRvOXdH8DgRjfDy/oumVovmuSzWfnSJg+VtakB9Cm0gxNO9BzWkj6mtO1FMXkQ==}
    engines: {node: '>=18'}
    cpu: [x64]
    os: [netbsd]

  '@esbuild/openbsd-arm64@0.25.12':
    resolution: {integrity: sha512-fF96T6KsBo/pkQI950FARU9apGNTSlZGsv1jZBAlcLL1MLjLNIWPBkj5NlSz8aAzYKg+eNqknrUJ24QBybeR5A==}
    engines: {node: '>=18'}
    cpu: [arm64]
    os: [openbsd]

  '@esbuild/openbsd-x64@0.25.12':
    resolution: {integrity: sha512-MZyXUkZHjQxUvzK7rN8DJ3SRmrVrke8ZyRusHlP+kuwqTcfWLyqMOE3sScPPyeIXN/mDJIfGXvcMqCgYKekoQw==}
    engines: {node: '>=18'}
    cpu: [x64]
    os: [openbsd]

  '@esbuild/openharmony-arm64@0.25.12':
    resolution: {integrity: sha512-rm0YWsqUSRrjncSXGA7Zv78Nbnw4XL6/dzr20cyrQf7ZmRcsovpcRBdhD43Nuk3y7XIoW2OxMVvwuRvk9XdASg==}
    engines: {node: '>=18'}
    cpu: [arm64]
    os: [openharmony]

  '@esbuild/sunos-x64@0.25.12':
    resolution: {integrity: sha512-3wGSCDyuTHQUzt0nV7bocDy72r2lI33QL3gkDNGkod22EsYl04sMf0qLb8luNKTOmgF/eDEDP5BFNwoBKH441w==}
    engines: {node: '>=18'}
    cpu: [x64]
    os: [sunos]

  '@esbuild/win32-arm64@0.25.12':
    resolution: {integrity: sha512-rMmLrur64A7+DKlnSuwqUdRKyd3UE7oPJZmnljqEptesKM8wx9J8gx5u0+9Pq0fQQW8vqeKebwNXdfOyP+8Bsg==}
    engines: {node: '>=18'}
    cpu: [arm64]
    os: [win32]

  '@esbuild/win32-ia32@0.25.12':
    resolution: {integrity: sha512-HkqnmmBoCbCwxUKKNPBixiWDGCpQGVsrQfJoVGYLPT41XWF8lHuE5N6WhVia2n4o5QK5M4tYr21827fNhi4byQ==}
    engines: {node: '>=18'}
    cpu: [ia32]
    os: [win32]

  '@esbuild/win32-x64@0.25.12':
    resolution: {integrity: sha512-alJC0uCZpTFrSL0CCDjcgleBXPnCrEAhTBILpeAp7M/OFgoqtAetfBzX0xM00MUsVVPpVjlPuMbREqnZCXaTnA==}
    engines: {node: '>=18'}
    cpu: [x64]
    os: [win32]

  '@eslint-community/eslint-utils@4.9.0':
    resolution: {integrity: sha512-ayVFHdtZ+hsq1t2Dy24wCmGXGe4q9Gu3smhLYALJrr473ZH27MsnSL+LKUlimp4BWJqMDMLmPpx/Q9R3OAlL4g==}
    engines: {node: ^12.22.0 || ^14.17.0 || >=16.0.0}
    peerDependencies:
      eslint: ^6.0.0 || ^7.0.0 || >=8.0.0

  '@eslint-community/regexpp@4.12.2':
    resolution: {integrity: sha512-EriSTlt5OC9/7SXkRSCAhfSxxoSUgBm33OH+IkwbdpgoqsSsUg7y3uh+IICI/Qg4BBWr3U2i39RpmycbxMq4ew==}
    engines: {node: ^12.0.0 || ^14.0.0 || >=16.0.0}

  '@eslint/config-array@0.21.1':
    resolution: {integrity: sha512-aw1gNayWpdI/jSYVgzN5pL0cfzU02GT3NBpeT/DXbx1/1x7ZKxFPd9bwrzygx/qiwIQiJ1sw/zD8qY/kRvlGHA==}
    engines: {node: ^18.18.0 || ^20.9.0 || >=21.1.0}

  '@eslint/config-helpers@0.4.2':
    resolution: {integrity: sha512-gBrxN88gOIf3R7ja5K9slwNayVcZgK6SOUORm2uBzTeIEfeVaIhOpCtTox3P6R7o2jLFwLFTLnC7kU/RGcYEgw==}
    engines: {node: ^18.18.0 || ^20.9.0 || >=21.1.0}

  '@eslint/core@0.17.0':
    resolution: {integrity: sha512-yL/sLrpmtDaFEiUj1osRP4TI2MDz1AddJL+jZ7KSqvBuliN4xqYY54IfdN8qD8Toa6g1iloph1fxQNkjOxrrpQ==}
    engines: {node: ^18.18.0 || ^20.9.0 || >=21.1.0}

  '@eslint/eslintrc@3.3.1':
    resolution: {integrity: sha512-gtF186CXhIl1p4pJNGZw8Yc6RlshoePRvE0X91oPGb3vZ8pM3qOS9W9NGPat9LziaBV7XrJWGylNQXkGcnM3IQ==}
    engines: {node: ^18.18.0 || ^20.9.0 || >=21.1.0}

  '@eslint/js@9.39.1':
    resolution: {integrity: sha512-S26Stp4zCy88tH94QbBv3XCuzRQiZ9yXofEILmglYTh/Ug/a9/umqvgFtYBAo3Lp0nsI/5/qH1CCrbdK3AP1Tw==}
    engines: {node: ^18.18.0 || ^20.9.0 || >=21.1.0}

  '@eslint/object-schema@2.1.7':
    resolution: {integrity: sha512-VtAOaymWVfZcmZbp6E2mympDIHvyjXs/12LqWYjVw6qjrfF+VK+fyG33kChz3nnK+SU5/NeHOqrTEHS8sXO3OA==}
    engines: {node: ^18.18.0 || ^20.9.0 || >=21.1.0}

  '@eslint/plugin-kit@0.4.1':
    resolution: {integrity: sha512-43/qtrDUokr7LJqoF2c3+RInu/t4zfrpYdoSDfYyhg52rwLV6TnOvdG4fXm7IkSB3wErkcmJS9iEhjVtOSEjjA==}
    engines: {node: ^18.18.0 || ^20.9.0 || >=21.1.0}

  '@floating-ui/core@1.7.3':
    resolution: {integrity: sha512-sGnvb5dmrJaKEZ+LDIpguvdX3bDlEllmv4/ClQ9awcmCZrlx5jQyyMWFM5kBI+EyNOCDDiKk8il0zeuX3Zlg/w==}

  '@floating-ui/dom@1.7.4':
    resolution: {integrity: sha512-OOchDgh4F2CchOX94cRVqhvy7b3AFb+/rQXyswmzmGakRfkMgoWVjfnLWkRirfLEfuD4ysVW16eXzwt3jHIzKA==}

  '@floating-ui/react-dom@2.1.6':
    resolution: {integrity: sha512-4JX6rEatQEvlmgU80wZyq9RT96HZJa88q8hp0pBd+LrczeDI4o6uA2M+uvxngVHo4Ihr8uibXxH6+70zhAFrVw==}
    peerDependencies:
      react: '>=16.8.0'
      react-dom: '>=16.8.0'

  '@floating-ui/react@0.26.28':
    resolution: {integrity: sha512-yORQuuAtVpiRjpMhdc0wJj06b9JFjrYF4qp96j++v2NBpbi6SEGF7donUJ3TMieerQ6qVkAv1tgr7L4r5roTqw==}
    peerDependencies:
      react: '>=16.8.0'
      react-dom: '>=16.8.0'

  '@floating-ui/utils@0.2.10':
    resolution: {integrity: sha512-aGTxbpbg8/b5JfU1HXSrbH3wXZuLPJcNEcZQFMxLs3oSzgtVu6nFPkbbGGUvBcUjKV2YyB9Wxxabo+HEH9tcRQ==}

  '@hapi/address@5.1.1':
    resolution: {integrity: sha512-A+po2d/dVoY7cYajycYI43ZbYMXukuopIsqCjh5QzsBCipDtdofHntljDlpccMjIfTy6UOkg+5KPriwYch2bXA==}
    engines: {node: '>=14.0.0'}

  '@hapi/formula@3.0.2':
    resolution: {integrity: sha512-hY5YPNXzw1He7s0iqkRQi+uMGh383CGdyyIGYtB+W5N3KHPXoqychklvHhKCC9M3Xtv0OCs/IHw+r4dcHtBYWw==}

  '@hapi/hoek@11.0.7':
    resolution: {integrity: sha512-HV5undWkKzcB4RZUusqOpcgxOaq6VOAH7zhhIr2g3G8NF/MlFO75SjOr2NfuSx0Mh40+1FqCkagKLJRykUWoFQ==}

  '@hapi/pinpoint@2.0.1':
    resolution: {integrity: sha512-EKQmr16tM8s16vTT3cA5L0kZZcTMU5DUOZTuvpnY738m+jyP3JIUj+Mm1xc1rsLkGBQ/gVnfKYPwOmPg1tUR4Q==}

  '@hapi/tlds@1.1.4':
    resolution: {integrity: sha512-Fq+20dxsxLaUn5jSSWrdtSRcIUba2JquuorF9UW1wIJS5cSUwxIsO2GIhaWynPRflvxSzFN+gxKte2HEW1OuoA==}
    engines: {node: '>=14.0.0'}

  '@hapi/topo@6.0.2':
    resolution: {integrity: sha512-KR3rD5inZbGMrHmgPxsJ9dbi6zEK+C3ZwUwTa+eMwWLz7oijWUTWD2pMSNNYJAU6Qq+65NkxXjqHr/7LM2Xkqg==}

  '@headlessui/react@2.2.9':
    resolution: {integrity: sha512-Mb+Un58gwBn0/yWZfyrCh0TJyurtT+dETj7YHleylHk5od3dv2XqETPGWMyQ5/7sYN7oWdyM1u9MvC0OC8UmzQ==}
    engines: {node: '>=10'}
    peerDependencies:
      react: ^18 || ^19 || ^19.0.0-rc
      react-dom: ^18 || ^19 || ^19.0.0-rc

  '@humanfs/core@0.19.1':
    resolution: {integrity: sha512-5DyQ4+1JEUzejeK1JGICcideyfUbGixgS9jNgex5nqkW+cY7WZhxBigmieN5Qnw9ZosSNVC9KQKyb+GUaGyKUA==}
    engines: {node: '>=18.18.0'}

  '@humanfs/node@0.16.7':
    resolution: {integrity: sha512-/zUx+yOsIrG4Y43Eh2peDeKCxlRt/gET6aHfaKpuq267qXdYDFViVHfMaLyygZOnl0kGWxFIgsBy8QFuTLUXEQ==}
    engines: {node: '>=18.18.0'}

  '@humanwhocodes/module-importer@1.0.1':
    resolution: {integrity: sha512-bxveV4V8v5Yb4ncFTT3rPSgZBOpCkjfK0y4oVVVJwIuDVBRMDXrPyXRL988i5ap9m9bnyEEjWfm5WkBmtffLfA==}
    engines: {node: '>=12.22'}

  '@humanwhocodes/retry@0.4.3':
    resolution: {integrity: sha512-bV0Tgo9K4hfPCek+aMAn81RppFKv2ySDQeMoSZuvTASywNTnVJCArCZE2FWqpvIatKu7VMRLWlR1EazvVhDyhQ==}
    engines: {node: '>=18.18'}

  '@jridgewell/gen-mapping@0.3.13':
    resolution: {integrity: sha512-2kkt/7niJ6MgEPxF0bYdQ6etZaA+fQvDcLKckhy1yIQOzaoKjBBjSj63/aLVjYE3qhRt5dvM+uUyfCg6UKCBbA==}

  '@jridgewell/remapping@2.3.5':
    resolution: {integrity: sha512-LI9u/+laYG4Ds1TDKSJW2YPrIlcVYOwi2fUC6xB43lueCjgxV4lffOCZCtYFiH6TNOX+tQKXx97T4IKHbhyHEQ==}

  '@jridgewell/resolve-uri@3.1.2':
    resolution: {integrity: sha512-bRISgCIjP20/tbWSPWMEi54QVPRZExkuD9lJL+UIxUKtwVJA8wW1Trb1jMs1RFXo1CBTNZ/5hpC9QvmKWdopKw==}
    engines: {node: '>=6.0.0'}

  '@jridgewell/sourcemap-codec@1.5.5':
    resolution: {integrity: sha512-cYQ9310grqxueWbl+WuIUIaiUaDcj7WOq5fVhEljNVgRfOUhY9fy2zTvfoqWsnebh8Sl70VScFbICvJnLKB0Og==}

  '@jridgewell/trace-mapping@0.3.31':
    resolution: {integrity: sha512-zzNR+SdQSDJzc8joaeP8QQoCQr8NuYx2dIIytl1QeBEZHJ9uW6hebsrYgbz8hJwUQao3TWCMtmfV8Nu1twOLAw==}

  '@nodelib/fs.scandir@2.1.5':
    resolution: {integrity: sha512-vq24Bq3ym5HEQm2NKCr3yXDwjc7vTsEThRDnkp2DK9p1uqLR+DHurm/NOTo0KG7HYHU7eppKZj3MyqYuMBf62g==}
    engines: {node: '>= 8'}

  '@nodelib/fs.stat@2.0.5':
    resolution: {integrity: sha512-RkhPPp2zrqDAQA/2jNhnztcPAlv64XdhIp7a7454A5ovI7Bukxgt7MX7udwAu3zg1DcpPU0rz3VV1SeaqvY4+A==}
    engines: {node: '>= 8'}

  '@nodelib/fs.walk@1.2.8':
    resolution: {integrity: sha512-oGB+UxlgWcgQkgwo8GcEGwemoTFt3FIO9ababBmaGwXIoBKZ+GTy0pP185beGg7Llih/NSHSV2XAs1lnznocSg==}
    engines: {node: '>= 8'}

  '@radix-ui/primitive@1.1.3':
    resolution: {integrity: sha512-JTF99U/6XIjCBo0wqkU5sK10glYe27MRRsfwoiq5zzOEZLHU3A3KCMa5X/azekYRCJ0HlwI0crAXS/5dEHTzDg==}

  '@radix-ui/react-compose-refs@1.1.2':
    resolution: {integrity: sha512-z4eqJvfiNnFMHIIvXP3CY57y2WJs5g2v3X0zm9mEJkrkNv4rDxu+sg9Jh8EkXyeqBkB7SOcboo9dMVqhyrACIg==}
    peerDependencies:
      '@types/react': '*'
      react: ^16.8 || ^17.0 || ^18.0 || ^19.0 || ^19.0.0-rc
    peerDependenciesMeta:
      '@types/react':
        optional: true

  '@radix-ui/react-context@1.1.2':
    resolution: {integrity: sha512-jCi/QKUM2r1Ju5a3J64TH2A5SpKAgh0LpknyqdQ4m6DCV0xJ2HG1xARRwNGPQfi1SLdLWZ1OJz6F4OMBBNiGJA==}
    peerDependencies:
      '@types/react': '*'
      react: ^16.8 || ^17.0 || ^18.0 || ^19.0 || ^19.0.0-rc
    peerDependenciesMeta:
      '@types/react':
        optional: true

  '@radix-ui/react-primitive@2.1.3':
    resolution: {integrity: sha512-m9gTwRkhy2lvCPe6QJp4d3G1TYEUHn/FzJUtq9MjH46an1wJU+GdoGC5VLof8RX8Ft/DlpshApkhswDLZzHIcQ==}
    peerDependencies:
      '@types/react': '*'
      '@types/react-dom': '*'
      react: ^16.8 || ^17.0 || ^18.0 || ^19.0 || ^19.0.0-rc
      react-dom: ^16.8 || ^17.0 || ^18.0 || ^19.0 || ^19.0.0-rc
    peerDependenciesMeta:
      '@types/react':
        optional: true
      '@types/react-dom':
        optional: true

  '@radix-ui/react-slot@1.2.3':
    resolution: {integrity: sha512-aeNmHnBxbi2St0au6VBVC7JXFlhLlOnvIIlePNniyUNAClzmtAUEY8/pBiK3iHjufOlwA+c20/8jngo7xcrg8A==}
    peerDependencies:
      '@types/react': '*'
      react: ^16.8 || ^17.0 || ^18.0 || ^19.0 || ^19.0.0-rc
    peerDependenciesMeta:
      '@types/react':
        optional: true

  '@radix-ui/react-switch@1.2.6':
    resolution: {integrity: sha512-bByzr1+ep1zk4VubeEVViV592vu2lHE2BZY5OnzehZqOOgogN80+mNtCqPkhn2gklJqOpxWgPoYTSnhBCqpOXQ==}
    peerDependencies:
      '@types/react': '*'
      '@types/react-dom': '*'
      react: ^16.8 || ^17.0 || ^18.0 || ^19.0 || ^19.0.0-rc
      react-dom: ^16.8 || ^17.0 || ^18.0 || ^19.0 || ^19.0.0-rc
    peerDependenciesMeta:
      '@types/react':
        optional: true
      '@types/react-dom':
        optional: true

  '@radix-ui/react-use-controllable-state@1.2.2':
    resolution: {integrity: sha512-BjasUjixPFdS+NKkypcyyN5Pmg83Olst0+c6vGov0diwTEo6mgdqVR6hxcEgFuh4QrAs7Rc+9KuGJ9TVCj0Zzg==}
    peerDependencies:
      '@types/react': '*'
      react: ^16.8 || ^17.0 || ^18.0 || ^19.0 || ^19.0.0-rc
    peerDependenciesMeta:
      '@types/react':
        optional: true

  '@radix-ui/react-use-effect-event@0.0.2':
    resolution: {integrity: sha512-Qp8WbZOBe+blgpuUT+lw2xheLP8q0oatc9UpmiemEICxGvFLYmHm9QowVZGHtJlGbS6A6yJ3iViad/2cVjnOiA==}
    peerDependencies:
      '@types/react': '*'
      react: ^16.8 || ^17.0 || ^18.0 || ^19.0 || ^19.0.0-rc
    peerDependenciesMeta:
      '@types/react':
        optional: true

  '@radix-ui/react-use-layout-effect@1.1.1':
    resolution: {integrity: sha512-RbJRS4UWQFkzHTTwVymMTUv8EqYhOp8dOOviLj2ugtTiXRaRQS7GLGxZTLL1jWhMeoSCf5zmcZkqTl9IiYfXcQ==}
    peerDependencies:
      '@types/react': '*'
      react: ^16.8 || ^17.0 || ^18.0 || ^19.0 || ^19.0.0-rc
    peerDependenciesMeta:
      '@types/react':
        optional: true

  '@radix-ui/react-use-previous@1.1.1':
    resolution: {integrity: sha512-2dHfToCj/pzca2Ck724OZ5L0EVrr3eHRNsG/b3xQJLA2hZpVCS99bLAX+hm1IHXDEnzU6by5z/5MIY794/a8NQ==}
    peerDependencies:
      '@types/react': '*'
      react: ^16.8 || ^17.0 || ^18.0 || ^19.0 || ^19.0.0-rc
    peerDependenciesMeta:
      '@types/react':
        optional: true

  '@radix-ui/react-use-size@1.1.1':
    resolution: {integrity: sha512-ewrXRDTAqAXlkl6t/fkXWNAhFX9I+CkKlw6zjEwk86RSPKwZr3xpBRso655aqYafwtnbpHLj6toFzmd6xdVptQ==}
    peerDependencies:
      '@types/react': '*'
      react: ^16.8 || ^17.0 || ^18.0 || ^19.0 || ^19.0.0-rc
    peerDependenciesMeta:
      '@types/react':
        optional: true

  '@react-aria/focus@3.21.2':
    resolution: {integrity: sha512-JWaCR7wJVggj+ldmM/cb/DXFg47CXR55lznJhZBh4XVqJjMKwaOOqpT5vNN7kpC1wUpXicGNuDnJDN1S/+6dhQ==}
    peerDependencies:
      react: ^16.8.0 || ^17.0.0-rc.1 || ^18.0.0 || ^19.0.0-rc.1
      react-dom: ^16.8.0 || ^17.0.0-rc.1 || ^18.0.0 || ^19.0.0-rc.1

  '@react-aria/interactions@3.25.6':
    resolution: {integrity: sha512-5UgwZmohpixwNMVkMvn9K1ceJe6TzlRlAfuYoQDUuOkk62/JVJNDLAPKIf5YMRc7d2B0rmfgaZLMtbREb0Zvkw==}
    peerDependencies:
      react: ^16.8.0 || ^17.0.0-rc.1 || ^18.0.0 || ^19.0.0-rc.1
      react-dom: ^16.8.0 || ^17.0.0-rc.1 || ^18.0.0 || ^19.0.0-rc.1

  '@react-aria/ssr@3.9.10':
    resolution: {integrity: sha512-hvTm77Pf+pMBhuBm760Li0BVIO38jv1IBws1xFm1NoL26PU+fe+FMW5+VZWyANR6nYL65joaJKZqOdTQMkO9IQ==}
    engines: {node: '>= 12'}
    peerDependencies:
      react: ^16.8.0 || ^17.0.0-rc.1 || ^18.0.0 || ^19.0.0-rc.1

  '@react-aria/utils@3.31.0':
    resolution: {integrity: sha512-ABOzCsZrWzf78ysswmguJbx3McQUja7yeGj6/vZo4JVsZNlxAN+E9rs381ExBRI0KzVo6iBTeX5De8eMZPJXig==}
    peerDependencies:
      react: ^16.8.0 || ^17.0.0-rc.1 || ^18.0.0 || ^19.0.0-rc.1
      react-dom: ^16.8.0 || ^17.0.0-rc.1 || ^18.0.0 || ^19.0.0-rc.1

  '@react-stately/flags@3.1.2':
    resolution: {integrity: sha512-2HjFcZx1MyQXoPqcBGALwWWmgFVUk2TuKVIQxCbRq7fPyWXIl6VHcakCLurdtYC2Iks7zizvz0Idv48MQ38DWg==}

  '@react-stately/utils@3.10.8':
    resolution: {integrity: sha512-SN3/h7SzRsusVQjQ4v10LaVsDc81jyyR0DD5HnsQitm/I5WDpaSr2nRHtyloPFU48jlql1XX/S04T2DLQM7Y3g==}
    peerDependencies:
      react: ^16.8.0 || ^17.0.0-rc.1 || ^18.0.0 || ^19.0.0-rc.1

  '@react-types/shared@3.32.1':
    resolution: {integrity: sha512-famxyD5emrGGpFuUlgOP6fVW2h/ZaF405G5KDi3zPHzyjAWys/8W6NAVJtNbkCkhedmvL0xOhvt8feGXyXaw5w==}
    peerDependencies:
      react: ^16.8.0 || ^17.0.0-rc.1 || ^18.0.0 || ^19.0.0-rc.1

  '@rolldown/pluginutils@1.0.0-beta.47':
    resolution: {integrity: sha512-8QagwMH3kNCuzD8EWL8R2YPW5e4OrHNSAHRFDdmFqEwEaD/KcNKjVoumo+gP2vW5eKB2UPbM6vTYiGZX0ixLnw==}

  '@rollup/pluginutils@5.3.0':
    resolution: {integrity: sha512-5EdhGZtnu3V88ces7s53hhfK5KSASnJZv8Lulpc04cWO3REESroJXg73DFsOmgbU2BhwV0E20bu2IDZb3VKW4Q==}
    engines: {node: '>=14.0.0'}
    peerDependencies:
      rollup: ^1.20.0||^2.0.0||^3.0.0||^4.0.0
    peerDependenciesMeta:
      rollup:
        optional: true

  '@rollup/rollup-android-arm-eabi@4.53.3':
    resolution: {integrity: sha512-mRSi+4cBjrRLoaal2PnqH82Wqyb+d3HsPUN/W+WslCXsZsyHa9ZeQQX/pQsZaVIWDkPcpV6jJ+3KLbTbgnwv8w==}
    cpu: [arm]
    os: [android]

  '@rollup/rollup-android-arm64@4.53.3':
    resolution: {integrity: sha512-CbDGaMpdE9sh7sCmTrTUyllhrg65t6SwhjlMJsLr+J8YjFuPmCEjbBSx4Z/e4SmDyH3aB5hGaJUP2ltV/vcs4w==}
    cpu: [arm64]
    os: [android]

  '@rollup/rollup-darwin-arm64@4.53.3':
    resolution: {integrity: sha512-Nr7SlQeqIBpOV6BHHGZgYBuSdanCXuw09hon14MGOLGmXAFYjx1wNvquVPmpZnl0tLjg25dEdr4IQ6GgyToCUA==}
    cpu: [arm64]
    os: [darwin]

  '@rollup/rollup-darwin-x64@4.53.3':
    resolution: {integrity: sha512-DZ8N4CSNfl965CmPktJ8oBnfYr3F8dTTNBQkRlffnUarJ2ohudQD17sZBa097J8xhQ26AwhHJ5mvUyQW8ddTsQ==}
    cpu: [x64]
    os: [darwin]

  '@rollup/rollup-freebsd-arm64@4.53.3':
    resolution: {integrity: sha512-yMTrCrK92aGyi7GuDNtGn2sNW+Gdb4vErx4t3Gv/Tr+1zRb8ax4z8GWVRfr3Jw8zJWvpGHNpss3vVlbF58DZ4w==}
    cpu: [arm64]
    os: [freebsd]

  '@rollup/rollup-freebsd-x64@4.53.3':
    resolution: {integrity: sha512-lMfF8X7QhdQzseM6XaX0vbno2m3hlyZFhwcndRMw8fbAGUGL3WFMBdK0hbUBIUYcEcMhVLr1SIamDeuLBnXS+Q==}
    cpu: [x64]
    os: [freebsd]

  '@rollup/rollup-linux-arm-gnueabihf@4.53.3':
    resolution: {integrity: sha512-k9oD15soC/Ln6d2Wv/JOFPzZXIAIFLp6B+i14KhxAfnq76ajt0EhYc5YPeX6W1xJkAdItcVT+JhKl1QZh44/qw==}
    cpu: [arm]
    os: [linux]

  '@rollup/rollup-linux-arm-musleabihf@4.53.3':
    resolution: {integrity: sha512-vTNlKq+N6CK/8UktsrFuc+/7NlEYVxgaEgRXVUVK258Z5ymho29skzW1sutgYjqNnquGwVUObAaxae8rZ6YMhg==}
    cpu: [arm]
    os: [linux]

  '@rollup/rollup-linux-arm64-gnu@4.53.3':
    resolution: {integrity: sha512-RGrFLWgMhSxRs/EWJMIFM1O5Mzuz3Xy3/mnxJp/5cVhZ2XoCAxJnmNsEyeMJtpK+wu0FJFWz+QF4mjCA7AUQ3w==}
    cpu: [arm64]
    os: [linux]

  '@rollup/rollup-linux-arm64-musl@4.53.3':
    resolution: {integrity: sha512-kASyvfBEWYPEwe0Qv4nfu6pNkITLTb32p4yTgzFCocHnJLAHs+9LjUu9ONIhvfT/5lv4YS5muBHyuV84epBo/A==}
    cpu: [arm64]
    os: [linux]

  '@rollup/rollup-linux-loong64-gnu@4.53.3':
    resolution: {integrity: sha512-JiuKcp2teLJwQ7vkJ95EwESWkNRFJD7TQgYmCnrPtlu50b4XvT5MOmurWNrCj3IFdyjBQ5p9vnrX4JM6I8OE7g==}
    cpu: [loong64]
    os: [linux]

  '@rollup/rollup-linux-ppc64-gnu@4.53.3':
    resolution: {integrity: sha512-EoGSa8nd6d3T7zLuqdojxC20oBfNT8nexBbB/rkxgKj5T5vhpAQKKnD+h3UkoMuTyXkP5jTjK/ccNRmQrPNDuw==}
    cpu: [ppc64]
    os: [linux]

  '@rollup/rollup-linux-riscv64-gnu@4.53.3':
    resolution: {integrity: sha512-4s+Wped2IHXHPnAEbIB0YWBv7SDohqxobiiPA1FIWZpX+w9o2i4LezzH/NkFUl8LRci/8udci6cLq+jJQlh+0g==}
    cpu: [riscv64]
    os: [linux]

  '@rollup/rollup-linux-riscv64-musl@4.53.3':
    resolution: {integrity: sha512-68k2g7+0vs2u9CxDt5ktXTngsxOQkSEV/xBbwlqYcUrAVh6P9EgMZvFsnHy4SEiUl46Xf0IObWVbMvPrr2gw8A==}
    cpu: [riscv64]
    os: [linux]

  '@rollup/rollup-linux-s390x-gnu@4.53.3':
    resolution: {integrity: sha512-VYsFMpULAz87ZW6BVYw3I6sWesGpsP9OPcyKe8ofdg9LHxSbRMd7zrVrr5xi/3kMZtpWL/wC+UIJWJYVX5uTKg==}
    cpu: [s390x]
    os: [linux]

  '@rollup/rollup-linux-x64-gnu@4.53.3':
    resolution: {integrity: sha512-3EhFi1FU6YL8HTUJZ51imGJWEX//ajQPfqWLI3BQq4TlvHy4X0MOr5q3D2Zof/ka0d5FNdPwZXm3Yyib/UEd+w==}
    cpu: [x64]
    os: [linux]

  '@rollup/rollup-linux-x64-musl@4.53.3':
    resolution: {integrity: sha512-eoROhjcc6HbZCJr+tvVT8X4fW3/5g/WkGvvmwz/88sDtSJzO7r/blvoBDgISDiCjDRZmHpwud7h+6Q9JxFwq1Q==}
    cpu: [x64]
    os: [linux]

  '@rollup/rollup-openharmony-arm64@4.53.3':
    resolution: {integrity: sha512-OueLAWgrNSPGAdUdIjSWXw+u/02BRTcnfw9PN41D2vq/JSEPnJnVuBgw18VkN8wcd4fjUs+jFHVM4t9+kBSNLw==}
    cpu: [arm64]
    os: [openharmony]

  '@rollup/rollup-win32-arm64-msvc@4.53.3':
    resolution: {integrity: sha512-GOFuKpsxR/whszbF/bzydebLiXIHSgsEUp6M0JI8dWvi+fFa1TD6YQa4aSZHtpmh2/uAlj/Dy+nmby3TJ3pkTw==}
    cpu: [arm64]
    os: [win32]

  '@rollup/rollup-win32-ia32-msvc@4.53.3':
    resolution: {integrity: sha512-iah+THLcBJdpfZ1TstDFbKNznlzoxa8fmnFYK4V67HvmuNYkVdAywJSoteUszvBQ9/HqN2+9AZghbajMsFT+oA==}
    cpu: [ia32]
    os: [win32]

  '@rollup/rollup-win32-x64-gnu@4.53.3':
    resolution: {integrity: sha512-J9QDiOIZlZLdcot5NXEepDkstocktoVjkaKUtqzgzpt2yWjGlbYiKyp05rWwk4nypbYUNoFAztEgixoLaSETkg==}
    cpu: [x64]
    os: [win32]

  '@rollup/rollup-win32-x64-msvc@4.53.3':
    resolution: {integrity: sha512-UhTd8u31dXadv0MopwGgNOBpUVROFKWVQgAg5N1ESyCz8AuBcMqm4AuTjrwgQKGDfoFuz02EuMRHQIw/frmYKQ==}
    cpu: [x64]
    os: [win32]

  '@standard-schema/spec@1.0.0':
    resolution: {integrity: sha512-m2bOd0f2RT9k8QJx1JN85cZYyH1RqFBdlwtkSlf4tBDYLCiiZnv1fIIwacK6cqwXavOydf0NPToMQgpKq+dVlA==}

  '@svgr/babel-plugin-add-jsx-attribute@8.0.0':
    resolution: {integrity: sha512-b9MIk7yhdS1pMCZM8VeNfUlSKVRhsHZNMl5O9SfaX0l0t5wjdgu4IDzGB8bpnGBBOjGST3rRFVsaaEtI4W6f7g==}
    engines: {node: '>=14'}
    peerDependencies:
      '@babel/core': ^7.0.0-0

  '@svgr/babel-plugin-remove-jsx-attribute@8.0.0':
    resolution: {integrity: sha512-BcCkm/STipKvbCl6b7QFrMh/vx00vIP63k2eM66MfHJzPr6O2U0jYEViXkHJWqXqQYjdeA9cuCl5KWmlwjDvbA==}
    engines: {node: '>=14'}
    peerDependencies:
      '@babel/core': ^7.0.0-0

  '@svgr/babel-plugin-remove-jsx-empty-expression@8.0.0':
    resolution: {integrity: sha512-5BcGCBfBxB5+XSDSWnhTThfI9jcO5f0Ai2V24gZpG+wXF14BzwxxdDb4g6trdOux0rhibGs385BeFMSmxtS3uA==}
    engines: {node: '>=14'}
    peerDependencies:
      '@babel/core': ^7.0.0-0

  '@svgr/babel-plugin-replace-jsx-attribute-value@8.0.0':
    resolution: {integrity: sha512-KVQ+PtIjb1BuYT3ht8M5KbzWBhdAjjUPdlMtpuw/VjT8coTrItWX6Qafl9+ji831JaJcu6PJNKCV0bp01lBNzQ==}
    engines: {node: '>=14'}
    peerDependencies:
      '@babel/core': ^7.0.0-0

  '@svgr/babel-plugin-svg-dynamic-title@8.0.0':
    resolution: {integrity: sha512-omNiKqwjNmOQJ2v6ge4SErBbkooV2aAWwaPFs2vUY7p7GhVkzRkJ00kILXQvRhA6miHnNpXv7MRnnSjdRjK8og==}
    engines: {node: '>=14'}
    peerDependencies:
      '@babel/core': ^7.0.0-0

  '@svgr/babel-plugin-svg-em-dimensions@8.0.0':
    resolution: {integrity: sha512-mURHYnu6Iw3UBTbhGwE/vsngtCIbHE43xCRK7kCw4t01xyGqb2Pd+WXekRRoFOBIY29ZoOhUCTEweDMdrjfi9g==}
    engines: {node: '>=14'}
    peerDependencies:
      '@babel/core': ^7.0.0-0

  '@svgr/babel-plugin-transform-react-native-svg@8.1.0':
    resolution: {integrity: sha512-Tx8T58CHo+7nwJ+EhUwx3LfdNSG9R2OKfaIXXs5soiy5HtgoAEkDay9LIimLOcG8dJQH1wPZp/cnAv6S9CrR1Q==}
    engines: {node: '>=14'}
    peerDependencies:
      '@babel/core': ^7.0.0-0

  '@svgr/babel-plugin-transform-svg-component@8.0.0':
    resolution: {integrity: sha512-DFx8xa3cZXTdb/k3kfPeaixecQLgKh5NVBMwD0AQxOzcZawK4oo1Jh9LbrcACUivsCA7TLG8eeWgrDXjTMhRmw==}
    engines: {node: '>=12'}
    peerDependencies:
      '@babel/core': ^7.0.0-0

  '@svgr/babel-preset@8.1.0':
    resolution: {integrity: sha512-7EYDbHE7MxHpv4sxvnVPngw5fuR6pw79SkcrILHJ/iMpuKySNCl5W1qcwPEpU+LgyRXOaAFgH0KhwD18wwg6ug==}
    engines: {node: '>=14'}
    peerDependencies:
      '@babel/core': ^7.0.0-0

  '@svgr/core@8.1.0':
    resolution: {integrity: sha512-8QqtOQT5ACVlmsvKOJNEaWmRPmcojMOzCz4Hs2BGG/toAp/K38LcsMRyLp349glq5AzJbCEeimEoxaX6v/fLrA==}
    engines: {node: '>=14'}

  '@svgr/hast-util-to-babel-ast@8.0.0':
    resolution: {integrity: sha512-EbDKwO9GpfWP4jN9sGdYwPBU0kdomaPIL2Eu4YwmgP+sJeXT+L7bMwJUBnhzfH8Q2qMBqZ4fJwpCyYsAN3mt2Q==}
    engines: {node: '>=14'}

  '@svgr/plugin-jsx@8.1.0':
    resolution: {integrity: sha512-0xiIyBsLlr8quN+WyuxooNW9RJ0Dpr8uOnH/xrCVO8GLUcwHISwj1AG0k+LFzteTkAA0GbX0kj9q6Dk70PTiPA==}
    engines: {node: '>=14'}
    peerDependencies:
      '@svgr/core': '*'

  '@swc/helpers@0.5.17':
    resolution: {integrity: sha512-5IKx/Y13RsYd+sauPb2x+U/xZikHjolzfuDgTAl/Tdf3Q8rslRvC19NKDLgAJQ6wsqADk10ntlv08nPFw/gO/A==}

  '@tailwindcss/node@4.1.17':
    resolution: {integrity: sha512-csIkHIgLb3JisEFQ0vxr2Y57GUNYh447C8xzwj89U/8fdW8LhProdxvnVH6U8M2Y73QKiTIH+LWbK3V2BBZsAg==}

  '@tailwindcss/oxide-android-arm64@4.1.17':
    resolution: {integrity: sha512-BMqpkJHgOZ5z78qqiGE6ZIRExyaHyuxjgrJ6eBO5+hfrfGkuya0lYfw8fRHG77gdTjWkNWEEm+qeG2cDMxArLQ==}
    engines: {node: '>= 10'}
    cpu: [arm64]
    os: [android]

  '@tailwindcss/oxide-darwin-arm64@4.1.17':
    resolution: {integrity: sha512-EquyumkQweUBNk1zGEU/wfZo2qkp/nQKRZM8bUYO0J+Lums5+wl2CcG1f9BgAjn/u9pJzdYddHWBiFXJTcxmOg==}
    engines: {node: '>= 10'}
    cpu: [arm64]
    os: [darwin]

  '@tailwindcss/oxide-darwin-x64@4.1.17':
    resolution: {integrity: sha512-gdhEPLzke2Pog8s12oADwYu0IAw04Y2tlmgVzIN0+046ytcgx8uZmCzEg4VcQh+AHKiS7xaL8kGo/QTiNEGRog==}
    engines: {node: '>= 10'}
    cpu: [x64]
    os: [darwin]

  '@tailwindcss/oxide-freebsd-x64@4.1.17':
    resolution: {integrity: sha512-hxGS81KskMxML9DXsaXT1H0DyA+ZBIbyG/sSAjWNe2EDl7TkPOBI42GBV3u38itzGUOmFfCzk1iAjDXds8Oh0g==}
    engines: {node: '>= 10'}
    cpu: [x64]
    os: [freebsd]

  '@tailwindcss/oxide-linux-arm-gnueabihf@4.1.17':
    resolution: {integrity: sha512-k7jWk5E3ldAdw0cNglhjSgv501u7yrMf8oeZ0cElhxU6Y2o7f8yqelOp3fhf7evjIS6ujTI3U8pKUXV2I4iXHQ==}
    engines: {node: '>= 10'}
    cpu: [arm]
    os: [linux]

  '@tailwindcss/oxide-linux-arm64-gnu@4.1.17':
    resolution: {integrity: sha512-HVDOm/mxK6+TbARwdW17WrgDYEGzmoYayrCgmLEw7FxTPLcp/glBisuyWkFz/jb7ZfiAXAXUACfyItn+nTgsdQ==}
    engines: {node: '>= 10'}
    cpu: [arm64]
    os: [linux]

  '@tailwindcss/oxide-linux-arm64-musl@4.1.17':
    resolution: {integrity: sha512-HvZLfGr42i5anKtIeQzxdkw/wPqIbpeZqe7vd3V9vI3RQxe3xU1fLjss0TjyhxWcBaipk7NYwSrwTwK1hJARMg==}
    engines: {node: '>= 10'}
    cpu: [arm64]
    os: [linux]

  '@tailwindcss/oxide-linux-x64-gnu@4.1.17':
    resolution: {integrity: sha512-M3XZuORCGB7VPOEDH+nzpJ21XPvK5PyjlkSFkFziNHGLc5d6g3di2McAAblmaSUNl8IOmzYwLx9NsE7bplNkwQ==}
    engines: {node: '>= 10'}
    cpu: [x64]
    os: [linux]

  '@tailwindcss/oxide-linux-x64-musl@4.1.17':
    resolution: {integrity: sha512-k7f+pf9eXLEey4pBlw+8dgfJHY4PZ5qOUFDyNf7SI6lHjQ9Zt7+NcscjpwdCEbYi6FI5c2KDTDWyf2iHcCSyyQ==}
    engines: {node: '>= 10'}
    cpu: [x64]
    os: [linux]

  '@tailwindcss/oxide-wasm32-wasi@4.1.17':
    resolution: {integrity: sha512-cEytGqSSoy7zK4JRWiTCx43FsKP/zGr0CsuMawhH67ONlH+T79VteQeJQRO/X7L0juEUA8ZyuYikcRBf0vsxhg==}
    engines: {node: '>=14.0.0'}
    cpu: [wasm32]
    bundledDependencies:
      - '@napi-rs/wasm-runtime'
      - '@emnapi/core'
      - '@emnapi/runtime'
      - '@tybys/wasm-util'
      - '@emnapi/wasi-threads'
      - tslib

  '@tailwindcss/oxide-win32-arm64-msvc@4.1.17':
    resolution: {integrity: sha512-JU5AHr7gKbZlOGvMdb4722/0aYbU+tN6lv1kONx0JK2cGsh7g148zVWLM0IKR3NeKLv+L90chBVYcJ8uJWbC9A==}
    engines: {node: '>= 10'}
    cpu: [arm64]
    os: [win32]

  '@tailwindcss/oxide-win32-x64-msvc@4.1.17':
    resolution: {integrity: sha512-SKWM4waLuqx0IH+FMDUw6R66Hu4OuTALFgnleKbqhgGU30DY20NORZMZUKgLRjQXNN2TLzKvh48QXTig4h4bGw==}
    engines: {node: '>= 10'}
    cpu: [x64]
    os: [win32]

  '@tailwindcss/oxide@4.1.17':
    resolution: {integrity: sha512-F0F7d01fmkQhsTjXezGBLdrl1KresJTcI3DB8EkScCldyKp3Msz4hub4uyYaVnk88BAS1g5DQjjF6F5qczheLA==}
    engines: {node: '>= 10'}

  '@tailwindcss/postcss@4.1.17':
    resolution: {integrity: sha512-+nKl9N9mN5uJ+M7dBOOCzINw94MPstNR/GtIhz1fpZysxL/4a+No64jCBD6CPN+bIHWFx3KWuu8XJRrj/572Dw==}

  '@tanstack/query-core@5.90.10':
    resolution: {integrity: sha512-EhZVFu9rl7GfRNuJLJ3Y7wtbTnENsvzp+YpcAV7kCYiXni1v8qZh++lpw4ch4rrwC0u/EZRnBHIehzCGzwXDSQ==}

  '@tanstack/react-query@5.90.10':
    resolution: {integrity: sha512-BKLss9Y8PQ9IUjPYQiv3/Zmlx92uxffUOX8ZZNoQlCIZBJPT5M+GOMQj7xislvVQ6l1BstBjcX0XB/aHfFYVNw==}
    peerDependencies:
      react: ^18 || ^19

  '@tanstack/react-virtual@3.13.13':
    resolution: {integrity: sha512-4o6oPMDvQv+9gMi8rE6gWmsOjtUZUYIJHv7EB+GblyYdi8U6OqLl8rhHWIUZSL1dUU2dPwTdTgybCKf9EjIrQg==}
    peerDependencies:
      react: ^16.8.0 || ^17.0.0 || ^18.0.0 || ^19.0.0
      react-dom: ^16.8.0 || ^17.0.0 || ^18.0.0 || ^19.0.0

  '@tanstack/virtual-core@3.13.13':
    resolution: {integrity: sha512-uQFoSdKKf5S8k51W5t7b2qpfkyIbdHMzAn+AMQvHPxKUPeo1SsGaA4JRISQT87jm28b7z8OEqPcg1IOZagQHcA==}

  '@testing-library/dom@10.4.1':
    resolution: {integrity: sha512-o4PXJQidqJl82ckFaXUeoAW+XysPLauYI43Abki5hABd853iMhitooc6znOnczgbTYmEP6U6/y1ZyKAIsvMKGg==}
    engines: {node: '>=18'}

  '@testing-library/jest-dom@6.9.1':
    resolution: {integrity: sha512-zIcONa+hVtVSSep9UT3jZ5rizo2BsxgyDYU7WFD5eICBE7no3881HGeb/QkGfsJs6JTkY1aQhT7rIPC7e+0nnA==}
    engines: {node: '>=14', npm: '>=6', yarn: '>=1'}

  '@testing-library/react@16.3.0':
    resolution: {integrity: sha512-kFSyxiEDwv1WLl2fgsq6pPBbw5aWKrsY2/noi1Id0TK0UParSF62oFQFGHXIyaG4pp2tEub/Zlel+fjjZILDsw==}
    engines: {node: '>=18'}
    peerDependencies:
      '@testing-library/dom': ^10.0.0
      '@types/react': ^18.0.0 || ^19.0.0
      '@types/react-dom': ^18.0.0 || ^19.0.0
      react: ^18.0.0 || ^19.0.0
      react-dom: ^18.0.0 || ^19.0.0
    peerDependenciesMeta:
      '@types/react':
        optional: true
      '@types/react-dom':
        optional: true

  '@types/aria-query@5.0.4':
    resolution: {integrity: sha512-rfT93uj5s0PRL7EzccGMs3brplhcrghnDoV26NqKhCAS1hVo+WdNsPvE/yb6ilfr5hi2MEk6d5EWJTKdxg8jVw==}

  '@types/babel__core@7.20.5':
    resolution: {integrity: sha512-qoQprZvz5wQFJwMDqeseRXWv3rqMvhgpbXFfVyWhbx9X47POIA6i/+dXefEmZKoAgOaTdaIgNSMqMIU61yRyzA==}

  '@types/babel__generator@7.27.0':
    resolution: {integrity: sha512-ufFd2Xi92OAVPYsy+P4n7/U7e68fex0+Ee8gSG9KX7eo084CWiQ4sdxktvdl0bOPupXtVJPY19zk6EwWqUQ8lg==}

  '@types/babel__template@7.4.4':
    resolution: {integrity: sha512-h/NUaSyG5EyxBIp8YRxo4RMe2/qQgvyowRwVMzhYhBCONbW8PUsg4lkFMrhgZhUe5z3L3MiLDuvyJ/CaPa2A8A==}

  '@types/babel__traverse@7.28.0':
    resolution: {integrity: sha512-8PvcXf70gTDZBgt9ptxJ8elBeBjcLOAcOtoO/mPJjtji1+CdGbHgm77om1GrsPxsiE+uXIpNSK64UYaIwQXd4Q==}

  '@types/chai@5.2.3':
    resolution: {integrity: sha512-Mw558oeA9fFbv65/y4mHtXDs9bPnFMZAL/jxdPFUpOHHIXX91mcgEHbS5Lahr+pwZFR8A7GQleRWeI6cGFC2UA==}

  '@types/d3-array@3.2.2':
    resolution: {integrity: sha512-hOLWVbm7uRza0BYXpIIW5pxfrKe0W+D5lrFiAEYR+pb6w3N2SwSMaJbXdUfSEv+dT4MfHBLtn5js0LAWaO6otw==}

  '@types/d3-color@3.1.3':
    resolution: {integrity: sha512-iO90scth9WAbmgv7ogoq57O9YpKmFBbmoEoCHDB2xMBY0+/KVrqAaCDyCE16dUspeOvIxFFRI+0sEtqDqy2b4A==}

  '@types/d3-ease@3.0.2':
    resolution: {integrity: sha512-NcV1JjO5oDzoK26oMzbILE6HW7uVXOHLQvHshBUW4UMdZGfiY6v5BeQwh9a9tCzv+CeefZQHJt5SRgK154RtiA==}

  '@types/d3-interpolate@3.0.4':
    resolution: {integrity: sha512-mgLPETlrpVV1YRJIglr4Ez47g7Yxjl1lj7YKsiMCb27VJH9W8NVM6Bb9d8kkpG/uAQS5AmbA48q2IAolKKo1MA==}

  '@types/d3-path@3.1.1':
    resolution: {integrity: sha512-VMZBYyQvbGmWyWVea0EHs/BwLgxc+MKi1zLDCONksozI4YJMcTt8ZEuIR4Sb1MMTE8MMW49v0IwI5+b7RmfWlg==}

  '@types/d3-scale@4.0.9':
    resolution: {integrity: sha512-dLmtwB8zkAeO/juAMfnV+sItKjlsw2lKdZVVy6LRr0cBmegxSABiLEpGVmSJJ8O08i4+sGR6qQtb6WtuwJdvVw==}

  '@types/d3-shape@3.1.7':
    resolution: {integrity: sha512-VLvUQ33C+3J+8p+Daf+nYSOsjB4GXp19/S/aGo60m9h1v6XaxjiT82lKVWJCfzhtuZ3yD7i/TPeC/fuKLLOSmg==}

  '@types/d3-time@3.0.4':
    resolution: {integrity: sha512-yuzZug1nkAAaBlBBikKZTgzCeA+k1uy4ZFwWANOfKw5z5LRhV0gNA7gNkKm7HoK+HRN0wX3EkxGk0fpbWhmB7g==}

  '@types/d3-timer@3.0.2':
    resolution: {integrity: sha512-Ps3T8E8dZDam6fUyNiMkekK3XUsaUEik+idO9/YjPtfj2qruF8tFBXS7XhtE4iIXBLxhmLjP3SXpLhVf21I9Lw==}

  '@types/debug@4.1.12':
    resolution: {integrity: sha512-vIChWdVG3LG1SMxEvI/AK+FWJthlrqlTu7fbrlywTkkaONwk/UAGaULXRlf8vkzFBLVm0zkMdCquhL5aOjhXPQ==}

  '@types/deep-eql@4.0.2':
    resolution: {integrity: sha512-c9h9dVVMigMPc4bwTvC5dxqtqJZwQPePsWjPlpSOnojbor6pGqdk541lfA7AqFQr5pB1BRdq0juY9db81BwyFw==}

  '@types/estree-jsx@1.0.5':
    resolution: {integrity: sha512-52CcUVNFyfb1A2ALocQw/Dd1BQFNmSdkuC3BkZ6iqhdMfQz7JWOFRuJFloOzjk+6WijU56m9oKXFAXc7o3Towg==}

  '@types/estree@1.0.8':
    resolution: {integrity: sha512-dWHzHa2WqEXI/O1E9OjrocMTKJl2mSrEolh1Iomrv6U+JuNwaHXsXx9bLu5gG7BUWFIN0skIQJQ/L1rIex4X6w==}

  '@types/hast@3.0.4':
    resolution: {integrity: sha512-WPs+bbQw5aCj+x6laNGWLH3wviHtoCv/P3+otBhbOhJgG8qtpdAMlTCxLtsTWA7LH1Oh/bFCHsBn0TPS5m30EQ==}

  '@types/json-schema@7.0.15':
    resolution: {integrity: sha512-5+fP8P8MFNC+AyZCDxrB2pkZFPGzqQWUzpSeuuVLvm8VMcorNYavBqoFcxK8bQz4Qsbn4oUEEem4wDLfcysGHA==}

  '@types/mdast@4.0.4':
    resolution: {integrity: sha512-kGaNbPh1k7AFzgpud/gMdvIm5xuECykRR+JnWKQno9TAXVa6WIVCGTPvYGekIDL4uwCZQSYbUxNBSb1aUo79oA==}

  '@types/ms@2.1.0':
    resolution: {integrity: sha512-GsCCIZDE/p3i96vtEqx+7dBUGXrc7zeSK3wwPHIaRThS+9OhWIXRqzs4d6k1SVU8g91DrNRWxWUGhp5KXQb2VA==}

  '@types/node@24.10.1':
    resolution: {integrity: sha512-GNWcUTRBgIRJD5zj+Tq0fKOJ5XZajIiBroOF0yvj2bSU1WvNdYS/dn9UxwsujGW4JX06dnHyjV2y9rRaybH0iQ==}

  '@types/react-dom@18.3.7':
    resolution: {integrity: sha512-MEe3UeoENYVFXzoXEWsvcpg6ZvlrFNlOQ7EOsvhI3CfAXwzPfO8Qwuxd40nepsYKqyyVQnTdEfv68q91yLcKrQ==}
    peerDependencies:
      '@types/react': ^18.0.0

  '@types/react@19.2.7':
    resolution: {integrity: sha512-MWtvHrGZLFttgeEj28VXHxpmwYbor/ATPYbBfSFZEIRK0ecCFLl2Qo55z52Hss+UV9CRN7trSeq1zbgx7YDWWg==}

  '@types/sinonjs__fake-timers@8.1.1':
    resolution: {integrity: sha512-0kSuKjAS0TrGLJ0M/+8MaFkGsQhZpB6pxOmvS3K8FYI72K//YmdfoW9X2qPsAKh1mkwxGD5zib9s1FIFed6E8g==}

  '@types/sizzle@2.3.10':
    resolution: {integrity: sha512-TC0dmN0K8YcWEAEfiPi5gJP14eJe30TTGjkvek3iM/1NdHHsdCA/Td6GvNndMOo/iSnIsZ4HuuhrYPDAmbxzww==}

  '@types/unist@2.0.11':
    resolution: {integrity: sha512-CmBKiL6NNo/OqgmMn95Fk9Whlp2mtvIv+KNpQKN2F4SjvrEesubTRWGYSg+BnWZOnlCaSTU1sMpsBOzgbYhnsA==}

  '@types/unist@3.0.3':
    resolution: {integrity: sha512-ko/gIFJRv177XgZsZcBwnqJN5x/Gien8qNOn0D5bQU/zAzVf9Zt3BlcUiLqhV9y4ARk0GbT3tnUiPNgnTXzc/Q==}

  '@types/yauzl@2.10.3':
    resolution: {integrity: sha512-oJoftv0LSuaDZE3Le4DbKX+KS9G36NzOeSap90UIK0yMA/NhKJhqlSGtNDORNRaIbQfzjXDrQa0ytJ6mNRGz/Q==}

  '@typescript-eslint/eslint-plugin@8.47.0':
    resolution: {integrity: sha512-fe0rz9WJQ5t2iaLfdbDc9T80GJy0AeO453q8C3YCilnGozvOyCG5t+EZtg7j7D88+c3FipfP/x+wzGnh1xp8ZA==}
    engines: {node: ^18.18.0 || ^20.9.0 || >=21.1.0}
    peerDependencies:
      '@typescript-eslint/parser': ^8.47.0
      eslint: ^8.57.0 || ^9.0.0
      typescript: '>=4.8.4 <6.0.0'

  '@typescript-eslint/parser@8.47.0':
    resolution: {integrity: sha512-lJi3PfxVmo0AkEY93ecfN+r8SofEqZNGByvHAI3GBLrvt1Cw6H5k1IM02nSzu0RfUafr2EvFSw0wAsZgubNplQ==}
    engines: {node: ^18.18.0 || ^20.9.0 || >=21.1.0}
    peerDependencies:
      eslint: ^8.57.0 || ^9.0.0
      typescript: '>=4.8.4 <6.0.0'

  '@typescript-eslint/project-service@8.47.0':
    resolution: {integrity: sha512-2X4BX8hUeB5JcA1TQJ7GjcgulXQ+5UkNb0DL8gHsHUHdFoiCTJoYLTpib3LtSDPZsRET5ygN4qqIWrHyYIKERA==}
    engines: {node: ^18.18.0 || ^20.9.0 || >=21.1.0}
    peerDependencies:
      typescript: '>=4.8.4 <6.0.0'

  '@typescript-eslint/scope-manager@8.47.0':
    resolution: {integrity: sha512-a0TTJk4HXMkfpFkL9/WaGTNuv7JWfFTQFJd6zS9dVAjKsojmv9HT55xzbEpnZoY+VUb+YXLMp+ihMLz/UlZfDg==}
    engines: {node: ^18.18.0 || ^20.9.0 || >=21.1.0}

  '@typescript-eslint/tsconfig-utils@8.47.0':
    resolution: {integrity: sha512-ybUAvjy4ZCL11uryalkKxuT3w3sXJAuWhOoGS3T/Wu+iUu1tGJmk5ytSY8gbdACNARmcYEB0COksD2j6hfGK2g==}
    engines: {node: ^18.18.0 || ^20.9.0 || >=21.1.0}
    peerDependencies:
      typescript: '>=4.8.4 <6.0.0'

  '@typescript-eslint/type-utils@8.47.0':
    resolution: {integrity: sha512-QC9RiCmZ2HmIdCEvhd1aJELBlD93ErziOXXlHEZyuBo3tBiAZieya0HLIxp+DoDWlsQqDawyKuNEhORyku+P8A==}
    engines: {node: ^18.18.0 || ^20.9.0 || >=21.1.0}
    peerDependencies:
      eslint: ^8.57.0 || ^9.0.0
      typescript: '>=4.8.4 <6.0.0'

  '@typescript-eslint/types@8.47.0':
    resolution: {integrity: sha512-nHAE6bMKsizhA2uuYZbEbmp5z2UpffNrPEqiKIeN7VsV6UY/roxanWfoRrf6x/k9+Obf+GQdkm0nPU+vnMXo9A==}
    engines: {node: ^18.18.0 || ^20.9.0 || >=21.1.0}

  '@typescript-eslint/typescript-estree@8.47.0':
    resolution: {integrity: sha512-k6ti9UepJf5NpzCjH31hQNLHQWupTRPhZ+KFF8WtTuTpy7uHPfeg2NM7cP27aCGajoEplxJDFVCEm9TGPYyiVg==}
    engines: {node: ^18.18.0 || ^20.9.0 || >=21.1.0}
    peerDependencies:
      typescript: '>=4.8.4 <6.0.0'

  '@typescript-eslint/utils@8.47.0':
    resolution: {integrity: sha512-g7XrNf25iL4TJOiPqatNuaChyqt49a/onq5YsJ9+hXeugK+41LVg7AxikMfM02PC6jbNtZLCJj6AUcQXJS/jGQ==}
    engines: {node: ^18.18.0 || ^20.9.0 || >=21.1.0}
    peerDependencies:
      eslint: ^8.57.0 || ^9.0.0
      typescript: '>=4.8.4 <6.0.0'

  '@typescript-eslint/visitor-keys@8.47.0':
    resolution: {integrity: sha512-SIV3/6eftCy1bNzCQoPmbWsRLujS8t5iDIZ4spZOBHqrM+yfX2ogg8Tt3PDTAVKw3sSCiUgg30uOAvK2r9zGjQ==}
    engines: {node: ^18.18.0 || ^20.9.0 || >=21.1.0}

  '@ungap/structured-clone@1.3.0':
    resolution: {integrity: sha512-WmoN8qaIAo7WTYWbAZuG8PYEhn5fkz7dZrqTBZ7dtt//lL2Gwms1IcnQ5yHqjDfX8Ft5j4YzDM23f87zBfDe9g==}

  '@vitejs/plugin-react@5.1.1':
    resolution: {integrity: sha512-WQfkSw0QbQ5aJ2CHYw23ZGkqnRwqKHD/KYsMeTkZzPT4Jcf0DcBxBtwMJxnu6E7oxw5+JC6ZAiePgh28uJ1HBA==}
    engines: {node: ^20.19.0 || >=22.12.0}
    peerDependencies:
      vite: ^4.2.0 || ^5.0.0 || ^6.0.0 || ^7.0.0

  '@vitest/coverage-v8@4.0.13':
    resolution: {integrity: sha512-w77N6bmtJ3CFnL/YHiYotwW/JI3oDlR3K38WEIqegRfdMSScaYxwYKB/0jSNpOTZzUjQkG8HHEz4sdWQMWpQ5g==}
    peerDependencies:
      '@vitest/browser': 4.0.13
      vitest: 4.0.13
    peerDependenciesMeta:
      '@vitest/browser':
        optional: true

  '@vitest/expect@4.0.13':
    resolution: {integrity: sha512-zYtcnNIBm6yS7Gpr7nFTmq8ncowlMdOJkWLqYvhr/zweY6tFbDkDi8BPPOeHxEtK1rSI69H7Fd4+1sqvEGli6w==}

  '@vitest/mocker@4.0.13':
    resolution: {integrity: sha512-eNCwzrI5djoauklwP1fuslHBjrbR8rqIVbvNlAnkq1OTa6XT+lX68mrtPirNM9TnR69XUPt4puBCx2Wexseylg==}
    peerDependencies:
      msw: ^2.4.9
      vite: ^6.0.0 || ^7.0.0-0
    peerDependenciesMeta:
      msw:
        optional: true
      vite:
        optional: true

  '@vitest/pretty-format@4.0.13':
    resolution: {integrity: sha512-ooqfze8URWbI2ozOeLDMh8YZxWDpGXoeY3VOgcDnsUxN0jPyPWSUvjPQWqDGCBks+opWlN1E4oP1UYl3C/2EQA==}

  '@vitest/runner@4.0.13':
    resolution: {integrity: sha512-9IKlAru58wcVaWy7hz6qWPb2QzJTKt+IOVKjAx5vb5rzEFPTL6H4/R9BMvjZ2ppkxKgTrFONEJFtzvnyEpiT+A==}

  '@vitest/snapshot@4.0.13':
    resolution: {integrity: sha512-hb7Usvyika1huG6G6l191qu1urNPsq1iFc2hmdzQY3F5/rTgqQnwwplyf8zoYHkpt7H6rw5UfIw6i/3qf9oSxQ==}

  '@vitest/spy@4.0.13':
    resolution: {integrity: sha512-hSu+m4se0lDV5yVIcNWqjuncrmBgwaXa2utFLIrBkQCQkt+pSwyZTPFQAZiiF/63j8jYa8uAeUZ3RSfcdWaYWw==}

  '@vitest/utils@4.0.13':
    resolution: {integrity: sha512-ydozWyQ4LZuu8rLp47xFUWis5VOKMdHjXCWhs1LuJsTNKww+pTHQNK4e0assIB9K80TxFyskENL6vCu3j34EYA==}

  acorn-jsx@5.3.2:
    resolution: {integrity: sha512-rq9s+JNhf0IChjtDXxllJ7g41oZk5SlXtp0LHwyA5cejwn7vKmKp4pPri6YEePv2PU65sAsegbXtIinmDFDXgQ==}
    peerDependencies:
      acorn: ^6.0.0 || ^7.0.0 || ^8.0.0

  acorn@8.15.0:
    resolution: {integrity: sha512-NZyJarBfL7nWwIq+FDL6Zp/yHEhePMNnnJ0y3qfieCrmNvYct8uvtiV41UvlSe6apAfk0fY1FbWx+NwfmpvtTg==}
    engines: {node: '>=0.4.0'}
    hasBin: true

  agent-base@7.1.4:
    resolution: {integrity: sha512-MnA+YT8fwfJPgBx3m60MNqakm30XOkyIoH1y6huTQvC0PwZG7ki8NacLBcrPbNoo8vEZy7Jpuk7+jMO+CUovTQ==}
    engines: {node: '>= 14'}

  aggregate-error@3.1.0:
    resolution: {integrity: sha512-4I7Td01quW/RpocfNayFdFVk1qSuoh0E7JrbRJ16nH01HhKFQ88INq9Sd+nd72zqRySlr9BmDA8xlEJ6vJMrYA==}
    engines: {node: '>=8'}

  ajv@6.12.6:
    resolution: {integrity: sha512-j3fVLgvTo527anyYyJOGTYJbG+vnnQYvE0m5mmkc1TK+nxAppkCLMIL0aZ4dblVCNoGShhm+kzE4ZUykBoMg4g==}

  ansi-colors@4.1.3:
    resolution: {integrity: sha512-/6w/C21Pm1A7aZitlI5Ni/2J6FFQN8i1Cvz3kHABAAbw93v/NlvKdVOqz7CCWz/3iv/JplRSEEZ83XION15ovw==}
    engines: {node: '>=6'}

  ansi-escapes@4.3.2:
    resolution: {integrity: sha512-gKXj5ALrKWQLsYG9jlTRmR/xKluxHV+Z9QEwNIgCfM1/uwPMCuzVVnh5mwTd+OuBZcwSIMbqssNWRm1lE51QaQ==}
    engines: {node: '>=8'}

  ansi-regex@5.0.1:
    resolution: {integrity: sha512-quJQXlTSUGL2LH9SUXo8VwsY4soanhgo6LNSm84E1LBcE8s3O0wpdiRzyR9z/ZZJMlMWv37qOOb9pdJlMUEKFQ==}
    engines: {node: '>=8'}

  ansi-styles@4.3.0:
    resolution: {integrity: sha512-zbB9rCJAT1rbjiVDb2hqKFHNYLxgtk8NURxZ3IZwD3F6NtxbXZQCnnSi1Lkx+IDohdPlFp222wVALIheZJQSEg==}
    engines: {node: '>=8'}

  ansi-styles@5.2.0:
    resolution: {integrity: sha512-Cxwpt2SfTzTtXcfOlzGEee8O+c+MmUgGrNiBcXnuWxuFJHe6a5Hz7qwhwe5OgaSYI0IJvkLqWX1ASG+cJOkEiA==}
    engines: {node: '>=10'}

  arch@2.2.0:
    resolution: {integrity: sha512-Of/R0wqp83cgHozfIYLbBMnej79U/SVGOOyuB3VVFv1NRM/PSFMK12x9KVtiYzJqmnU5WR2qp0Z5rHb7sWGnFQ==}

  argparse@2.0.1:
    resolution: {integrity: sha512-8+9WqebbFzpX9OR+Wa6O29asIogeRMzcGtAINdpMHHyAg10f05aSFVBbcEqGf/PXw1EjAZ+q2/bEBg3DvurK3Q==}

  aria-query@5.3.0:
    resolution: {integrity: sha512-b0P0sZPKtyu8HkeRAfCq0IfURZK+SuwMjY1UXGBU27wpAiTwQAIlq56IbIO+ytk/JjS1fMR14ee5WBBfKi5J6A==}

  aria-query@5.3.2:
    resolution: {integrity: sha512-COROpnaoap1E2F000S62r6A60uHZnmlvomhfyT2DlTcrY1OrBKn2UhH7qn5wTC9zMvD0AY7csdPSNwKP+7WiQw==}
    engines: {node: '>= 0.4'}

  array-buffer-byte-length@1.0.2:
    resolution: {integrity: sha512-LHE+8BuR7RYGDKvnrmcuSq3tDcKv9OFEXQt/HpbZhY7V6h0zlUXutnAD82GiFx9rdieCMjkvtcsPqBwgUl1Iiw==}
    engines: {node: '>= 0.4'}

  array-includes@3.1.9:
    resolution: {integrity: sha512-FmeCCAenzH0KH381SPT5FZmiA/TmpndpcaShhfgEN9eCVjnFBqq3l1xrI42y8+PPLI6hypzou4GXw00WHmPBLQ==}
    engines: {node: '>= 0.4'}

  array.prototype.findlast@1.2.5:
    resolution: {integrity: sha512-CVvd6FHg1Z3POpBLxO6E6zr+rSKEQ9L6rZHAaY7lLfhKsWYUBBOuMs0e9o24oopj6H+geRCX0YJ+TJLBK2eHyQ==}
    engines: {node: '>= 0.4'}

  array.prototype.flat@1.3.3:
    resolution: {integrity: sha512-rwG/ja1neyLqCuGZ5YYrznA62D4mZXg0i1cIskIUKSiqF3Cje9/wXAls9B9s1Wa2fomMsIv8czB8jZcPmxCXFg==}
    engines: {node: '>= 0.4'}

  array.prototype.flatmap@1.3.3:
    resolution: {integrity: sha512-Y7Wt51eKJSyi80hFrJCePGGNo5ktJCslFuboqJsbf57CCPcm5zztluPlc4/aD8sWsKvlwatezpV4U1efk8kpjg==}
    engines: {node: '>= 0.4'}

  array.prototype.tosorted@1.1.4:
    resolution: {integrity: sha512-p6Fx8B7b7ZhL/gmUsAy0D15WhvDccw3mnGNbZpi3pmeJdxtWsj2jEaI4Y6oo3XiHfzuSgPwKc04MYt6KgvC/wA==}
    engines: {node: '>= 0.4'}

  arraybuffer.prototype.slice@1.0.4:
    resolution: {integrity: sha512-BNoCY6SXXPQ7gF2opIP4GBE+Xw7U+pHMYKuzjgCN3GwiaIR09UUeKfheyIry77QtrCBlC0KK0q5/TER/tYh3PQ==}
    engines: {node: '>= 0.4'}

  asn1@0.2.6:
    resolution: {integrity: sha512-ix/FxPn0MDjeyJ7i/yoHGFt/EX6LyNbxSEhPPXODPL+KB0VPk86UYfL0lMdy+KCnv+fmvIzySwaK5COwqVbWTQ==}

  assert-plus@1.0.0:
    resolution: {integrity: sha512-NfJ4UzBCcQGLDlQq7nHxH+tv3kyZ0hHQqF5BO6J7tNJeP5do1llPr8dZ8zHonfhAu0PHAdMkSo+8o0wxg9lZWw==}
    engines: {node: '>=0.8'}

  assertion-error@2.0.1:
    resolution: {integrity: sha512-Izi8RQcffqCeNVgFigKli1ssklIbpHnCYc6AknXGYoB6grJqyeby7jv12JUQgmTAnIDnbck1uxksT4dzN3PWBA==}
    engines: {node: '>=12'}

  ast-types-flow@0.0.8:
    resolution: {integrity: sha512-OH/2E5Fg20h2aPrbe+QL8JZQFko0YZaF+j4mnQ7BGhfavO7OpSLa8a0y9sBwomHdSbkhTS8TQNayBfnW5DwbvQ==}

  ast-v8-to-istanbul@0.3.8:
    resolution: {integrity: sha512-szgSZqUxI5T8mLKvS7WTjF9is+MVbOeLADU73IseOcrqhxr/VAvy6wfoVE39KnKzA7JRhjF5eUagNlHwvZPlKQ==}

  astral-regex@2.0.0:
    resolution: {integrity: sha512-Z7tMw1ytTXt5jqMcOP+OQteU1VuNK9Y02uuJtKQ1Sv69jXQKKg5cibLwGJow8yzZP+eAc18EmLGPal0bp36rvQ==}
    engines: {node: '>=8'}

  async-function@1.0.0:
    resolution: {integrity: sha512-hsU18Ae8CDTR6Kgu9DYf0EbCr/a5iGL0rytQDobUcdpYOKokk8LEjVphnXkDkgpi0wYVsqrXuP0bZxJaTqdgoA==}
    engines: {node: '>= 0.4'}

  async@3.2.6:
    resolution: {integrity: sha512-htCUDlxyyCLMgaM3xXg0C0LW2xqfuQ6p05pCEIsXuyQ+a1koYKTuBMzRNwmybfLgvJDMd0r1LTn4+E0Ti6C2AA==}

  asynckit@0.4.0:
    resolution: {integrity: sha512-Oei9OH4tRh0YqU3GxhX79dM/mwVgvbZJaSNaRk+bshkj0S5cfHcgYakreBjrHwatXKbz+IoIdYLxrKim2MjW0Q==}

  at-least-node@1.0.0:
    resolution: {integrity: sha512-+q/t7Ekv1EDY2l6Gda6LLiX14rU9TV20Wa3ofeQmwPFZbOMo9DXrLbOjFaaclkXKWidIaopwAObQDqwWtGUjqg==}
    engines: {node: '>= 4.0.0'}

  autoprefixer@10.4.22:
    resolution: {integrity: sha512-ARe0v/t9gO28Bznv6GgqARmVqcWOV3mfgUPn9becPHMiD3o9BwlRgaeccZnwTpZ7Zwqrm+c1sUSsMxIzQzc8Xg==}
    engines: {node: ^10 || ^12 || >=14}
    hasBin: true
    peerDependencies:
      postcss: ^8.1.0

  available-typed-arrays@1.0.7:
    resolution: {integrity: sha512-wvUjBtSGN7+7SjNpq/9M2Tg350UZD3q62IFZLbRAR1bSMlCo1ZaeW+BJ+D090e4hIIZLBcTDWe4Mh4jvUDajzQ==}
    engines: {node: '>= 0.4'}

  aws-sign2@0.7.0:
    resolution: {integrity: sha512-08kcGqnYf/YmjoRhfxyu+CLxBjUtHLXLXX/vUfx9l2LYzG3c1m61nrpyFUZI6zeS+Li/wWMMidD9KgrqtGq3mA==}

  aws4@1.13.2:
    resolution: {integrity: sha512-lHe62zvbTB5eEABUVi/AwVh0ZKY9rMMDhmm+eeyuuUQbQ3+J+fONVQOZyj+DdrvD4BY33uYniyRJ4UJIaSKAfw==}

  axe-core@4.11.0:
    resolution: {integrity: sha512-ilYanEU8vxxBexpJd8cWM4ElSQq4QctCLKih0TSfjIfCQTeyH/6zVrmIJfLPrKTKJRbiG+cfnZbQIjAlJmF1jQ==}
    engines: {node: '>=4'}

  axios@1.13.2:
    resolution: {integrity: sha512-VPk9ebNqPcy5lRGuSlKx752IlDatOjT9paPlm8A7yOuW2Fbvp4X3JznJtT4f0GzGLLiWE9W8onz51SqLYwzGaA==}

  axobject-query@4.1.0:
    resolution: {integrity: sha512-qIj0G9wZbMGNLjLmg1PT6v2mE9AH2zlnADJD/2tC6E00hgmhUOfEB6greHPAfLRSufHqROIUTkw6E+M3lH0PTQ==}
    engines: {node: '>= 0.4'}

  bail@2.0.2:
    resolution: {integrity: sha512-0xO6mYd7JB2YesxDKplafRpsiOzPt9V02ddPCLbY1xYGPOX24NTyN50qnUxgCPcSoYMhKpAuBTjQoRZCAkUDRw==}

  balanced-match@1.0.2:
    resolution: {integrity: sha512-3oSeUO0TMV67hN1AmbXsK4yaqU7tjiHlbxRDZOpH0KW9+CeX4bRAaX0Anxt0tx2MrpRpWwQaPwIlISEJhYU5Pw==}

  base64-js@1.5.1:
    resolution: {integrity: sha512-AKpaYlHn8t4SVbOHCy+b5+KKgvR4vrsD8vbvrbiQJps7fKDTkjkDry6ji0rUJjC0kzbNePLwzxq8iypo41qeWA==}

  baseline-browser-mapping@2.8.30:
    resolution: {integrity: sha512-aTUKW4ptQhS64+v2d6IkPzymEzzhw+G0bA1g3uBRV3+ntkH+svttKseW5IOR4Ed6NUVKqnY7qT3dKvzQ7io4AA==}
    hasBin: true

  bcrypt-pbkdf@1.0.2:
    resolution: {integrity: sha512-qeFIXtP4MSoi6NLqO12WfqARWWuCKi2Rn/9hJLEmtB5yTNr9DqFWkJRCf2qShWzPeAMRnOgCrq0sg/KLv5ES9w==}

  bidi-js@1.0.3:
    resolution: {integrity: sha512-RKshQI1R3YQ+n9YJz2QQ147P66ELpa1FQEg20Dk8oW9t2KgLbpDLLp9aGZ7y8WHSshDknG0bknqGw5/tyCs5tw==}

  blob-util@2.0.2:
    resolution: {integrity: sha512-T7JQa+zsXXEa6/8ZhHcQEW1UFfVM49Ts65uBkFL6fz2QmrElqmbajIDJvuA0tEhRe5eIjpV9ZF+0RfZR9voJFQ==}

  bluebird@3.7.2:
    resolution: {integrity: sha512-XpNj6GDQzdfW+r2Wnn7xiSAd7TM3jzkxGXBGTtWKuSXv1xUV+azxAm8jdWZN06QTQk+2N2XB9jRDkvbmQmcRtg==}

  brace-expansion@1.1.12:
    resolution: {integrity: sha512-9T9UjW3r0UW5c1Q7GTwllptXwhvYmEzFhzMfZ9H7FQWt+uZePjZPjBP/W1ZEyZ1twGWom5/56TF4lPcqjnDHcg==}

  brace-expansion@2.0.2:
    resolution: {integrity: sha512-Jt0vHyM+jmUBqojB7E1NIYadt0vI0Qxjxd2TErW94wDz+E2LAm5vKMXXwg6ZZBTHPuUlDgQHKXvjGBdfcF1ZDQ==}

  braces@3.0.3:
    resolution: {integrity: sha512-yQbXgO/OSZVD2IsiLlro+7Hf6Q18EJrKSEsdoMzKePKXct3gvD8oLcOQdIzGupr5Fj+EDe8gO/lxc1BzfMpxvA==}
    engines: {node: '>=8'}

  browserslist@4.28.0:
    resolution: {integrity: sha512-tbydkR/CxfMwelN0vwdP/pLkDwyAASZ+VfWm4EOwlB6SWhx1sYnWLqo8N5j0rAzPfzfRaxt0mM/4wPU/Su84RQ==}
    engines: {node: ^6 || ^7 || ^8 || ^9 || ^10 || ^11 || ^12 || >=13.7}
    hasBin: true

  buffer-crc32@0.2.13:
    resolution: {integrity: sha512-VO9Ht/+p3SN7SKWqcrgEzjGbRSJYTx+Q1pTQC0wrWqHx0vpJraQ6GtHx8tvcg1rlK1byhU5gccxgOgj7B0TDkQ==}

  buffer@5.7.1:
    resolution: {integrity: sha512-EHcyIPBQ4BSGlvjB16k5KgAJ27CIsHY/2JBmCRReo48y9rQ3MaUzWX3KVlBa4U7MyX02HdVj0K7C3WaB3ju7FQ==}

  cachedir@2.4.0:
    resolution: {integrity: sha512-9EtFOZR8g22CL7BWjJ9BUx1+A/djkofnyW3aOXZORNW2kxoUpx2h+uN2cOqwPmFhnpVmxg+KW2OjOSgChTEvsQ==}
    engines: {node: '>=6'}

  call-bind-apply-helpers@1.0.2:
    resolution: {integrity: sha512-Sp1ablJ0ivDkSzjcaJdxEunN5/XvksFJ2sMBFfq6x0ryhQV/2b/KwFe21cMpmHtPOSij8K99/wSfoEuTObmuMQ==}
    engines: {node: '>= 0.4'}

  call-bind@1.0.8:
    resolution: {integrity: sha512-oKlSFMcMwpUg2ednkhQ454wfWiU/ul3CkJe/PEHcTKuiX6RpbehUiFMXu13HalGZxfUwCQzZG747YXBn1im9ww==}
    engines: {node: '>= 0.4'}

  call-bound@1.0.4:
    resolution: {integrity: sha512-+ys997U96po4Kx/ABpBCqhA9EuxJaQWDQg7295H4hBphv3IZg0boBKuwYpt4YXp6MZ5AmZQnU/tyMTlRpaSejg==}
    engines: {node: '>= 0.4'}

  callsites@3.1.0:
    resolution: {integrity: sha512-P8BjAsXvZS+VIDUI11hHCQEv74YT67YUi5JJFNWIqL235sBmjX4+qx9Muvls5ivyNENctx46xQLQ3aTuE7ssaQ==}
    engines: {node: '>=6'}

  camelcase@6.3.0:
    resolution: {integrity: sha512-Gmy6FhYlCY7uOElZUSbxo2UCDH8owEk996gkbrpsgGtrJLM3J7jGxl9Ic7Qwwj4ivOE5AWZWRMecDdF7hqGjFA==}
    engines: {node: '>=10'}

  caniuse-lite@1.0.30001756:
    resolution: {integrity: sha512-4HnCNKbMLkLdhJz3TToeVWHSnfJvPaq6vu/eRP0Ahub/07n484XHhBF5AJoSGHdVrS8tKFauUQz8Bp9P7LVx7A==}

  caseless@0.12.0:
    resolution: {integrity: sha512-4tYFyifaFfGacoiObjJegolkwSU4xQNGbVgUiNYVUxbQ2x2lUsFvY4hVgVzGiIe6WLOPqycWXA40l+PWsxthUw==}

  ccount@2.0.1:
    resolution: {integrity: sha512-eyrF0jiFpY+3drT6383f1qhkbGsLSifNAjA61IUjZjmLCWjItY6LB9ft9YhoDgwfmclB2zhu51Lc7+95b8NRAg==}

  chai@6.2.1:
    resolution: {integrity: sha512-p4Z49OGG5W/WBCPSS/dH3jQ73kD6tiMmUM+bckNK6Jr5JHMG3k9bg/BvKR8lKmtVBKmOiuVaV2ws8s9oSbwysg==}
    engines: {node: '>=18'}

  chalk@4.1.2:
    resolution: {integrity: sha512-oKnbhFyRIXpUuez8iBMmyEa4nbj4IOQyuhc/wy9kY7/WVPcwIO9VA668Pu8RkO7+0G76SLROeyw9CpQ061i4mA==}
    engines: {node: '>=10'}

  character-entities-html4@2.1.0:
    resolution: {integrity: sha512-1v7fgQRj6hnSwFpq1Eu0ynr/CDEw0rXo2B61qXrLNdHZmPKgb7fqS1a2JwF0rISo9q77jDI8VMEHoApn8qDoZA==}

  character-entities-legacy@3.0.0:
    resolution: {integrity: sha512-RpPp0asT/6ufRm//AJVwpViZbGM/MkjQFxJccQRHmISF/22NBtsHqAWmL+/pmkPWoIUJdWyeVleTl1wydHATVQ==}

  character-entities@2.0.2:
    resolution: {integrity: sha512-shx7oQ0Awen/BRIdkjkvz54PnEEI/EjwXDSIZp86/KKdbafHh1Df/RYGBhn4hbe2+uKC9FnT5UCEdyPz3ai9hQ==}

  character-reference-invalid@2.0.1:
    resolution: {integrity: sha512-iBZ4F4wRbyORVsu0jPV7gXkOsGYjGHPmAyv+HiHG8gi5PtC9KI2j1+v8/tlibRvjoWX027ypmG/n0HtO5t7unw==}

  check-more-types@2.24.0:
    resolution: {integrity: sha512-Pj779qHxV2tuapviy1bSZNEL1maXr13bPYpsvSDB68HlYcYuhlDrmGd63i0JHMCLKzc7rUSNIrpdJlhVlNwrxA==}
    engines: {node: '>= 0.8.0'}

  ci-info@4.3.1:
    resolution: {integrity: sha512-Wdy2Igu8OcBpI2pZePZ5oWjPC38tmDVx5WKUXKwlLYkA0ozo85sLsLvkBbBn/sZaSCMFOGZJ14fvW9t5/d7kdA==}
    engines: {node: '>=8'}

  classnames@2.5.1:
    resolution: {integrity: sha512-saHYOzhIQs6wy2sVxTM6bUDsQO4F50V9RQ22qBpEdCW+I+/Wmke2HOl6lS6dTpdxVhb88/I6+Hs+438c3lfUow==}

  clean-stack@2.2.0:
    resolution: {integrity: sha512-4diC9HaTE+KRAMWhDhrGOECgWZxoevMc5TlkObMqNSsVU62PYzXZ/SMTjzyGAFF1YusgxGcSWTEXBhp0CPwQ1A==}
    engines: {node: '>=6'}

  cli-cursor@3.1.0:
    resolution: {integrity: sha512-I/zHAwsKf9FqGoXM4WWRACob9+SNukZTd94DWF57E4toouRulbCxcUh6RKUEOQlYTHJnzkPMySvPNaaSLNfLZw==}
    engines: {node: '>=8'}

  cli-table3@0.6.5:
    resolution: {integrity: sha512-+W/5efTR7y5HRD7gACw9yQjqMVvEMLBHmboM/kPWam+H+Hmyrgjh6YncVKK122YZkXrLudzTuAukUw9FnMf7IQ==}
    engines: {node: 10.* || >= 12.*}

  cli-truncate@2.1.0:
    resolution: {integrity: sha512-n8fOixwDD6b/ObinzTrp1ZKFzbgvKZvuz/TvejnLn1aQfC6r52XEx85FmuC+3HI+JM7coBRXUvNqEU2PHVrHpg==}
    engines: {node: '>=8'}

  clsx@2.1.1:
    resolution: {integrity: sha512-eYm0QWBtUrBWZWG0d386OGAw16Z995PiOVo2B7bjWSbHedGl5e0ZWaq65kOGgUSNesEIDkB9ISbTg/JK9dhCZA==}
    engines: {node: '>=6'}

  color-convert@2.0.1:
    resolution: {integrity: sha512-RRECPsj7iu/xb5oKYcsFHSppFNnsj/52OVTRKb4zP5onXwVF3zVmmToNcOfGC+CRDpfK/U584fMg38ZHCaElKQ==}
    engines: {node: '>=7.0.0'}

  color-name@1.1.4:
    resolution: {integrity: sha512-dOy+3AuW3a2wNbZHIuMZpTcgjGuLU/uBL/ubcZF9OXbDo8ff4O8yVp5Bf0efS8uEoYo5q4Fx7dY9OgQGXgAsQA==}

  colorette@2.0.20:
    resolution: {integrity: sha512-IfEDxwoWIjkeXL1eXcDiow4UbKjhLdq6/EuSVR9GMN7KVH3r9gQ83e73hsz1Nd1T3ijd5xv1wcWRYO+D6kCI2w==}

  combined-stream@1.0.8:
    resolution: {integrity: sha512-FQN4MRfuJeHf7cBbBMJFXhKSDq+2kAArBlmRBvcvFE5BB1HZKXtSFASDhdlz9zOYwxh8lDdnvmMOe/+5cdoEdg==}
    engines: {node: '>= 0.8'}

  comma-separated-tokens@2.0.3:
    resolution: {integrity: sha512-Fu4hJdvzeylCfQPp9SGWidpzrMs7tTrlu6Vb8XGaRGck8QSNZJJp538Wrb60Lax4fPwR64ViY468OIUTbRlGZg==}

  commander@6.2.1:
    resolution: {integrity: sha512-U7VdrJFnJgo4xjrHpTzu0yrHPGImdsmD95ZlgYSEajAn2JKzDhDTPG9kBTefmObL2w/ngeZnilk+OV9CG3d7UA==}
    engines: {node: '>= 6'}

  common-tags@1.8.2:
    resolution: {integrity: sha512-gk/Z852D2Wtb//0I+kRFNKKE9dIIVirjoqPoA1wJU+XePVXZfGeBpk45+A1rKO4Q43prqWBNY/MiIeRLbPWUaA==}
    engines: {node: '>=4.0.0'}

  concat-map@0.0.1:
    resolution: {integrity: sha512-/Srv4dswyQNBfohGpz9o6Yb3Gz3SrUDqBH5rTuhGR7ahtlbYKnVxw2bCFMRljaA7EXHaXZ8wsHdodFvbkhKmqg==}

  convert-source-map@2.0.0:
    resolution: {integrity: sha512-Kvp459HrV2FEJ1CAsi1Ku+MY3kasH19TFykTz2xWmMeq6bk2NU3XXvfJ+Q61m0xktWwt+1HSYf3JZsTms3aRJg==}

  cookie@1.1.1:
    resolution: {integrity: sha512-ei8Aos7ja0weRpFzJnEA9UHJ/7XQmqglbRwnf2ATjcB9Wq874VKH9kfjjirM6UhU2/E5fFYadylyhFldcqSidQ==}
    engines: {node: '>=18'}

  core-util-is@1.0.2:
    resolution: {integrity: sha512-3lqz5YjWTYnW6dlDa5TLaTCcShfar1e40rmcJVwCBJC6mWlFuj0eCHIElmG1g5kyuJ/GD+8Wn4FFCcz4gJPfaQ==}

  cosmiconfig@8.3.6:
    resolution: {integrity: sha512-kcZ6+W5QzcJ3P1Mt+83OUv/oHFqZHIx8DuxG6eZ5RGMERoLqp4BuGjhHLYGK+Kf5XVkQvqBSmAy/nGWN3qDgEA==}
    engines: {node: '>=14'}
    peerDependencies:
      typescript: '>=4.9.5'
    peerDependenciesMeta:
      typescript:
        optional: true

  cross-spawn@7.0.6:
    resolution: {integrity: sha512-uV2QOWP2nWzsy2aMp8aRibhi9dlzF5Hgh5SHaB9OiTGEyDTiJJyx0uy51QXdyWbtAHNua4XJzUKca3OzKUd3vA==}
    engines: {node: '>= 8'}

  css-tree@3.1.0:
    resolution: {integrity: sha512-0eW44TGN5SQXU1mWSkKwFstI/22X2bG1nYzZTYMAWjylYURhse752YgbE4Cx46AC+bAvI+/dYTPRk1LqSUnu6w==}
    engines: {node: ^10 || ^12.20.0 || ^14.13.0 || >=15.0.0}

  css.escape@1.5.1:
    resolution: {integrity: sha512-YUifsXXuknHlUsmlgyY0PKzgPOr7/FjCePfHNt0jxm83wHZi44VDMQ7/fGNkjY3/jV1MC+1CmZbaHzugyeRtpg==}

  cssstyle@5.3.3:
    resolution: {integrity: sha512-OytmFH+13/QXONJcC75QNdMtKpceNk3u8ThBjyyYjkEcy/ekBwR1mMAuNvi3gdBPW3N5TlCzQ0WZw8H0lN/bDw==}
    engines: {node: '>=20'}

  csstype@3.2.3:
    resolution: {integrity: sha512-z1HGKcYy2xA8AGQfwrn0PAy+PB7X/GSj3UVJW9qKyn43xWa+gl5nXmU4qqLMRzWVLFC8KusUX8T/0kCiOYpAIQ==}

  cypress@13.17.0:
    resolution: {integrity: sha512-5xWkaPurwkIljojFidhw8lFScyxhtiFHl/i/3zov+1Z5CmY4t9tjIdvSXfu82Y3w7wt0uR9KkucbhkVvJZLQSA==}
    engines: {node: ^16.0.0 || ^18.0.0 || >=20.0.0}
    hasBin: true

  d3-array@3.2.4:
    resolution: {integrity: sha512-tdQAmyA18i4J7wprpYq8ClcxZy3SC31QMeByyCFyRt7BVHdREQZ5lpzoe5mFEYZUWe+oq8HBvk9JjpibyEV4Jg==}
    engines: {node: '>=12'}

  d3-color@3.1.0:
    resolution: {integrity: sha512-zg/chbXyeBtMQ1LbD/WSoW2DpC3I0mpmPdW+ynRTj/x2DAWYrIY7qeZIHidozwV24m4iavr15lNwIwLxRmOxhA==}
    engines: {node: '>=12'}

  d3-ease@3.0.1:
    resolution: {integrity: sha512-wR/XK3D3XcLIZwpbvQwQ5fK+8Ykds1ip7A2Txe0yxncXSdq1L9skcG7blcedkOX+ZcgxGAmLX1FrRGbADwzi0w==}
    engines: {node: '>=12'}

  d3-format@3.1.0:
    resolution: {integrity: sha512-YyUI6AEuY/Wpt8KWLgZHsIU86atmikuoOmCfommt0LYHiQSPjvX2AcFc38PX0CBpr2RCyZhjex+NS/LPOv6YqA==}
    engines: {node: '>=12'}

  d3-interpolate@3.0.1:
    resolution: {integrity: sha512-3bYs1rOD33uo8aqJfKP3JWPAibgw8Zm2+L9vBKEHJ2Rg+viTR7o5Mmv5mZcieN+FRYaAOWX5SJATX6k1PWz72g==}
    engines: {node: '>=12'}

  d3-path@3.1.0:
    resolution: {integrity: sha512-p3KP5HCf/bvjBSSKuXid6Zqijx7wIfNW+J/maPs+iwR35at5JCbLUT0LzF1cnjbCHWhqzQTIN2Jpe8pRebIEFQ==}
    engines: {node: '>=12'}

  d3-scale@4.0.2:
    resolution: {integrity: sha512-GZW464g1SH7ag3Y7hXjf8RoUuAFIqklOAq3MRl4OaWabTFJY9PN/E1YklhXLh+OQ3fM9yS2nOkCoS+WLZ6kvxQ==}
    engines: {node: '>=12'}

  d3-shape@3.2.0:
    resolution: {integrity: sha512-SaLBuwGm3MOViRq2ABk3eLoxwZELpH6zhl3FbAoJ7Vm1gofKx6El1Ib5z23NUEhF9AsGl7y+dzLe5Cw2AArGTA==}
    engines: {node: '>=12'}

  d3-time-format@4.1.0:
    resolution: {integrity: sha512-dJxPBlzC7NugB2PDLwo9Q8JiTR3M3e4/XANkreKSUxF8vvXKqm1Yfq4Q5dl8budlunRVlUUaDUgFt7eA8D6NLg==}
    engines: {node: '>=12'}

  d3-time@3.1.0:
    resolution: {integrity: sha512-VqKjzBLejbSMT4IgbmVgDjpkYrNWUYJnbCGo874u7MMKIWsILRX+OpX/gTk8MqjpT1A/c6HY2dCA77ZN0lkQ2Q==}
    engines: {node: '>=12'}

  d3-timer@3.0.1:
    resolution: {integrity: sha512-ndfJ/JxxMd3nw31uyKoY2naivF+r29V+Lc0svZxe1JvvIRmi8hUsrMvdOwgS1o6uBHmiz91geQ0ylPP0aj1VUA==}
    engines: {node: '>=12'}

  damerau-levenshtein@1.0.8:
    resolution: {integrity: sha512-sdQSFB7+llfUcQHUQO3+B8ERRj0Oa4w9POWMI/puGtuf7gFywGmkaLCElnudfTiKZV+NvHqL0ifzdrI8Ro7ESA==}

  dashdash@1.14.1:
    resolution: {integrity: sha512-jRFi8UDGo6j+odZiEpjazZaWqEal3w/basFjQHQEwVtZJGDpxbH1MeYluwCS8Xq5wmLJooDlMgvVarmWfGM44g==}
    engines: {node: '>=0.10'}

  data-urls@6.0.0:
    resolution: {integrity: sha512-BnBS08aLUM+DKamupXs3w2tJJoqU+AkaE/+6vQxi/G/DPmIZFJJp9Dkb1kM03AZx8ADehDUZgsNxju3mPXZYIA==}
    engines: {node: '>=20'}

  data-view-buffer@1.0.2:
    resolution: {integrity: sha512-EmKO5V3OLXh1rtK2wgXRansaK1/mtVdTUEiEI0W8RkvgT05kfxaH29PliLnpLP73yYO6142Q72QNa8Wx/A5CqQ==}
    engines: {node: '>= 0.4'}

  data-view-byte-length@1.0.2:
    resolution: {integrity: sha512-tuhGbE6CfTM9+5ANGf+oQb72Ky/0+s3xKUpHvShfiz2RxMFgFPjsXuRLBVMtvMs15awe45SRb83D6wH4ew6wlQ==}
    engines: {node: '>= 0.4'}

  data-view-byte-offset@1.0.1:
    resolution: {integrity: sha512-BS8PfmtDGnrgYdOonGZQdLZslWIeCGFP9tpan0hi1Co2Zr2NKADsvGYA8XxuG/4UWgJ6Cjtv+YJnB6MM69QGlQ==}
    engines: {node: '>= 0.4'}

  date-fns@4.1.0:
    resolution: {integrity: sha512-Ukq0owbQXxa/U3EGtsdVBkR1w7KOQ5gIBqdH2hkvknzZPYvBxb/aa6E8L7tmjFtkwZBu3UXBbjIgPo/Ez4xaNg==}

  dayjs@1.11.19:
    resolution: {integrity: sha512-t5EcLVS6QPBNqM2z8fakk/NKel+Xzshgt8FFKAn+qwlD1pzZWxh0nVCrvFK7ZDb6XucZeF9z8C7CBWTRIVApAw==}

  debug@3.2.7:
    resolution: {integrity: sha512-CFjzYYAi4ThfiQvizrFQevTTXHtnCqWfe7x1AhgEscTz6ZbLbfoLRLPugTQyBth6f8ZERVUSyWHFD/7Wu4t1XQ==}
    peerDependencies:
      supports-color: '*'
    peerDependenciesMeta:
      supports-color:
        optional: true

  debug@4.4.3:
    resolution: {integrity: sha512-RGwwWnwQvkVfavKVt22FGLw+xYSdzARwm0ru6DhTVA3umU5hZc28V3kO4stgYryrTlLpuvgI9GiijltAjNbcqA==}
    engines: {node: '>=6.0'}
    peerDependencies:
      supports-color: '*'
    peerDependenciesMeta:
      supports-color:
        optional: true

  decimal.js-light@2.5.1:
    resolution: {integrity: sha512-qIMFpTMZmny+MMIitAB6D7iVPEorVw6YQRWkvarTkT4tBeSLLiHzcwj6q0MmYSFCiVpiqPJTJEYIrpcPzVEIvg==}

  decimal.js@10.6.0:
    resolution: {integrity: sha512-YpgQiITW3JXGntzdUmyUR1V812Hn8T1YVXhCu+wO3OpS4eU9l4YdD3qjyiKdV6mvV29zapkMeD390UVEf2lkUg==}

  decode-named-character-reference@1.2.0:
    resolution: {integrity: sha512-c6fcElNV6ShtZXmsgNgFFV5tVX2PaV4g+MOAkb8eXHvn6sryJBrZa9r0zV6+dtTyoCKxtDy5tyQ5ZwQuidtd+Q==}

  deep-is@0.1.4:
    resolution: {integrity: sha512-oIPzksmTg4/MriiaYGO+okXDT7ztn/w3Eptv/+gSIdMdKsJo0u4CfYNFJPy+4SKMuCqGw2wxnA+URMg3t8a/bQ==}

  define-data-property@1.1.4:
    resolution: {integrity: sha512-rBMvIzlpA8v6E+SJZoo++HAYqsLrkg7MSfIinMPFhmkorw7X+dOXVJQs+QT69zGkzMyfDnIMN2Wid1+NbL3T+A==}
    engines: {node: '>= 0.4'}

  define-properties@1.2.1:
    resolution: {integrity: sha512-8QmQKqEASLd5nx0U1B1okLElbUuuttJ/AnYmRXbbbGDWh6uS208EjD4Xqq/I9wK7u0v6O08XhTWnt5XtEbR6Dg==}
    engines: {node: '>= 0.4'}

  delayed-stream@1.0.0:
    resolution: {integrity: sha512-ZySD7Nf91aLB0RxL4KGrKHBXl7Eds1DAmEdcoVawXnLD7SDhpNgtuII2aAkg7a7QS41jxPSZ17p4VdGnMHk3MQ==}
    engines: {node: '>=0.4.0'}

  dequal@2.0.3:
    resolution: {integrity: sha512-0je+qPKHEMohvfRTCEo3CrPG6cAzAYgmzKyxRiYSSDkS6eGJdyVJm7WaYA5ECaAD9wLB2T4EEeymA5aFVcYXCA==}
    engines: {node: '>=6'}

  detect-libc@2.1.2:
    resolution: {integrity: sha512-Btj2BOOO83o3WyH59e8MgXsxEQVcarkUOpEYrubB0urwnN10yQ364rsiByU11nZlqWYZm05i/of7io4mzihBtQ==}
    engines: {node: '>=8'}

  devlop@1.1.0:
    resolution: {integrity: sha512-RWmIqhcFf1lRYBvNmr7qTNuyCt/7/ns2jbpp1+PalgE/rDQcBT0fioSMUpJ93irlUhC5hrg4cYqe6U+0ImW0rA==}

  doctrine@2.1.0:
    resolution: {integrity: sha512-35mSku4ZXK0vfCuHEDAwt55dg2jNajHZ1odvF+8SSr82EsZY4QmXfuWso8oEd8zRhVObSN18aM0CjSdoBX7zIw==}
    engines: {node: '>=0.10.0'}

  dom-accessibility-api@0.5.16:
    resolution: {integrity: sha512-X7BJ2yElsnOJ30pZF4uIIDfBEVgF4XEBxL9Bxhy6dnrm5hkzqmsWHGTiHqRiITNhMyFLyAiWndIJP7Z1NTteDg==}

  dom-accessibility-api@0.6.3:
    resolution: {integrity: sha512-7ZgogeTnjuHbo+ct10G9Ffp0mif17idi0IyWNVA/wcwcm7NPOD/WEHVP3n7n3MhXqxoIYm8d6MuZohYWIZ4T3w==}

  dom-helpers@5.2.1:
    resolution: {integrity: sha512-nRCa7CK3VTrM2NmGkIy4cbK7IZlgBE/PYMn55rrXefr5xXDP0LdtfPnblFDoVdcAfslJ7or6iqAUnx0CCGIWQA==}

  dot-case@3.0.4:
    resolution: {integrity: sha512-Kv5nKlh6yRrdrGvxeJ2e5y2eRUpkUosIW4A2AS38zwSz27zu7ufDwQPi5Jhs3XAlGNetl3bmnGhQsMtkKJnj3w==}

  dunder-proto@1.0.1:
    resolution: {integrity: sha512-KIN/nDJBQRcXw0MLVhZE9iQHmG68qAVIBg9CqmUYjmQIhgij9U5MFvrqkUL5FbtyyzZuOeOt0zdeRe4UY7ct+A==}
    engines: {node: '>= 0.4'}

  ecc-jsbn@0.1.2:
    resolution: {integrity: sha512-eh9O+hwRHNbG4BLTjEl3nw044CkGm5X6LoaCf7LPp7UU8Qrt47JYNi6nPX8xjW97TKGKm1ouctg0QSpZe9qrnw==}

  electron-to-chromium@1.5.259:
    resolution: {integrity: sha512-I+oLXgpEJzD6Cwuwt1gYjxsDmu/S/Kd41mmLA3O+/uH2pFRO/DvOjUyGozL8j3KeLV6WyZ7ssPwELMsXCcsJAQ==}

  emoji-regex@8.0.0:
    resolution: {integrity: sha512-MSjYzcWNOA0ewAHpz0MxpYFvwg6yjy1NG3xteoqz644VCo/RPgnr1/GGt+ic3iJTzQ8Eu3TdM14SawnVUmGE6A==}

  emoji-regex@9.2.2:
    resolution: {integrity: sha512-L18DaJsXSUk2+42pv8mLs5jJT2hqFkFE4j21wOmgbUqsZ2hL72NsUU785g9RXgo3s0ZNgVl42TiHp3ZtOv/Vyg==}

  end-of-stream@1.4.5:
    resolution: {integrity: sha512-ooEGc6HP26xXq/N+GCGOT0JKCLDGrq2bQUZrQ7gyrJiZANJ/8YDTxTpQBXGMn+WbIQXNVpyWymm7KYVICQnyOg==}

  enhanced-resolve@5.18.3:
    resolution: {integrity: sha512-d4lC8xfavMeBjzGr2vECC3fsGXziXZQyJxD868h2M/mBI3PwAuODxAkLkq5HYuvrPYcUtiLzsTo8U3PgX3Ocww==}
    engines: {node: '>=10.13.0'}

  enquirer@2.4.1:
    resolution: {integrity: sha512-rRqJg/6gd538VHvR3PSrdRBb/1Vy2YfzHqzvbhGIQpDRKIa4FgV/54b5Q1xYSxOOwKvjXweS26E0Q+nAMwp2pQ==}
    engines: {node: '>=8.6'}

  entities@4.5.0:
    resolution: {integrity: sha512-V0hjH4dGPh9Ao5p0MoRY6BVqtwCjhz6vI5LT8AJ55H+4g9/4vbHx1I54fS0XuclLhDHArPQCiMjDxjaL8fPxhw==}
    engines: {node: '>=0.12'}

  entities@6.0.1:
    resolution: {integrity: sha512-aN97NXWF6AWBTahfVOIrB/NShkzi5H7F9r1s9mD3cDj4Ko5f2qhhVoYMibXF7GlLveb/D2ioWay8lxI97Ven3g==}
    engines: {node: '>=0.12'}

  error-ex@1.3.4:
    resolution: {integrity: sha512-sqQamAnR14VgCr1A618A3sGrygcpK+HEbenA/HiEAkkUwcZIIB/tgWqHFxWgOyDh4nB4JCRimh79dR5Ywc9MDQ==}

  es-abstract@1.24.0:
    resolution: {integrity: sha512-WSzPgsdLtTcQwm4CROfS5ju2Wa1QQcVeT37jFjYzdFz1r9ahadC8B8/a4qxJxM+09F18iumCdRmlr96ZYkQvEg==}
    engines: {node: '>= 0.4'}

  es-define-property@1.0.1:
    resolution: {integrity: sha512-e3nRfgfUZ4rNGL232gUgX06QNyyez04KdjFrF+LTRoOXmrOgFKDg4BCdsjW8EnT69eqdYGmRpJwiPVYNrCaW3g==}
    engines: {node: '>= 0.4'}

  es-errors@1.3.0:
    resolution: {integrity: sha512-Zf5H2Kxt2xjTvbJvP2ZWLEICxA6j+hAmMzIlypy4xcBg1vKVnx89Wy0GbS+kf5cwCVFFzdCFh2XSCFNULS6csw==}
    engines: {node: '>= 0.4'}

  es-iterator-helpers@1.2.1:
    resolution: {integrity: sha512-uDn+FE1yrDzyC0pCo961B2IHbdM8y/ACZsKD4dG6WqrjV53BADjwa7D+1aom2rsNVfLyDgU/eigvlJGJ08OQ4w==}
    engines: {node: '>= 0.4'}

  es-module-lexer@1.7.0:
    resolution: {integrity: sha512-jEQoCwk8hyb2AZziIOLhDqpm5+2ww5uIE6lkO/6jcOCusfk6LhMHpXXfBLXTZ7Ydyt0j4VoUQv6uGNYbdW+kBA==}

  es-object-atoms@1.1.1:
    resolution: {integrity: sha512-FGgH2h8zKNim9ljj7dankFPcICIK9Cp5bm+c2gQSYePhpaG5+esrLODihIorn+Pe6FGJzWhXQotPv73jTaldXA==}
    engines: {node: '>= 0.4'}

  es-set-tostringtag@2.1.0:
    resolution: {integrity: sha512-j6vWzfrGVfyXxge+O0x5sh6cvxAog0a/4Rdd2K36zCMV5eJ+/+tOAngRO8cODMNWbVRdVlmGZQL2YS3yR8bIUA==}
    engines: {node: '>= 0.4'}

  es-shim-unscopables@1.1.0:
    resolution: {integrity: sha512-d9T8ucsEhh8Bi1woXCf+TIKDIROLG5WCkxg8geBCbvk22kzwC5G2OnXVMO6FUsvQlgUUXQ2itephWDLqDzbeCw==}
    engines: {node: '>= 0.4'}

  es-to-primitive@1.3.0:
    resolution: {integrity: sha512-w+5mJ3GuFL+NjVtJlvydShqE1eN3h3PbI7/5LAsYJP/2qtuMXjfL2LpHSRqo4b4eSF5K/DH1JXKUAHSB2UW50g==}
    engines: {node: '>= 0.4'}

  esbuild@0.25.12:
    resolution: {integrity: sha512-bbPBYYrtZbkt6Os6FiTLCTFxvq4tt3JKall1vRwshA3fdVztsLAatFaZobhkBC8/BrPetoa0oksYoKXoG4ryJg==}
    engines: {node: '>=18'}
    hasBin: true

  escalade@3.2.0:
    resolution: {integrity: sha512-WUj2qlxaQtO4g6Pq5c29GTcWGDyd8itL8zTlipgECz3JesAiiOKotd8JU6otB3PACgG6xkJUyVhboMS+bje/jA==}
    engines: {node: '>=6'}

  escape-string-regexp@1.0.5:
    resolution: {integrity: sha512-vbRorB5FUQWvla16U8R/qgaFIya2qGzwDrNmCZuYKrbdSUMG6I1ZCGQRefkRVhuOkIGVne7BQ35DSfo1qvJqFg==}
    engines: {node: '>=0.8.0'}

  escape-string-regexp@4.0.0:
    resolution: {integrity: sha512-TtpcNJ3XAzx3Gq8sWRzJaVajRs0uVxA2YAkdb1jm2YkPz4G6egUFAyA3n5vtEIZefPk5Wa4UXbKuS5fKkJWdgA==}
    engines: {node: '>=10'}

  escape-string-regexp@5.0.0:
    resolution: {integrity: sha512-/veY75JbMK4j1yjvuUxuVsiS/hr/4iHs9FTT6cgTexxdE0Ly/glccBAkloH/DofkjRbZU3bnoj38mOmhkZ0lHw==}
    engines: {node: '>=12'}

  eslint-plugin-jsx-a11y@6.10.2:
    resolution: {integrity: sha512-scB3nz4WmG75pV8+3eRUQOHZlNSUhFNq37xnpgRkCCELU3XMvXAxLk1eqWWyE22Ki4Q01Fnsw9BA3cJHDPgn2Q==}
    engines: {node: '>=4.0'}
    peerDependencies:
      eslint: ^3 || ^4 || ^5 || ^6 || ^7 || ^8 || ^9

  eslint-plugin-react-hooks@7.0.1:
    resolution: {integrity: sha512-O0d0m04evaNzEPoSW+59Mezf8Qt0InfgGIBJnpC0h3NH/WjUAR7BIKUfysC6todmtiZ/A0oUVS8Gce0WhBrHsA==}
    engines: {node: '>=18'}
    peerDependencies:
      eslint: ^3.0.0 || ^4.0.0 || ^5.0.0 || ^6.0.0 || ^7.0.0 || ^8.0.0-0 || ^9.0.0

  eslint-plugin-react@7.37.5:
    resolution: {integrity: sha512-Qteup0SqU15kdocexFNAJMvCJEfa2xUKNV4CC1xsVMrIIqEy3SQ/rqyxCWNzfrd3/ldy6HMlD2e0JDVpDg2qIA==}
    engines: {node: '>=4'}
    peerDependencies:
      eslint: ^3 || ^4 || ^5 || ^6 || ^7 || ^8 || ^9.7

  eslint-scope@8.4.0:
    resolution: {integrity: sha512-sNXOfKCn74rt8RICKMvJS7XKV/Xk9kA7DyJr8mJik3S7Cwgy3qlkkmyS2uQB3jiJg6VNdZd/pDBJu0nvG2NlTg==}
    engines: {node: ^18.18.0 || ^20.9.0 || >=21.1.0}

  eslint-visitor-keys@3.4.3:
    resolution: {integrity: sha512-wpc+LXeiyiisxPlEkUzU6svyS1frIO3Mgxj1fdy7Pm8Ygzguax2N3Fa/D/ag1WqbOprdI+uY6wMUl8/a2G+iag==}
    engines: {node: ^12.22.0 || ^14.17.0 || >=16.0.0}

  eslint-visitor-keys@4.2.1:
    resolution: {integrity: sha512-Uhdk5sfqcee/9H/rCOJikYz67o0a2Tw2hGRPOG2Y1R2dg7brRe1uG0yaNQDHu+TO/uQPF/5eCapvYSmHUjt7JQ==}
    engines: {node: ^18.18.0 || ^20.9.0 || >=21.1.0}

  eslint@9.39.1:
    resolution: {integrity: sha512-BhHmn2yNOFA9H9JmmIVKJmd288g9hrVRDkdoIgRCRuSySRUHH7r/DI6aAXW9T1WwUuY3DFgrcaqB+deURBLR5g==}
    engines: {node: ^18.18.0 || ^20.9.0 || >=21.1.0}
    hasBin: true
    peerDependencies:
      jiti: '*'
    peerDependenciesMeta:
      jiti:
        optional: true

  espree@10.4.0:
    resolution: {integrity: sha512-j6PAQ2uUr79PZhBjP5C5fhl8e39FmRnOjsD5lGnWrFU8i2G776tBK7+nP8KuQUTTyAZUwfQqXAgrVH5MbH9CYQ==}
    engines: {node: ^18.18.0 || ^20.9.0 || >=21.1.0}

  esquery@1.6.0:
    resolution: {integrity: sha512-ca9pw9fomFcKPvFLXhBKUK90ZvGibiGOvRJNbjljY7s7uq/5YO4BOzcYtJqExdx99rF6aAcnRxHmcUHcz6sQsg==}
    engines: {node: '>=0.10'}

  esrecurse@4.3.0:
    resolution: {integrity: sha512-KmfKL3b6G+RXvP8N1vr3Tq1kL/oCFgn2NYXEtqP8/L3pKapUA4G8cFVaoF3SU323CD4XypR/ffioHmkti6/Tag==}
    engines: {node: '>=4.0'}

  estraverse@5.3.0:
    resolution: {integrity: sha512-MMdARuVEQziNTeJD8DgMqmhwR11BRQ/cBP+pLtYdSTnf3MIO8fFeiINEbX36ZdNlfU/7A9f3gUw49B3oQsvwBA==}
    engines: {node: '>=4.0'}

  estree-util-is-identifier-name@3.0.0:
    resolution: {integrity: sha512-hFtqIDZTIUZ9BXLb8y4pYGyk6+wekIivNVTcmvk8NoOh+VeRn5y6cEHzbURrWbfp1fIqdVipilzj+lfaadNZmg==}

  estree-walker@2.0.2:
    resolution: {integrity: sha512-Rfkk/Mp/DL7JVje3u18FxFujQlTNR2q6QfMSMB7AvCBx91NGj/ba3kCfza0f6dVDbw7YlRf/nDrn7pQrCCyQ/w==}

  estree-walker@3.0.3:
    resolution: {integrity: sha512-7RUKfXgSMMkzt6ZuXmqapOurLGPPfgj6l9uRZ7lRGolvk0y2yocc35LdcxKC5PQZdn2DMqioAQ2NoWcrTKmm6g==}

  esutils@2.0.3:
    resolution: {integrity: sha512-kVscqXk4OCp68SZ0dkgEKVi6/8ij300KBWTJq32P/dYeWTSwK41WyTxalN1eRmA5Z9UU/LX9D7FWSmV9SAYx6g==}
    engines: {node: '>=0.10.0'}

  eventemitter2@6.4.7:
    resolution: {integrity: sha512-tYUSVOGeQPKt/eC1ABfhHy5Xd96N3oIijJvN3O9+TsC28T5V9yX9oEfEK5faP0EFSNVOG97qtAS68GBrQB2hDg==}

  eventemitter3@4.0.7:
    resolution: {integrity: sha512-8guHBZCwKnFhYdHr2ysuRWErTwhoN2X8XELRlrRwpmfeY2jjuUN4taQMsULKUVo1K4DvZl+0pgfyoysHxvmvEw==}

  execa@4.1.0:
    resolution: {integrity: sha512-j5W0//W7f8UxAn8hXVnwG8tLwdiUy4FJLcSupCg6maBYZDpyBvTApK7KyuI4bKj8KOh1r2YH+6ucuYtJv1bTZA==}
    engines: {node: '>=10'}

  executable@4.1.1:
    resolution: {integrity: sha512-8iA79xD3uAch729dUG8xaaBBFGaEa0wdD2VkYLFHwlqosEj/jT66AzcreRDSgV7ehnNLBW2WR5jIXwGKjVdTLg==}
    engines: {node: '>=4'}

  expect-type@1.2.2:
    resolution: {integrity: sha512-JhFGDVJ7tmDJItKhYgJCGLOWjuK9vPxiXoUFLwLDc99NlmklilbiQJwoctZtt13+xMw91MCk/REan6MWHqDjyA==}
    engines: {node: '>=12.0.0'}

  extend@3.0.2:
    resolution: {integrity: sha512-fjquC59cD7CyW6urNXK0FBufkZcoiGG80wTuPujX590cB5Ttln20E2UB4S/WARVqhXffZl2LNgS+gQdPIIim/g==}

  extract-zip@2.0.1:
    resolution: {integrity: sha512-GDhU9ntwuKyGXdZBUgTIe+vXnWj0fppUEtMDL0+idd5Sta8TGpHssn/eusA9mrPr9qNDym6SxAYZjNvCn/9RBg==}
    engines: {node: '>= 10.17.0'}
    hasBin: true

  extsprintf@1.3.0:
    resolution: {integrity: sha512-11Ndz7Nv+mvAC1j0ktTa7fAb0vLyGGX+rMHNBYQviQDGU0Hw7lhctJANqbPhu9nV9/izT/IntTgZ7Im/9LJs9g==}
    engines: {'0': node >=0.6.0}

  fast-deep-equal@3.1.3:
    resolution: {integrity: sha512-f3qQ9oQy9j2AhBe/H9VC91wLmKBCCU/gDOnKNAYG5hswO7BLKj09Hc5HYNz9cGI++xlpDCIgDaitVs03ATR84Q==}

  fast-equals@5.3.3:
    resolution: {integrity: sha512-/boTcHZeIAQ2r/tL11voclBHDeP9WPxLt+tyAbVSyyXuUFyh0Tne7gJZTqGbxnvj79TjLdCXLOY7UIPhyG5MTw==}
    engines: {node: '>=6.0.0'}

  fast-glob@3.3.3:
    resolution: {integrity: sha512-7MptL8U0cqcFdzIzwOTHoilX9x5BrNqye7Z/LuC7kCMRio1EMSyqRK3BEAUD7sXRq4iT4AzTVuZdhgQ2TCvYLg==}
    engines: {node: '>=8.6.0'}

  fast-json-stable-stringify@2.1.0:
    resolution: {integrity: sha512-lhd/wF+Lk98HZoTCtlVraHtfh5XYijIjalXck7saUtuanSDyLMxnHhSXEDJqHxD7msR8D0uCmqlkwjCV8xvwHw==}

  fast-levenshtein@2.0.6:
    resolution: {integrity: sha512-DCXu6Ifhqcks7TZKY3Hxp3y6qphY5SJZmrWMDrKcERSOXWQdMhU9Ig/PYrzyw/ul9jOIyh0N4M0tbC5hodg8dw==}

  fastq@1.19.1:
    resolution: {integrity: sha512-GwLTyxkCXjXbxqIhTsMI2Nui8huMPtnxg7krajPJAjnEG/iiOS7i+zCtWGZR9G0NBKbXKh6X9m9UIsYX/N6vvQ==}

  fd-slicer@1.1.0:
    resolution: {integrity: sha512-cE1qsB/VwyQozZ+q1dGxR8LBYNZeofhEdUNGSMbQD3Gw2lAzX9Zb3uIU6Ebc/Fmyjo9AWWfnn0AUCHqtevs/8g==}

  fdir@6.5.0:
    resolution: {integrity: sha512-tIbYtZbucOs0BRGqPJkshJUYdL+SDH7dVM8gjy+ERp3WAUjLEFJE+02kanyHtwjWOnwrKYBiwAmM0p4kLJAnXg==}
    engines: {node: '>=12.0.0'}
    peerDependencies:
      picomatch: ^3 || ^4
    peerDependenciesMeta:
      picomatch:
        optional: true

  figures@3.2.0:
    resolution: {integrity: sha512-yaduQFRKLXYOGgEn6AZau90j3ggSOyiqXU0F9JZfeXYhNa+Jk4X+s45A2zg5jns87GAFa34BBm2kXw4XpNcbdg==}
    engines: {node: '>=8'}

  file-entry-cache@8.0.0:
    resolution: {integrity: sha512-XXTUwCvisa5oacNGRP9SfNtYBNAMi+RPwBFmblZEF7N7swHYQS6/Zfk7SRwx4D5j3CH211YNRco1DEMNVfZCnQ==}
    engines: {node: '>=16.0.0'}

  fill-range@7.1.1:
    resolution: {integrity: sha512-YsGpe3WHLK8ZYi4tWDg2Jy3ebRz2rXowDxnld4bkQB00cc/1Zw9AWnC0i9ztDJitivtQvaI9KaLyKrc+hBW0yg==}
    engines: {node: '>=8'}

  find-up@5.0.0:
    resolution: {integrity: sha512-78/PXT1wlLLDgTzDs7sjq9hzz0vXD+zn+7wypEe4fXQxCmdmqfGsEPQxmiCSQI3ajFV91bVSsvNtrJRiW6nGng==}
    engines: {node: '>=10'}

  flat-cache@4.0.1:
    resolution: {integrity: sha512-f7ccFPK3SXFHpx15UIGyRJ/FJQctuKZ0zVuN3frBo4HnK3cay9VEW0R6yPYFHC0AgqhukPzKjq22t5DmAyqGyw==}
    engines: {node: '>=16'}

  flatted@3.3.3:
    resolution: {integrity: sha512-GX+ysw4PBCz0PzosHDepZGANEuFCMLrnRTiEy9McGjmkCQYwRq4A/X786G/fjM/+OjsWSU1ZrY5qyARZmO/uwg==}

  follow-redirects@1.15.11:
    resolution: {integrity: sha512-deG2P0JfjrTxl50XGCDyfI97ZGVCxIpfKYmfyrQ54n5FO/0gfIES8C/Psl6kWVDolizcaaxZJnTS0QSMxvnsBQ==}
    engines: {node: '>=4.0'}
    peerDependencies:
      debug: '*'
    peerDependenciesMeta:
      debug:
        optional: true

  for-each@0.3.5:
    resolution: {integrity: sha512-dKx12eRCVIzqCxFGplyFKJMPvLEWgmNtUrpTiJIR5u97zEhRG8ySrtboPHZXx7daLxQVrl643cTzbab2tkQjxg==}
    engines: {node: '>= 0.4'}

  forever-agent@0.6.1:
    resolution: {integrity: sha512-j0KLYPhm6zeac4lz3oJ3o65qvgQCcPubiyotZrXqEaG4hNagNYO8qdlUrX5vwqv9ohqeT/Z3j6+yW067yWWdUw==}

  form-data@4.0.5:
    resolution: {integrity: sha512-8RipRLol37bNs2bhoV67fiTEvdTrbMUYcFTiy3+wuuOnUog2QBHCZWXDRijWQfAkhBj2Uf5UnVaiWwA5vdd82w==}
    engines: {node: '>= 6'}

  fraction.js@5.3.4:
    resolution: {integrity: sha512-1X1NTtiJphryn/uLQz3whtY6jK3fTqoE3ohKs0tT+Ujr1W59oopxmoEh7Lu5p6vBaPbgoM0bzveAW4Qi5RyWDQ==}

  framer-motion@12.23.24:
    resolution: {integrity: sha512-HMi5HRoRCTou+3fb3h9oTLyJGBxHfW+HnNE25tAXOvVx/IvwMHK0cx7IR4a2ZU6sh3IX1Z+4ts32PcYBOqka8w==}
    peerDependencies:
      '@emotion/is-prop-valid': '*'
      react: ^18.0.0 || ^19.0.0
      react-dom: ^18.0.0 || ^19.0.0
    peerDependenciesMeta:
      '@emotion/is-prop-valid':
        optional: true
      react:
        optional: true
      react-dom:
        optional: true

  fs-extra@9.1.0:
    resolution: {integrity: sha512-hcg3ZmepS30/7BSFqRvoo3DOMQu7IjqxO5nCDt+zM9XWjb33Wg7ziNT+Qvqbuc3+gWpzO02JubVyk2G4Zvo1OQ==}
    engines: {node: '>=10'}

  fsevents@2.3.2:
    resolution: {integrity: sha512-xiqMQR4xAeHTuB9uWm+fFRcIOgKBMiOBP+eXiyT7jsgVCq1bkVygt00oASowB7EdtpOHaaPgKt812P9ab+DDKA==}
    engines: {node: ^8.16.0 || ^10.6.0 || >=11.0.0}
    os: [darwin]

  fsevents@2.3.3:
    resolution: {integrity: sha512-5xoDfX+fL7faATnagmWPpbFtwh/R77WmMMqqHGS65C3vvB0YHrgF+B1YmZ3441tMj5n63k0212XNoJwzlhffQw==}
    engines: {node: ^8.16.0 || ^10.6.0 || >=11.0.0}
    os: [darwin]

  function-bind@1.1.2:
    resolution: {integrity: sha512-7XHNxH7qX9xG5mIwxkhumTox/MIRNcOgDrxWsMt2pAr23WHp6MrRlN7FBSFpCpr+oVO0F744iUgR82nJMfG2SA==}

  function.prototype.name@1.1.8:
    resolution: {integrity: sha512-e5iwyodOHhbMr/yNrc7fDYG4qlbIvI5gajyzPnb5TCwyhjApznQh1BMFou9b30SevY43gCJKXycoCBjMbsuW0Q==}
    engines: {node: '>= 0.4'}

  functions-have-names@1.2.3:
    resolution: {integrity: sha512-xckBUXyTIqT97tq2x2AMb+g163b5JFysYk0x4qxNFwbfQkmNZoiRHb6sPzI9/QV33WeuvVYBUIiD4NzNIyqaRQ==}

  generator-function@2.0.1:
    resolution: {integrity: sha512-SFdFmIJi+ybC0vjlHN0ZGVGHc3lgE0DxPAT0djjVg+kjOnSqclqmj0KQ7ykTOLP6YxoqOvuAODGdcHJn+43q3g==}
    engines: {node: '>= 0.4'}

  gensync@1.0.0-beta.2:
    resolution: {integrity: sha512-3hN7NaskYvMDLQY55gnW3NQ+mesEAepTqlg+VEbj7zzqEMBVNhzcGYYeqFo/TlYz6eQiFcp1HcsCZO+nGgS8zg==}
    engines: {node: '>=6.9.0'}

  get-intrinsic@1.3.0:
    resolution: {integrity: sha512-9fSjSaos/fRIVIp+xSJlE6lfwhES7LNtKaCBIamHsjr2na1BiABJPo0mOjjz8GJDURarmCPGqaiVg5mfjb98CQ==}
    engines: {node: '>= 0.4'}

  get-proto@1.0.1:
    resolution: {integrity: sha512-sTSfBjoXBp89JvIKIefqw7U2CCebsc74kiY6awiGogKtoSGbgjYE/G/+l9sF3MWFPNc9IcoOC4ODfKHfxFmp0g==}
    engines: {node: '>= 0.4'}

  get-stream@5.2.0:
    resolution: {integrity: sha512-nBF+F1rAZVCu/p7rjzgA+Yb4lfYXrpl7a6VmJrU8wF9I1CKvP/QwPNZHnOlwbTkY6dvtFIzFMSyQXbLoTQPRpA==}
    engines: {node: '>=8'}

  get-symbol-description@1.1.0:
    resolution: {integrity: sha512-w9UMqWwJxHNOvoNzSJ2oPF5wvYcvP7jUvYzhp67yEhTi17ZDBBC1z9pTdGuzjD+EFIqLSYRweZjqfiPzQ06Ebg==}
    engines: {node: '>= 0.4'}

  getos@3.2.1:
    resolution: {integrity: sha512-U56CfOK17OKgTVqozZjUKNdkfEv6jk5WISBJ8SHoagjE6L69zOwl3Z+O8myjY9MEW3i2HPWQBt/LTbCgcC973Q==}

  getpass@0.1.7:
    resolution: {integrity: sha512-0fzj9JxOLfJ+XGLhR8ze3unN0KZCgZwiSSDz168VERjK8Wl8kVSdcu2kspd4s4wtAa1y/qrVRiAA0WclVsu0ng==}

  glob-parent@5.1.2:
    resolution: {integrity: sha512-AOIgSQCepiJYwP3ARnGx+5VnTu2HBYdzbGP45eLw1vr3zB3vZLeyed1sC9hnbcOc9/SrMyM5RPQrkGz4aS9Zow==}
    engines: {node: '>= 6'}

  glob-parent@6.0.2:
    resolution: {integrity: sha512-XxwI8EOhVQgWp6iDL+3b0r86f4d6AX6zSU55HfB4ydCEuXLXc5FcYeOu+nnGftS4TEju/11rt4KJPTMgbfmv4A==}
    engines: {node: '>=10.13.0'}

  global-dirs@3.0.1:
    resolution: {integrity: sha512-NBcGGFbBA9s1VzD41QXDG+3++t9Mn5t1FpLdhESY6oKY4gYTFpX4wO3sqGUa0Srjtbfj3szX0RnemmrVRUdULA==}
    engines: {node: '>=10'}

  globals@14.0.0:
    resolution: {integrity: sha512-oahGvuMGQlPw/ivIYBjVSrWAfWLBeku5tpPE2fOPLi+WHffIWbuh2tCjhyQhTBPMf5E9jDEH4FOmTYgYwbKwtQ==}
    engines: {node: '>=18'}

  globalthis@1.0.4:
    resolution: {integrity: sha512-DpLKbNU4WylpxJykQujfCcwYWiV/Jhm50Goo0wrVILAv5jOr9d+H+UR3PhSCD2rCCEIg0uc+G+muBTwD54JhDQ==}
    engines: {node: '>= 0.4'}

  globrex@0.1.2:
    resolution: {integrity: sha512-uHJgbwAMwNFf5mLst7IWLNg14x1CkeqglJb/K3doi4dw6q2IvAAmM/Y81kevy83wP+Sst+nutFTYOGg3d1lsxg==}

  gopd@1.2.0:
    resolution: {integrity: sha512-ZUKRh6/kUFoAiTAtTYPZJ3hw9wNxx+BIBOijnlG9PnrJsCcSjs1wyyD6vJpaYtgnzDrKYRSqf3OO6Rfa93xsRg==}
    engines: {node: '>= 0.4'}

  graceful-fs@4.2.11:
    resolution: {integrity: sha512-RbJ5/jmFcNNCcDV5o9eTnBLJ/HszWV0P73bc+Ff4nS/rJj+YaS6IGyiOL0VoBYX+l1Wrl3k63h/KrH+nhJ0XvQ==}

  graphemer@1.4.0:
    resolution: {integrity: sha512-EtKwoO6kxCL9WO5xipiHTZlSzBm7WLT627TqC/uVRd0HKmq8NXyebnNYxDoBi7wt8eTWrUrKXCOVaFq9x1kgag==}

  has-bigints@1.1.0:
    resolution: {integrity: sha512-R3pbpkcIqv2Pm3dUwgjclDRVmWpTJW2DcMzcIhEXEx1oh/CEMObMm3KLmRJOdvhM7o4uQBnwr8pzRK2sJWIqfg==}
    engines: {node: '>= 0.4'}

  has-flag@4.0.0:
    resolution: {integrity: sha512-EykJT/Q1KjTWctppgIAgfSO0tKVuZUjhgMr17kqTumMl6Afv3EISleU7qZUzoXDFTAHTDC4NOoG/ZxU3EvlMPQ==}
    engines: {node: '>=8'}

  has-property-descriptors@1.0.2:
    resolution: {integrity: sha512-55JNKuIW+vq4Ke1BjOTjM2YctQIvCT7GFzHwmfZPGo5wnrgkid0YQtnAleFSqumZm4az3n2BS+erby5ipJdgrg==}

  has-proto@1.2.0:
    resolution: {integrity: sha512-KIL7eQPfHQRC8+XluaIw7BHUwwqL19bQn4hzNgdr+1wXoU0KKj6rufu47lhY7KbJR2C6T6+PfyN0Ea7wkSS+qQ==}
    engines: {node: '>= 0.4'}

  has-symbols@1.1.0:
    resolution: {integrity: sha512-1cDNdwJ2Jaohmb3sg4OmKaMBwuC48sYni5HUw2DvsC8LjGTLK9h+eb1X6RyuOHe4hT0ULCW68iomhjUoKUqlPQ==}
    engines: {node: '>= 0.4'}

  has-tostringtag@1.0.2:
    resolution: {integrity: sha512-NqADB8VjPFLM2V0VvHUewwwsw0ZWBaIdgo+ieHtK3hasLz4qeCRjYcqfB6AQrBggRKppKF8L52/VqdVsO47Dlw==}
    engines: {node: '>= 0.4'}

  hasown@2.0.2:
    resolution: {integrity: sha512-0hJU9SCPvmMzIBdZFqNPXWa6dqh7WdH0cII9y+CyS8rG3nL48Bclra9HmKhVVUHyPWNH5Y7xDwAB7bfgSjkUMQ==}
    engines: {node: '>= 0.4'}

  hast-util-from-parse5@8.0.3:
    resolution: {integrity: sha512-3kxEVkEKt0zvcZ3hCRYI8rqrgwtlIOFMWkbclACvjlDw8Li9S2hk/d51OI0nr/gIpdMHNepwgOKqZ/sy0Clpyg==}

  hast-util-is-element@3.0.0:
    resolution: {integrity: sha512-Val9mnv2IWpLbNPqc/pUem+a7Ipj2aHacCwgNfTiK0vJKl0LF+4Ba4+v1oPHFpf3bLYmreq0/l3Gud9S5OH42g==}

  hast-util-parse-selector@4.0.0:
    resolution: {integrity: sha512-wkQCkSYoOGCRKERFWcxMVMOcYE2K1AaNLU8DXS9arxnLOUEWbOXKXiJUNzEpqZ3JOKpnha3jkFrumEjVliDe7A==}

  hast-util-raw@9.1.0:
    resolution: {integrity: sha512-Y8/SBAHkZGoNkpzqqfCldijcuUKh7/su31kEBp67cFY09Wy0mTRgtsLYsiIxMJxlu0f6AA5SUTbDR8K0rxnbUw==}

  hast-util-to-jsx-runtime@2.3.6:
    resolution: {integrity: sha512-zl6s8LwNyo1P9uw+XJGvZtdFF1GdAkOg8ujOw+4Pyb76874fLps4ueHXDhXWdk6YHQ6OgUtinliG7RsYvCbbBg==}

  hast-util-to-parse5@8.0.0:
    resolution: {integrity: sha512-3KKrV5ZVI8if87DVSi1vDeByYrkGzg4mEfeu4alwgmmIeARiBLKCZS2uw5Gb6nU9x9Yufyj3iudm6i7nl52PFw==}

  hast-util-to-text@4.0.2:
    resolution: {integrity: sha512-KK6y/BN8lbaq654j7JgBydev7wuNMcID54lkRav1P0CaE1e47P72AWWPiGKXTJU271ooYzcvTAn/Zt0REnvc7A==}

  hast-util-whitespace@3.0.0:
    resolution: {integrity: sha512-88JUN06ipLwsnv+dVn+OIYOvAuvBMy/Qoi6O7mQHxdPXpjy+Cd6xRkWwux7DKO+4sYILtLBRIKgsdpS2gQc7qw==}

  hastscript@9.0.1:
    resolution: {integrity: sha512-g7df9rMFX/SPi34tyGCyUBREQoKkapwdY/T04Qn9TDWfHhAYt4/I0gMVirzK5wEzeUqIjEB+LXC/ypb7Aqno5w==}

  hermes-estree@0.25.1:
    resolution: {integrity: sha512-0wUoCcLp+5Ev5pDW2OriHC2MJCbwLwuRx+gAqMTOkGKJJiBCLjtrvy4PWUGn6MIVefecRpzoOZ/UV6iGdOr+Cw==}

  hermes-parser@0.25.1:
    resolution: {integrity: sha512-6pEjquH3rqaI6cYAXYPcz9MS4rY6R4ngRgrgfDshRptUZIc3lw0MCIJIGDj9++mfySOuPTHB4nrSW99BCvOPIA==}

  highlight.js@11.11.1:
    resolution: {integrity: sha512-Xwwo44whKBVCYoliBQwaPvtd/2tYFkRQtXDWj1nackaV2JPXx3L0+Jvd8/qCJ2p+ML0/XVkJ2q+Mr+UVdpJK5w==}
    engines: {node: '>=12.0.0'}

  html-encoding-sniffer@4.0.0:
    resolution: {integrity: sha512-Y22oTqIU4uuPgEemfz7NDJz6OeKf12Lsu+QC+s3BVpda64lTiMYCyGwg5ki4vFxkMwQdeZDl2adZoqUgdFuTgQ==}
    engines: {node: '>=18'}

  html-escaper@2.0.2:
    resolution: {integrity: sha512-H2iMtd0I4Mt5eYiapRdIDjp+XzelXQ0tFE4JS7YFwFevXXMmOp9myNrUvCg0D6ws8iqkRPBfKHgbwig1SmlLfg==}

  html-url-attributes@3.0.1:
    resolution: {integrity: sha512-ol6UPyBWqsrO6EJySPz2O7ZSr856WDrEzM5zMqp+FJJLGMW35cLYmmZnl0vztAZxRUoNZJFTCohfjuIJ8I4QBQ==}

  html-void-elements@3.0.0:
    resolution: {integrity: sha512-bEqo66MRXsUGxWHV5IP0PUiAWwoEjba4VCzg0LjFJBpchPaTfyfCKTG6bc5F8ucKec3q5y6qOdGyYTSBEvhCrg==}

  http-proxy-agent@7.0.2:
    resolution: {integrity: sha512-T1gkAiYYDWYx3V5Bmyu7HcfcvL7mUrTWiM6yOfa3PIphViJ/gFPbvidQ+veqSOHci/PxBcDabeUNCzpOODJZig==}
    engines: {node: '>= 14'}

  http-signature@1.4.0:
    resolution: {integrity: sha512-G5akfn7eKbpDN+8nPS/cb57YeA1jLTVxjpCj7tmm3QKPdyDy7T+qSC40e9ptydSWvkwjSXw1VbkpyEm39ukeAg==}
    engines: {node: '>=0.10'}

  https-proxy-agent@7.0.6:
    resolution: {integrity: sha512-vK9P5/iUfdl95AI+JVyUuIcVtd4ofvtrOr3HNtM2yxC9bnMbEdp3x01OhQNnjb8IJYi38VlTE3mBXwcfvywuSw==}
    engines: {node: '>= 14'}

  human-signals@1.1.1:
    resolution: {integrity: sha512-SEQu7vl8KjNL2eoGBLF3+wAjpsNfA9XMlXAYj/3EdaNfAlxKthD1xjEQfGOUhllCGGJVNY34bRr6lPINhNjyZw==}
    engines: {node: '>=8.12.0'}

  iconv-lite@0.6.3:
    resolution: {integrity: sha512-4fCk79wshMdzMp2rH06qWrJE4iolqLhCUH+OiuIgU++RB0+94NlDL81atO7GX55uUKueo0txHNtvEyI6D7WdMw==}
    engines: {node: '>=0.10.0'}

  ieee754@1.2.1:
    resolution: {integrity: sha512-dcyqhDvX1C46lXZcVqCpK+FtMRQVdIMN6/Df5js2zouUsqG7I6sFxitIC+7KYK29KdXOLHdu9zL4sFnoVQnqaA==}

  ignore@5.3.2:
    resolution: {integrity: sha512-hsBTNUqQTDwkWtcdYI2i06Y/nUBEsNEDJKjWdigLvegy8kDuJAS8uRlpkkcQpyEXL0Z/pjDy5HBmMjRCJ2gq+g==}
    engines: {node: '>= 4'}

  ignore@7.0.5:
    resolution: {integrity: sha512-Hs59xBNfUIunMFgWAbGX5cq6893IbWg4KnrjbYwX3tx0ztorVgTDA6B2sxf8ejHJ4wz8BqGUMYlnzNBer5NvGg==}
    engines: {node: '>= 4'}

  import-fresh@3.3.1:
    resolution: {integrity: sha512-TR3KfrTZTYLPB6jUjfx6MF9WcWrHL9su5TObK4ZkYgBdWKPOFoSoQIdEuTuR82pmtxH2spWG9h6etwfr1pLBqQ==}
    engines: {node: '>=6'}

  imurmurhash@0.1.4:
    resolution: {integrity: sha512-JmXMZ6wuvDmLiHEml9ykzqO6lwFbof0GG4IkcGaENdCRDDmMVnny7s5HsIgHCbaq0w2MyPhDqkhTUgS2LU2PHA==}
    engines: {node: '>=0.8.19'}

  indent-string@4.0.0:
    resolution: {integrity: sha512-EdDDZu4A2OyIK7Lr/2zG+w5jmbuk1DVBnEwREQvBzspBJkCEbRa8GxU1lghYcaGJCnRWibjDXlq779X1/y5xwg==}
    engines: {node: '>=8'}

  ini@2.0.0:
    resolution: {integrity: sha512-7PnF4oN3CvZF23ADhA5wRaYEQpJ8qygSkbtTXWBeXWXmEVRXK+1ITciHWwHhsjv1TmW0MgacIv6hEi5pX5NQdA==}
    engines: {node: '>=10'}

  inline-style-parser@0.2.7:
    resolution: {integrity: sha512-Nb2ctOyNR8DqQoR0OwRG95uNWIC0C1lCgf5Naz5H6Ji72KZ8OcFZLz2P5sNgwlyoJ8Yif11oMuYs5pBQa86csA==}

  internal-slot@1.1.0:
    resolution: {integrity: sha512-4gd7VpWNQNB4UKKCFFVcp1AVv+FMOgs9NKzjHKusc8jTMhd5eL1NqQqOpE0KzMds804/yHlglp3uxgluOqAPLw==}
    engines: {node: '>= 0.4'}

  internmap@2.0.3:
    resolution: {integrity: sha512-5Hh7Y1wQbvY5ooGgPbDaL5iYLAPzMTUrjMulskHLH6wnv/A+1q5rgEaiuqEjB+oxGXIVZs1FF+R/KPN3ZSQYYg==}
    engines: {node: '>=12'}

  is-alphabetical@2.0.1:
    resolution: {integrity: sha512-FWyyY60MeTNyeSRpkM2Iry0G9hpr7/9kD40mD/cGQEuilcZYS4okz8SN2Q6rLCJ8gbCt6fN+rC+6tMGS99LaxQ==}

  is-alphanumerical@2.0.1:
    resolution: {integrity: sha512-hmbYhX/9MUMF5uh7tOXyK/n0ZvWpad5caBA17GsC6vyuCqaWliRG5K1qS9inmUhEMaOBIW7/whAnSwveW/LtZw==}

  is-array-buffer@3.0.5:
    resolution: {integrity: sha512-DDfANUiiG2wC1qawP66qlTugJeL5HyzMpfr8lLK+jMQirGzNod0B12cFB/9q838Ru27sBwfw78/rdoU7RERz6A==}
    engines: {node: '>= 0.4'}

  is-arrayish@0.2.1:
    resolution: {integrity: sha512-zz06S8t0ozoDXMG+ube26zeCTNXcKIPJZJi8hBrF4idCLms4CG9QtK7qBl1boi5ODzFpjswb5JPmHCbMpjaYzg==}

  is-async-function@2.1.1:
    resolution: {integrity: sha512-9dgM/cZBnNvjzaMYHVoxxfPj2QXt22Ev7SuuPrs+xav0ukGB0S6d4ydZdEiM48kLx5kDV+QBPrpVnFyefL8kkQ==}
    engines: {node: '>= 0.4'}

  is-bigint@1.1.0:
    resolution: {integrity: sha512-n4ZT37wG78iz03xPRKJrHTdZbe3IicyucEtdRsV5yglwc3GyUfbAfpSeD0FJ41NbUNSt5wbhqfp1fS+BgnvDFQ==}
    engines: {node: '>= 0.4'}

  is-boolean-object@1.2.2:
    resolution: {integrity: sha512-wa56o2/ElJMYqjCjGkXri7it5FbebW5usLw/nPmCMs5DeZ7eziSYZhSmPRn0txqeW4LnAmQQU7FgqLpsEFKM4A==}
    engines: {node: '>= 0.4'}

  is-callable@1.2.7:
    resolution: {integrity: sha512-1BC0BVFhS/p0qtw6enp8e+8OD0UrK0oFLztSjNzhcKA3WDuJxxAPXzPuPtKkjEY9UUoEWlX/8fgKeu2S8i9JTA==}
    engines: {node: '>= 0.4'}

  is-core-module@2.16.1:
    resolution: {integrity: sha512-UfoeMA6fIJ8wTYFEUjelnaGI67v6+N7qXJEvQuIGa99l4xsCruSYOVSQ0uPANn4dAzm8lkYPaKLrrijLq7x23w==}
    engines: {node: '>= 0.4'}

  is-data-view@1.0.2:
    resolution: {integrity: sha512-RKtWF8pGmS87i2D6gqQu/l7EYRlVdfzemCJN/P3UOs//x1QE7mfhvzHIApBTRf7axvT6DMGwSwBXYCT0nfB9xw==}
    engines: {node: '>= 0.4'}

  is-date-object@1.1.0:
    resolution: {integrity: sha512-PwwhEakHVKTdRNVOw+/Gyh0+MzlCl4R6qKvkhuvLtPMggI1WAHt9sOwZxQLSGpUaDnrdyDsomoRgNnCfKNSXXg==}
    engines: {node: '>= 0.4'}

  is-decimal@2.0.1:
    resolution: {integrity: sha512-AAB9hiomQs5DXWcRB1rqsxGUstbRroFOPPVAomNk/3XHR5JyEZChOyTWe2oayKnsSsr/kcGqF+z6yuH6HHpN0A==}

  is-extglob@2.1.1:
    resolution: {integrity: sha512-SbKbANkN603Vi4jEZv49LeVJMn4yGwsbzZworEoyEiutsN3nJYdbO36zfhGJ6QEDpOZIFkDtnq5JRxmvl3jsoQ==}
    engines: {node: '>=0.10.0'}

  is-finalizationregistry@1.1.1:
    resolution: {integrity: sha512-1pC6N8qWJbWoPtEjgcL2xyhQOP491EQjeUo3qTKcmV8YSDDJrOepfG8pcC7h/QgnQHYSv0mJ3Z/ZWxmatVrysg==}
    engines: {node: '>= 0.4'}

  is-fullwidth-code-point@3.0.0:
    resolution: {integrity: sha512-zymm5+u+sCsSWyD9qNaejV3DFvhCKclKdizYaJUuHA83RLjb7nSuGnddCHGv0hk+KY7BMAlsWeK4Ueg6EV6XQg==}
    engines: {node: '>=8'}

  is-generator-function@1.1.2:
    resolution: {integrity: sha512-upqt1SkGkODW9tsGNG5mtXTXtECizwtS2kA161M+gJPc1xdb/Ax629af6YrTwcOeQHbewrPNlE5Dx7kzvXTizA==}
    engines: {node: '>= 0.4'}

  is-glob@4.0.3:
    resolution: {integrity: sha512-xelSayHH36ZgE7ZWhli7pW34hNbNl8Ojv5KVmkJD4hBdD3th8Tfk9vYasLM+mXWOZhFkgZfxhLSnrwRr4elSSg==}
    engines: {node: '>=0.10.0'}

  is-hexadecimal@2.0.1:
    resolution: {integrity: sha512-DgZQp241c8oO6cA1SbTEWiXeoxV42vlcJxgH+B3hi1AiqqKruZR3ZGF8In3fj4+/y/7rHvlOZLZtgJ/4ttYGZg==}

  is-installed-globally@0.4.0:
    resolution: {integrity: sha512-iwGqO3J21aaSkC7jWnHP/difazwS7SFeIqxv6wEtLU8Y5KlzFTjyqcSIT0d8s4+dDhKytsk9PJZ2BkS5eZwQRQ==}
    engines: {node: '>=10'}

  is-map@2.0.3:
    resolution: {integrity: sha512-1Qed0/Hr2m+YqxnM09CjA2d/i6YZNfF6R2oRAOj36eUdS6qIV/huPJNSEpKbupewFs+ZsJlxsjjPbc0/afW6Lw==}
    engines: {node: '>= 0.4'}

  is-negative-zero@2.0.3:
    resolution: {integrity: sha512-5KoIu2Ngpyek75jXodFvnafB6DJgr3u8uuK0LEZJjrU19DrMD3EVERaR8sjz8CCGgpZvxPl9SuE1GMVPFHx1mw==}
    engines: {node: '>= 0.4'}

  is-number-object@1.1.1:
    resolution: {integrity: sha512-lZhclumE1G6VYD8VHe35wFaIif+CTy5SJIi5+3y4psDgWu4wPDoBhF8NxUOinEc7pHgiTsT6MaBb92rKhhD+Xw==}
    engines: {node: '>= 0.4'}

  is-number@7.0.0:
    resolution: {integrity: sha512-41Cifkg6e8TylSpdtTpeLVMqvSBEVzTttHvERD741+pnZ8ANv0004MRL43QKPDlK9cGvNp6NZWZUBlbGXYxxng==}
    engines: {node: '>=0.12.0'}

  is-path-inside@3.0.3:
    resolution: {integrity: sha512-Fd4gABb+ycGAmKou8eMftCupSir5lRxqf4aD/vd0cD2qc4HL07OjCeuHMr8Ro4CoMaeCKDB0/ECBOVWjTwUvPQ==}
    engines: {node: '>=8'}

  is-plain-obj@4.1.0:
    resolution: {integrity: sha512-+Pgi+vMuUNkJyExiMBt5IlFoMyKnr5zhJ4Uspz58WOhBF5QoIZkFyNHIbBAtHwzVAgk5RtndVNsDRN61/mmDqg==}
    engines: {node: '>=12'}

  is-potential-custom-element-name@1.0.1:
    resolution: {integrity: sha512-bCYeRA2rVibKZd+s2625gGnGF/t7DSqDs4dP7CrLA1m7jKWz6pps0LpYLJN8Q64HtmPKJ1hrN3nzPNKFEKOUiQ==}

  is-regex@1.2.1:
    resolution: {integrity: sha512-MjYsKHO5O7mCsmRGxWcLWheFqN9DJ/2TmngvjKXihe6efViPqc274+Fx/4fYj/r03+ESvBdTXK0V6tA3rgez1g==}
    engines: {node: '>= 0.4'}

  is-set@2.0.3:
    resolution: {integrity: sha512-iPAjerrse27/ygGLxw+EBR9agv9Y6uLeYVJMu+QNCoouJ1/1ri0mGrcWpfCqFZuzzx3WjtwxG098X+n4OuRkPg==}
    engines: {node: '>= 0.4'}

  is-shared-array-buffer@1.0.4:
    resolution: {integrity: sha512-ISWac8drv4ZGfwKl5slpHG9OwPNty4jOWPRIhBpxOoD+hqITiwuipOQ2bNthAzwA3B4fIjO4Nln74N0S9byq8A==}
    engines: {node: '>= 0.4'}

  is-stream@2.0.1:
    resolution: {integrity: sha512-hFoiJiTl63nn+kstHGBtewWSKnQLpyb155KHheA1l39uvtO9nWIop1p3udqPcUd/xbF1VLMO4n7OI6p7RbngDg==}
    engines: {node: '>=8'}

  is-string@1.1.1:
    resolution: {integrity: sha512-BtEeSsoaQjlSPBemMQIrY1MY0uM6vnS1g5fmufYOtnxLGUZM2178PKbhsk7Ffv58IX+ZtcvoGwccYsh0PglkAA==}
    engines: {node: '>= 0.4'}

  is-symbol@1.1.1:
    resolution: {integrity: sha512-9gGx6GTtCQM73BgmHQXfDmLtfjjTUDSyoxTCbp5WtoixAhfgsDirWIcVQ/IHpvI5Vgd5i/J5F7B9cN/WlVbC/w==}
    engines: {node: '>= 0.4'}

  is-typed-array@1.1.15:
    resolution: {integrity: sha512-p3EcsicXjit7SaskXHs1hA91QxgTw46Fv6EFKKGS5DRFLD8yKnohjF3hxoju94b/OcMZoQukzpPpBE9uLVKzgQ==}
    engines: {node: '>= 0.4'}

  is-typedarray@1.0.0:
    resolution: {integrity: sha512-cyA56iCMHAh5CdzjJIa4aohJyeO1YbwLi3Jc35MmRU6poroFjIGZzUzupGiRPOjgHg9TLu43xbpwXk523fMxKA==}

  is-unicode-supported@0.1.0:
    resolution: {integrity: sha512-knxG2q4UC3u8stRGyAVJCOdxFmv5DZiRcdlIaAQXAbSfJya+OhopNotLQrstBhququ4ZpuKbDc/8S6mgXgPFPw==}
    engines: {node: '>=10'}

  is-weakmap@2.0.2:
    resolution: {integrity: sha512-K5pXYOm9wqY1RgjpL3YTkF39tni1XajUIkawTLUo9EZEVUFga5gSQJF8nNS7ZwJQ02y+1YCNYcMh+HIf1ZqE+w==}
    engines: {node: '>= 0.4'}

  is-weakref@1.1.1:
    resolution: {integrity: sha512-6i9mGWSlqzNMEqpCp93KwRS1uUOodk2OJ6b+sq7ZPDSy2WuI5NFIxp/254TytR8ftefexkWn5xNiHUNpPOfSew==}
    engines: {node: '>= 0.4'}

  is-weakset@2.0.4:
    resolution: {integrity: sha512-mfcwb6IzQyOKTs84CQMrOwW4gQcaTOAWJ0zzJCl2WSPDrWk/OzDaImWFH3djXhb24g4eudZfLRozAvPGw4d9hQ==}
    engines: {node: '>= 0.4'}

  isarray@2.0.5:
    resolution: {integrity: sha512-xHjhDr3cNBK0BzdUJSPXZntQUx/mwMS5Rw4A7lPJ90XGAO6ISP/ePDNuo0vhqOZU+UD5JoodwCAAoZQd3FeAKw==}

  isexe@2.0.0:
    resolution: {integrity: sha512-RHxMLp9lnKHGHRng9QFhRCMbYAcVpn69smSGcq3f36xjgVVWThj4qqLbTLlq7Ssj8B+fIQ1EuCEGI2lKsyQeIw==}

  isstream@0.1.2:
    resolution: {integrity: sha512-Yljz7ffyPbrLpLngrMtZ7NduUgVvi6wG9RJ9IUcyCd59YQ911PBJphODUcbOVbqYfxe1wuYf/LJ8PauMRwsM/g==}

  istanbul-lib-coverage@3.2.2:
    resolution: {integrity: sha512-O8dpsF+r0WV/8MNRKfnmrtCWhuKjxrq2w+jpzBL5UZKTi2LeVWnWOmWRxFlesJONmc+wLAGvKQZEOanko0LFTg==}
    engines: {node: '>=8'}

  istanbul-lib-report@3.0.1:
    resolution: {integrity: sha512-GCfE1mtsHGOELCU8e/Z7YWzpmybrx/+dSTfLrvY8qRmaY6zXTKWn6WQIjaAFw069icm6GVMNkgu0NzI4iPZUNw==}
    engines: {node: '>=10'}

  istanbul-lib-source-maps@5.0.6:
    resolution: {integrity: sha512-yg2d+Em4KizZC5niWhQaIomgf5WlL4vOOjZ5xGCmF8SnPE/mDWWXgvRExdcpCgh9lLRRa1/fSYp2ymmbJ1pI+A==}
    engines: {node: '>=10'}

  istanbul-reports@3.2.0:
    resolution: {integrity: sha512-HGYWWS/ehqTV3xN10i23tkPkpH46MLCIMFNCaaKNavAXTF1RkqxawEPtnjnGZ6XKSInBKkiOA5BKS+aZiY3AvA==}
    engines: {node: '>=8'}

  iterator.prototype@1.1.5:
    resolution: {integrity: sha512-H0dkQoCa3b2VEeKQBOxFph+JAbcrQdE7KC0UkqwpLmv2EC4P41QXP+rqo9wYodACiG5/WM5s9oDApTU8utwj9g==}
    engines: {node: '>= 0.4'}

  jiti@2.6.1:
    resolution: {integrity: sha512-ekilCSN1jwRvIbgeg/57YFh8qQDNbwDb9xT/qu2DAHbFFZUicIl4ygVaAvzveMhMVr3LnpSKTNnwt8PoOfmKhQ==}
    hasBin: true

  joi@18.0.2:
    resolution: {integrity: sha512-RuCOQMIt78LWnktPoeBL0GErkNaJPTBGcYuyaBvUOQSpcpcLfWrHPPihYdOGbV5pam9VTWbeoF7TsGiHugcjGA==}
    engines: {node: '>= 20'}

  js-tokens@4.0.0:
    resolution: {integrity: sha512-RdJUflcE3cUzKiMqQgsCu06FPu9UdIJO0beYbPhHN4k6apgJtifcoCtT9bcxOpYBtpD2kCM6Sbzg4CausW/PKQ==}

  js-tokens@9.0.1:
    resolution: {integrity: sha512-mxa9E9ITFOt0ban3j6L5MpjwegGz6lBQmM1IJkWeBZGcMxto50+eWdjC/52xDbS2vy0k7vIMK0Fe2wfL9OQSpQ==}

  js-yaml@4.1.1:
    resolution: {integrity: sha512-qQKT4zQxXl8lLwBtHMWwaTcGfFOZviOJet3Oy/xmGk2gZH677CJM9EvtfdSkgWcATZhj/55JZ0rmy3myCT5lsA==}
    hasBin: true

  jsbn@0.1.1:
    resolution: {integrity: sha512-UVU9dibq2JcFWxQPA6KCqj5O42VOmAY3zQUfEKxU0KpTGXwNoCjkX1e13eHNvw/xPynt6pU0rZ1htjWTNTSXsg==}

  jsdom@27.2.0:
    resolution: {integrity: sha512-454TI39PeRDW1LgpyLPyURtB4Zx1tklSr6+OFOipsxGUH1WMTvk6C65JQdrj455+DP2uJ1+veBEHTGFKWVLFoA==}
    engines: {node: ^20.19.0 || ^22.12.0 || >=24.0.0}
    peerDependencies:
      canvas: ^3.0.0
    peerDependenciesMeta:
      canvas:
        optional: true

  jsesc@3.1.0:
    resolution: {integrity: sha512-/sM3dO2FOzXjKQhJuo0Q173wf2KOo8t4I8vHy6lF9poUp7bKT0/NHE8fPX23PwfhnykfqnC2xRxOnVw5XuGIaA==}
    engines: {node: '>=6'}
    hasBin: true

  json-buffer@3.0.1:
    resolution: {integrity: sha512-4bV5BfR2mqfQTJm+V5tPPdf+ZpuhiIvTuAB5g8kcrXOZpTT/QwwVRWBywX1ozr6lEuPdbHxwaJlm9G6mI2sfSQ==}

  json-parse-even-better-errors@2.3.1:
    resolution: {integrity: sha512-xyFwyhro/JEof6Ghe2iz2NcXoj2sloNsWr/XsERDK/oiPCfaNhl5ONfp+jQdAZRQQ0IJWNzH9zIZF7li91kh2w==}

  json-schema-traverse@0.4.1:
    resolution: {integrity: sha512-xbbCH5dCYU5T8LcEhhuh7HJ88HXuW3qsI3Y0zOZFKfZEHcpWiHU/Jxzk629Brsab/mMiHQti9wMP+845RPe3Vg==}

  json-schema@0.4.0:
    resolution: {integrity: sha512-es94M3nTIfsEPisRafak+HDLfHXnKBhV3vU5eqPcS3flIWqcxJWgXHXiey3YrpaNsanY5ei1VoYEbOzijuq9BA==}

  json-stable-stringify-without-jsonify@1.0.1:
    resolution: {integrity: sha512-Bdboy+l7tA3OGW6FjyFHWkP5LuByj1Tk33Ljyq0axyzdk9//JSi2u3fP1QSmd1KNwq6VOKYGlAu87CisVir6Pw==}

  json-stringify-safe@5.0.1:
    resolution: {integrity: sha512-ZClg6AaYvamvYEE82d3Iyd3vSSIjQ+odgjaTzRuO3s7toCdFKczob2i0zCh7JE8kWn17yvAWhUVxvqGwUalsRA==}

  json5@2.2.3:
    resolution: {integrity: sha512-XmOWe7eyHYH14cLdVPoyg+GOH3rYX++KpzrylJwSW98t3Nk+U8XOl8FWKOgwtzdb8lXGf6zYwDUzeHMWfxasyg==}
    engines: {node: '>=6'}
    hasBin: true

  jsonfile@6.2.0:
    resolution: {integrity: sha512-FGuPw30AdOIUTRMC2OMRtQV+jkVj2cfPqSeWXv1NEAJ1qZ5zb1X6z1mFhbfOB/iy3ssJCD+3KuZ8r8C3uVFlAg==}

  jsprim@2.0.2:
    resolution: {integrity: sha512-gqXddjPqQ6G40VdnI6T6yObEC+pDNvyP95wdQhkWkg7crHH3km5qP1FsOXEkzEQwnz6gz5qGTn1c2Y52wP3OyQ==}
    engines: {'0': node >=0.6.0}

  jsx-ast-utils@3.3.5:
    resolution: {integrity: sha512-ZZow9HBI5O6EPgSJLUb8n2NKgmVWTwCvHGwFuJlMjvLFqlGG6pjirPhtdsseaLZjSibD8eegzmYpUZwoIlj2cQ==}
    engines: {node: '>=4.0'}

  keyv@4.5.4:
    resolution: {integrity: sha512-oxVHkHR/EJf2CNXnWxRLW6mg7JyCCUcG0DtEGmL2ctUo1PNTin1PUil+r/+4r5MpVgC/fn1kjsx7mjSujKqIpw==}

  language-subtag-registry@0.3.23:
    resolution: {integrity: sha512-0K65Lea881pHotoGEa5gDlMxt3pctLi2RplBb7Ezh4rRdLEOtgi7n4EwK9lamnUCkKBqaeKRVebTq6BAxSkpXQ==}

  language-tags@1.0.9:
    resolution: {integrity: sha512-MbjN408fEndfiQXbFQ1vnd+1NoLDsnQW41410oQBXiyXDMYH5z505juWa4KUE1LqxRC7DgOgZDbKLxHIwm27hA==}
    engines: {node: '>=0.10'}

  lazy-ass@1.6.0:
    resolution: {integrity: sha512-cc8oEVoctTvsFZ/Oje/kGnHbpWHYBe8IAJe4C0QNc3t8uM/0Y8+erSz/7Y1ALuXTEZTMvxXwO6YbX1ey3ujiZw==}
    engines: {node: '> 0.8'}

  levn@0.4.1:
    resolution: {integrity: sha512-+bT2uH4E5LGE7h/n3evcS/sQlJXCpIp6ym8OWJ5eV6+67Dsql/LaaT7qJBAt2rzfoa/5QBGBhxDix1dMt2kQKQ==}
    engines: {node: '>= 0.8.0'}

  lightningcss-android-arm64@1.30.2:
    resolution: {integrity: sha512-BH9sEdOCahSgmkVhBLeU7Hc9DWeZ1Eb6wNS6Da8igvUwAe0sqROHddIlvU06q3WyXVEOYDZ6ykBZQnjTbmo4+A==}
    engines: {node: '>= 12.0.0'}
    cpu: [arm64]
    os: [android]

  lightningcss-darwin-arm64@1.30.2:
    resolution: {integrity: sha512-ylTcDJBN3Hp21TdhRT5zBOIi73P6/W0qwvlFEk22fkdXchtNTOU4Qc37SkzV+EKYxLouZ6M4LG9NfZ1qkhhBWA==}
    engines: {node: '>= 12.0.0'}
    cpu: [arm64]
    os: [darwin]

  lightningcss-darwin-x64@1.30.2:
    resolution: {integrity: sha512-oBZgKchomuDYxr7ilwLcyms6BCyLn0z8J0+ZZmfpjwg9fRVZIR5/GMXd7r9RH94iDhld3UmSjBM6nXWM2TfZTQ==}
    engines: {node: '>= 12.0.0'}
    cpu: [x64]
    os: [darwin]

  lightningcss-freebsd-x64@1.30.2:
    resolution: {integrity: sha512-c2bH6xTrf4BDpK8MoGG4Bd6zAMZDAXS569UxCAGcA7IKbHNMlhGQ89eRmvpIUGfKWNVdbhSbkQaWhEoMGmGslA==}
    engines: {node: '>= 12.0.0'}
    cpu: [x64]
    os: [freebsd]

  lightningcss-linux-arm-gnueabihf@1.30.2:
    resolution: {integrity: sha512-eVdpxh4wYcm0PofJIZVuYuLiqBIakQ9uFZmipf6LF/HRj5Bgm0eb3qL/mr1smyXIS1twwOxNWndd8z0E374hiA==}
    engines: {node: '>= 12.0.0'}
    cpu: [arm]
    os: [linux]

  lightningcss-linux-arm64-gnu@1.30.2:
    resolution: {integrity: sha512-UK65WJAbwIJbiBFXpxrbTNArtfuznvxAJw4Q2ZGlU8kPeDIWEX1dg3rn2veBVUylA2Ezg89ktszWbaQnxD/e3A==}
    engines: {node: '>= 12.0.0'}
    cpu: [arm64]
    os: [linux]

  lightningcss-linux-arm64-musl@1.30.2:
    resolution: {integrity: sha512-5Vh9dGeblpTxWHpOx8iauV02popZDsCYMPIgiuw97OJ5uaDsL86cnqSFs5LZkG3ghHoX5isLgWzMs+eD1YzrnA==}
    engines: {node: '>= 12.0.0'}
    cpu: [arm64]
    os: [linux]

  lightningcss-linux-x64-gnu@1.30.2:
    resolution: {integrity: sha512-Cfd46gdmj1vQ+lR6VRTTadNHu6ALuw2pKR9lYq4FnhvgBc4zWY1EtZcAc6EffShbb1MFrIPfLDXD6Xprbnni4w==}
    engines: {node: '>= 12.0.0'}
    cpu: [x64]
    os: [linux]

  lightningcss-linux-x64-musl@1.30.2:
    resolution: {integrity: sha512-XJaLUUFXb6/QG2lGIW6aIk6jKdtjtcffUT0NKvIqhSBY3hh9Ch+1LCeH80dR9q9LBjG3ewbDjnumefsLsP6aiA==}
    engines: {node: '>= 12.0.0'}
    cpu: [x64]
    os: [linux]

  lightningcss-win32-arm64-msvc@1.30.2:
    resolution: {integrity: sha512-FZn+vaj7zLv//D/192WFFVA0RgHawIcHqLX9xuWiQt7P0PtdFEVaxgF9rjM/IRYHQXNnk61/H/gb2Ei+kUQ4xQ==}
    engines: {node: '>= 12.0.0'}
    cpu: [arm64]
    os: [win32]

  lightningcss-win32-x64-msvc@1.30.2:
    resolution: {integrity: sha512-5g1yc73p+iAkid5phb4oVFMB45417DkRevRbt/El/gKXJk4jid+vPFF/AXbxn05Aky8PapwzZrdJShv5C0avjw==}
    engines: {node: '>= 12.0.0'}
    cpu: [x64]
    os: [win32]

  lightningcss@1.30.2:
    resolution: {integrity: sha512-utfs7Pr5uJyyvDETitgsaqSyjCb2qNRAtuqUeWIAKztsOYdcACf2KtARYXg2pSvhkt+9NfoaNY7fxjl6nuMjIQ==}
    engines: {node: '>= 12.0.0'}

  lines-and-columns@1.2.4:
    resolution: {integrity: sha512-7ylylesZQ/PV29jhEDl3Ufjo6ZX7gCqJr5F7PKrqc93v7fzSymt1BpwEU8nAUXs8qzzvqhbjhK5QZg6Mt/HkBg==}

  listr2@3.14.0:
    resolution: {integrity: sha512-TyWI8G99GX9GjE54cJ+RrNMcIFBfwMPxc3XTFiAYGN4s10hWROGtOg7+O6u6LE3mNkyld7RSLE6nrKBvTfcs3g==}
    engines: {node: '>=10.0.0'}
    peerDependencies:
      enquirer: '>= 2.3.0 < 3'
    peerDependenciesMeta:
      enquirer:
        optional: true

  locate-path@6.0.0:
    resolution: {integrity: sha512-iPZK6eYjbxRu3uB4/WZ3EsEIMJFMqAoopl3R+zuq0UjcAm/MO6KCweDgPfP3elTztoKP3KtnVHxTn2NHBSDVUw==}
    engines: {node: '>=10'}

  lodash.merge@4.6.2:
    resolution: {integrity: sha512-0KpjqXRVvrYyCsX1swR/XTK0va6VQkQM6MNo7PqW77ByjAhoARA8EfrP1N4+KlKj8YS0ZUCtRT/YUuhyYDujIQ==}

  lodash.once@4.1.1:
    resolution: {integrity: sha512-Sb487aTOCr9drQVL8pIxOzVhafOjZN9UU54hiN8PU3uAiSV7lx1yYNpbNmex2PK6dSJoNTSJUUswT651yww3Mg==}

  lodash@4.17.21:
    resolution: {integrity: sha512-v2kDEe57lecTulaDIuNTPy3Ry4gLGJ6Z1O3vE1krgXZNrsQ+LFTGHVxVjcXPs17LhbZVGedAJv8XZ1tvj5FvSg==}

  log-symbols@4.1.0:
    resolution: {integrity: sha512-8XPvpAA8uyhfteu8pIvQxpJZ7SYYdpUivZpGy6sFsBuKRY/7rQGavedeB8aK+Zkyq6upMFVL/9AW6vOYzfRyLg==}
    engines: {node: '>=10'}

  log-update@4.0.0:
    resolution: {integrity: sha512-9fkkDevMefjg0mmzWFBW8YkFP91OrizzkW3diF7CpG+S2EYdy4+TVfGwz1zeF8x7hCx1ovSPTOE9Ngib74qqUg==}
    engines: {node: '>=10'}

  longest-streak@3.1.0:
    resolution: {integrity: sha512-9Ri+o0JYgehTaVBBDoMqIl8GXtbWg711O3srftcHhZ0dqnETqLaoIK0x17fUw9rFSlK/0NlsKe0Ahhyl5pXE2g==}

  loose-envify@1.4.0:
    resolution: {integrity: sha512-lyuxPGr/Wfhrlem2CL/UcnUc1zcqKAImBDzukY7Y5F/yQiNdko6+fRLevlw1HgMySw7f611UIY408EtxRSoK3Q==}
    hasBin: true

  lower-case@2.0.2:
    resolution: {integrity: sha512-7fm3l3NAF9WfN6W3JOmf5drwpVqX78JtoGJ3A6W0a6ZnldM41w2fV5D490psKFTpMds8TJse/eHLFFsNHHjHgg==}

  lowlight@3.3.0:
    resolution: {integrity: sha512-0JNhgFoPvP6U6lE/UdVsSq99tn6DhjjpAj5MxG49ewd2mOBVtwWYIT8ClyABhq198aXXODMU6Ox8DrGy/CpTZQ==}

  lru-cache@11.2.2:
    resolution: {integrity: sha512-F9ODfyqML2coTIsQpSkRHnLSZMtkU8Q+mSfcaIyKwy58u+8k5nvAYeiNhsyMARvzNcXJ9QfWVrcPsC9e9rAxtg==}
    engines: {node: 20 || >=22}

  lru-cache@5.1.1:
    resolution: {integrity: sha512-KpNARQA3Iwv+jTA0utUVVbrh+Jlrr1Fv0e56GGzAFOXN7dk/FviaDW8LHmK52DlcH4WP2n6gI8vN1aesBFgo9w==}

  lucide-react@0.554.0:
    resolution: {integrity: sha512-St+z29uthEJVx0Is7ellNkgTEhaeSoA42I7JjOCBCrc5X6LYMGSv0P/2uS5HDLTExP5tpiqRD2PyUEOS6s9UXA==}
    peerDependencies:
      react: ^16.5.1 || ^17.0.0 || ^18.0.0 || ^19.0.0

  lz-string@1.5.0:
    resolution: {integrity: sha512-h5bgJWpxJNswbU7qCrV0tIKQCaS3blPDrqKWx+QxzuzL1zGUzij9XCWLrSLsJPu5t+eWA/ycetzYAO5IOMcWAQ==}
    hasBin: true

  magic-string@0.30.21:
    resolution: {integrity: sha512-vd2F4YUyEXKGcLHoq+TEyCjxueSeHnFxyyjNp80yg0XV4vUhnDer/lvvlqM/arB5bXQN5K2/3oinyCRyx8T2CQ==}

  magicast@0.5.1:
    resolution: {integrity: sha512-xrHS24IxaLrvuo613F719wvOIv9xPHFWQHuvGUBmPnCA/3MQxKI3b+r7n1jAoDHmsbC5bRhTZYR77invLAxVnw==}

  make-dir@4.0.0:
    resolution: {integrity: sha512-hXdUTZYIVOt1Ex//jAQi+wTZZpUpwBj/0QsOzqegb3rGMMeJiSEu5xLHnYfBrRV4RH2+OCSOO95Is/7x1WJ4bw==}
    engines: {node: '>=10'}

  markdown-table@3.0.4:
    resolution: {integrity: sha512-wiYz4+JrLyb/DqW2hkFJxP7Vd7JuTDm77fvbM8VfEQdmSMqcImWeeRbHwZjBjIFki/VaMK2BhFi7oUUZeM5bqw==}

  math-intrinsics@1.1.0:
    resolution: {integrity: sha512-/IXtbwEk5HTPyEwyKX6hGkYXxM9nbj64B+ilVJnC/R6B0pH5G4V3b0pVbL7DBj4tkhBAppbQUlf6F6Xl9LHu1g==}
    engines: {node: '>= 0.4'}

  mdast-util-find-and-replace@3.0.2:
    resolution: {integrity: sha512-Tmd1Vg/m3Xz43afeNxDIhWRtFZgM2VLyaf4vSTYwudTyeuTneoL3qtWMA5jeLyz/O1vDJmmV4QuScFCA2tBPwg==}

  mdast-util-from-markdown@2.0.2:
    resolution: {integrity: sha512-uZhTV/8NBuw0WHkPTrCqDOl0zVe1BIng5ZtHoDk49ME1qqcjYmmLmOf0gELgcRMxN4w2iuIeVso5/6QymSrgmA==}

  mdast-util-gfm-autolink-literal@2.0.1:
    resolution: {integrity: sha512-5HVP2MKaP6L+G6YaxPNjuL0BPrq9orG3TsrZ9YXbA3vDw/ACI4MEsnoDpn6ZNm7GnZgtAcONJyPhOP8tNJQavQ==}

  mdast-util-gfm-footnote@2.1.0:
    resolution: {integrity: sha512-sqpDWlsHn7Ac9GNZQMeUzPQSMzR6Wv0WKRNvQRg0KqHh02fpTz69Qc1QSseNX29bhz1ROIyNyxExfawVKTm1GQ==}

  mdast-util-gfm-strikethrough@2.0.0:
    resolution: {integrity: sha512-mKKb915TF+OC5ptj5bJ7WFRPdYtuHv0yTRxK2tJvi+BDqbkiG7h7u/9SI89nRAYcmap2xHQL9D+QG/6wSrTtXg==}

  mdast-util-gfm-table@2.0.0:
    resolution: {integrity: sha512-78UEvebzz/rJIxLvE7ZtDd/vIQ0RHv+3Mh5DR96p7cS7HsBhYIICDBCu8csTNWNO6tBWfqXPWekRuj2FNOGOZg==}

  mdast-util-gfm-task-list-item@2.0.0:
    resolution: {integrity: sha512-IrtvNvjxC1o06taBAVJznEnkiHxLFTzgonUdy8hzFVeDun0uTjxxrRGVaNFqkU1wJR3RBPEfsxmU6jDWPofrTQ==}

  mdast-util-gfm@3.1.0:
    resolution: {integrity: sha512-0ulfdQOM3ysHhCJ1p06l0b0VKlhU0wuQs3thxZQagjcjPrlFRqY215uZGHHJan9GEAXd9MbfPjFJz+qMkVR6zQ==}

  mdast-util-mdx-expression@2.0.1:
    resolution: {integrity: sha512-J6f+9hUp+ldTZqKRSg7Vw5V6MqjATc+3E4gf3CFNcuZNWD8XdyI6zQ8GqH7f8169MM6P7hMBRDVGnn7oHB9kXQ==}

  mdast-util-mdx-jsx@3.2.0:
    resolution: {integrity: sha512-lj/z8v0r6ZtsN/cGNNtemmmfoLAFZnjMbNyLzBafjzikOM+glrjNHPlf6lQDOTccj9n5b0PPihEBbhneMyGs1Q==}

  mdast-util-mdxjs-esm@2.0.1:
    resolution: {integrity: sha512-EcmOpxsZ96CvlP03NghtH1EsLtr0n9Tm4lPUJUBccV9RwUOneqSycg19n5HGzCf+10LozMRSObtVr3ee1WoHtg==}

  mdast-util-phrasing@4.1.0:
    resolution: {integrity: sha512-TqICwyvJJpBwvGAMZjj4J2n0X8QWp21b9l0o7eXyVJ25YNWYbJDVIyD1bZXE6WtV6RmKJVYmQAKWa0zWOABz2w==}

  mdast-util-to-hast@13.2.1:
    resolution: {integrity: sha512-cctsq2wp5vTsLIcaymblUriiTcZd0CwWtCbLvrOzYCDZoWyMNV8sZ7krj09FSnsiJi3WVsHLM4k6Dq/yaPyCXA==}

  mdast-util-to-markdown@2.1.2:
    resolution: {integrity: sha512-xj68wMTvGXVOKonmog6LwyJKrYXZPvlwabaryTjLh9LuvovB/KAH+kvi8Gjj+7rJjsFi23nkUxRQv1KqSroMqA==}

  mdast-util-to-string@4.0.0:
    resolution: {integrity: sha512-0H44vDimn51F0YwvxSJSm0eCDOJTRlmN0R1yBh4HLj9wiV1Dn0QoXGbvFAWj2hSItVTlCmBF1hqKlIyUBVFLPg==}

  mdn-data@2.12.2:
    resolution: {integrity: sha512-IEn+pegP1aManZuckezWCO+XZQDplx1366JoVhTpMpBB1sPey/SbveZQUosKiKiGYjg1wH4pMlNgXbCiYgihQA==}

  merge-stream@2.0.0:
    resolution: {integrity: sha512-abv/qOcuPfk3URPfDzmZU1LKmuw8kT+0nIHvKrKgFrwifol/doWcdA4ZqsWQ8ENrFKkd67Mfpo/LovbIUsbt3w==}

  merge2@1.4.1:
    resolution: {integrity: sha512-8q7VEgMJW4J8tcfVPy8g09NcQwZdbwFEqhe/WZkoIzjn/3TGDwtOCYtXGxA3O8tPzpczCCDgv+P2P5y00ZJOOg==}
    engines: {node: '>= 8'}

  micromark-core-commonmark@2.0.3:
    resolution: {integrity: sha512-RDBrHEMSxVFLg6xvnXmb1Ayr2WzLAWjeSATAoxwKYJV94TeNavgoIdA0a9ytzDSVzBy2YKFK+emCPOEibLeCrg==}

  micromark-extension-gfm-autolink-literal@2.1.0:
    resolution: {integrity: sha512-oOg7knzhicgQ3t4QCjCWgTmfNhvQbDDnJeVu9v81r7NltNCVmhPy1fJRX27pISafdjL+SVc4d3l48Gb6pbRypw==}

  micromark-extension-gfm-footnote@2.1.0:
    resolution: {integrity: sha512-/yPhxI1ntnDNsiHtzLKYnE3vf9JZ6cAisqVDauhp4CEHxlb4uoOTxOCJ+9s51bIB8U1N1FJ1RXOKTIlD5B/gqw==}

  micromark-extension-gfm-strikethrough@2.1.0:
    resolution: {integrity: sha512-ADVjpOOkjz1hhkZLlBiYA9cR2Anf8F4HqZUO6e5eDcPQd0Txw5fxLzzxnEkSkfnD0wziSGiv7sYhk/ktvbf1uw==}

  micromark-extension-gfm-table@2.1.1:
    resolution: {integrity: sha512-t2OU/dXXioARrC6yWfJ4hqB7rct14e8f7m0cbI5hUmDyyIlwv5vEtooptH8INkbLzOatzKuVbQmAYcbWoyz6Dg==}

  micromark-extension-gfm-tagfilter@2.0.0:
    resolution: {integrity: sha512-xHlTOmuCSotIA8TW1mDIM6X2O1SiX5P9IuDtqGonFhEK0qgRI4yeC6vMxEV2dgyr2TiD+2PQ10o+cOhdVAcwfg==}

  micromark-extension-gfm-task-list-item@2.1.0:
    resolution: {integrity: sha512-qIBZhqxqI6fjLDYFTBIa4eivDMnP+OZqsNwmQ3xNLE4Cxwc+zfQEfbs6tzAo2Hjq+bh6q5F+Z8/cksrLFYWQQw==}

  micromark-extension-gfm@3.0.0:
    resolution: {integrity: sha512-vsKArQsicm7t0z2GugkCKtZehqUm31oeGBV/KVSorWSy8ZlNAv7ytjFhvaryUiCUJYqs+NoE6AFhpQvBTM6Q4w==}

  micromark-factory-destination@2.0.1:
    resolution: {integrity: sha512-Xe6rDdJlkmbFRExpTOmRj9N3MaWmbAgdpSrBQvCFqhezUn4AHqJHbaEnfbVYYiexVSs//tqOdY/DxhjdCiJnIA==}

  micromark-factory-label@2.0.1:
    resolution: {integrity: sha512-VFMekyQExqIW7xIChcXn4ok29YE3rnuyveW3wZQWWqF4Nv9Wk5rgJ99KzPvHjkmPXF93FXIbBp6YdW3t71/7Vg==}

  micromark-factory-space@2.0.1:
    resolution: {integrity: sha512-zRkxjtBxxLd2Sc0d+fbnEunsTj46SWXgXciZmHq0kDYGnck/ZSGj9/wULTV95uoeYiK5hRXP2mJ98Uo4cq/LQg==}

  micromark-factory-title@2.0.1:
    resolution: {integrity: sha512-5bZ+3CjhAd9eChYTHsjy6TGxpOFSKgKKJPJxr293jTbfry2KDoWkhBb6TcPVB4NmzaPhMs1Frm9AZH7OD4Cjzw==}

  micromark-factory-whitespace@2.0.1:
    resolution: {integrity: sha512-Ob0nuZ3PKt/n0hORHyvoD9uZhr+Za8sFoP+OnMcnWK5lngSzALgQYKMr9RJVOWLqQYuyn6ulqGWSXdwf6F80lQ==}

  micromark-util-character@2.1.1:
    resolution: {integrity: sha512-wv8tdUTJ3thSFFFJKtpYKOYiGP2+v96Hvk4Tu8KpCAsTMs6yi+nVmGh1syvSCsaxz45J6Jbw+9DD6g97+NV67Q==}

  micromark-util-chunked@2.0.1:
    resolution: {integrity: sha512-QUNFEOPELfmvv+4xiNg2sRYeS/P84pTW0TCgP5zc9FpXetHY0ab7SxKyAQCNCc1eK0459uoLI1y5oO5Vc1dbhA==}

  micromark-util-classify-character@2.0.1:
    resolution: {integrity: sha512-K0kHzM6afW/MbeWYWLjoHQv1sgg2Q9EccHEDzSkxiP/EaagNzCm7T/WMKZ3rjMbvIpvBiZgwR3dKMygtA4mG1Q==}

  micromark-util-combine-extensions@2.0.1:
    resolution: {integrity: sha512-OnAnH8Ujmy59JcyZw8JSbK9cGpdVY44NKgSM7E9Eh7DiLS2E9RNQf0dONaGDzEG9yjEl5hcqeIsj4hfRkLH/Bg==}

  micromark-util-decode-numeric-character-reference@2.0.2:
    resolution: {integrity: sha512-ccUbYk6CwVdkmCQMyr64dXz42EfHGkPQlBj5p7YVGzq8I7CtjXZJrubAYezf7Rp+bjPseiROqe7G6foFd+lEuw==}

  micromark-util-decode-string@2.0.1:
    resolution: {integrity: sha512-nDV/77Fj6eH1ynwscYTOsbK7rR//Uj0bZXBwJZRfaLEJ1iGBR6kIfNmlNqaqJf649EP0F3NWNdeJi03elllNUQ==}

  micromark-util-encode@2.0.1:
    resolution: {integrity: sha512-c3cVx2y4KqUnwopcO9b/SCdo2O67LwJJ/UyqGfbigahfegL9myoEFoDYZgkT7f36T0bLrM9hZTAaAyH+PCAXjw==}

  micromark-util-html-tag-name@2.0.1:
    resolution: {integrity: sha512-2cNEiYDhCWKI+Gs9T0Tiysk136SnR13hhO8yW6BGNyhOC4qYFnwF1nKfD3HFAIXA5c45RrIG1ub11GiXeYd1xA==}

  micromark-util-normalize-identifier@2.0.1:
    resolution: {integrity: sha512-sxPqmo70LyARJs0w2UclACPUUEqltCkJ6PhKdMIDuJ3gSf/Q+/GIe3WKl0Ijb/GyH9lOpUkRAO2wp0GVkLvS9Q==}

  micromark-util-resolve-all@2.0.1:
    resolution: {integrity: sha512-VdQyxFWFT2/FGJgwQnJYbe1jjQoNTS4RjglmSjTUlpUMa95Htx9NHeYW4rGDJzbjvCsl9eLjMQwGeElsqmzcHg==}

  micromark-util-sanitize-uri@2.0.1:
    resolution: {integrity: sha512-9N9IomZ/YuGGZZmQec1MbgxtlgougxTodVwDzzEouPKo3qFWvymFHWcnDi2vzV1ff6kas9ucW+o3yzJK9YB1AQ==}

  micromark-util-subtokenize@2.1.0:
    resolution: {integrity: sha512-XQLu552iSctvnEcgXw6+Sx75GflAPNED1qx7eBJ+wydBb2KCbRZe+NwvIEEMM83uml1+2WSXpBAcp9IUCgCYWA==}

  micromark-util-symbol@2.0.1:
    resolution: {integrity: sha512-vs5t8Apaud9N28kgCrRUdEed4UJ+wWNvicHLPxCa9ENlYuAY31M0ETy5y1vA33YoNPDFTghEbnh6efaE8h4x0Q==}

  micromark-util-types@2.0.2:
    resolution: {integrity: sha512-Yw0ECSpJoViF1qTU4DC6NwtC4aWGt1EkzaQB8KPPyCRR8z9TWeV0HbEFGTO+ZY1wB22zmxnJqhPyTpOVCpeHTA==}

  micromark@4.0.2:
    resolution: {integrity: sha512-zpe98Q6kvavpCr1NPVSCMebCKfD7CA2NqZ+rykeNhONIJBpc1tFKt9hucLGwha3jNTNI8lHpctWJWoimVF4PfA==}

  micromatch@4.0.8:
    resolution: {integrity: sha512-PXwfBhYu0hBCPw8Dn0E+WDYb7af3dSLVWKi3HGv84IdF4TyFoC0ysxFd0Goxw7nSv4T/PzEJQxsYsEiFCKo2BA==}
    engines: {node: '>=8.6'}

  mime-db@1.52.0:
    resolution: {integrity: sha512-sPU4uV7dYlvtWJxwwxHD0PuihVNiE7TyAbQ5SWxDCB9mUYvOgroQOwYQQOKPJ8CIbE+1ETVlOoK1UC2nU3gYvg==}
    engines: {node: '>= 0.6'}

  mime-types@2.1.35:
    resolution: {integrity: sha512-ZDY+bPm5zTTF+YpCrAU9nK0UgICYPT0QtT1NZWFv4s++TNkcgVaT0g6+4R2uI4MjQjzysHB1zxuWL50hzaeXiw==}
    engines: {node: '>= 0.6'}

  mimic-fn@2.1.0:
    resolution: {integrity: sha512-OqbOk5oEQeAZ8WXWydlu9HJjz9WVdEIvamMCcXmuqUYjTknH/sqsWvhQ3vgwKFRR1HpjvNBKQ37nbJgYzGqGcg==}
    engines: {node: '>=6'}

  min-indent@1.0.1:
    resolution: {integrity: sha512-I9jwMn07Sy/IwOj3zVkVik2JTvgpaykDZEigL6Rx6N9LbMywwUSMtxET+7lVoDLLd3O3IXwJwvuuns8UB/HeAg==}
    engines: {node: '>=4'}

  minimatch@3.1.2:
    resolution: {integrity: sha512-J7p63hRiAjw1NDEww1W7i37+ByIrOWO5XQQAzZ3VOcL0PNybwpfmV/N05zFAzwQ9USyEcX6t3UO+K5aqBQOIHw==}

  minimatch@9.0.5:
    resolution: {integrity: sha512-G6T0ZX48xgozx7587koeX9Ys2NYy6Gmv//P89sEte9V9whIapMNF4idKxnW2QtCcLiTWlb/wfCabAtAFWhhBow==}
    engines: {node: '>=16 || 14 >=14.17'}

  minimist@1.2.8:
    resolution: {integrity: sha512-2yyAR8qBkN3YuheJanUpWC5U3bb5osDywNB8RzDVlDwDHbocAJveqqj1u8+SVD7jkWT4yvsHCpWqqWqAxb0zCA==}

  motion-dom@12.23.23:
    resolution: {integrity: sha512-n5yolOs0TQQBRUFImrRfs/+6X4p3Q4n1dUEqt/H58Vx7OW6RF+foWEgmTVDhIWJIMXOuNNL0apKH2S16en9eiA==}

  motion-utils@12.23.6:
    resolution: {integrity: sha512-eAWoPgr4eFEOFfg2WjIsMoqJTW6Z8MTUCgn/GZ3VRpClWBdnbjryiA3ZSNLyxCTmCQx4RmYX6jX1iWHbenUPNQ==}

  ms@2.1.3:
    resolution: {integrity: sha512-6FlzubTLZG3J2a/NVCAleEhjzq5oxgHyaCU9yYXvcLsvoVaHJq/s5xXI6/XXP6tz7R9xAOtHnSO/tXtF3WRTlA==}

  nanoid@3.3.11:
    resolution: {integrity: sha512-N8SpfPUnUp1bK+PMYW8qSWdl9U+wwNWI4QKxOYDy9JAro3WMX7p2OeVRF9v+347pnakNevPmiHhNmZ2HbFA76w==}
    engines: {node: ^10 || ^12 || ^13.7 || ^14 || >=15.0.1}
    hasBin: true

  nanoid@5.1.6:
    resolution: {integrity: sha512-c7+7RQ+dMB5dPwwCp4ee1/iV/q2P6aK1mTZcfr1BTuVlyW9hJYiMPybJCcnBlQtuSmTIWNeazm/zqNoZSSElBg==}
    engines: {node: ^18 || >=20}
    hasBin: true

  natural-compare@1.4.0:
    resolution: {integrity: sha512-OWND8ei3VtNC9h7V60qff3SVobHr996CTwgxubgyQYEpg290h9J0buyECNNJexkFm5sOajh5G116RYA1c8ZMSw==}

  next-themes@0.4.6:
    resolution: {integrity: sha512-pZvgD5L0IEvX5/9GWyHMf3m8BKiVQwsCMHfoFosXtXBMnaS0ZnIJ9ST4b4NqLVKDEm8QBxoNNGNaBv2JNF6XNA==}
    peerDependencies:
      react: ^16.8 || ^17 || ^18 || ^19 || ^19.0.0-rc
      react-dom: ^16.8 || ^17 || ^18 || ^19 || ^19.0.0-rc

  no-case@3.0.4:
    resolution: {integrity: sha512-fgAN3jGAh+RoxUGZHTSOLJIqUc2wmoBwGR4tbpNAKmmovFoWq0OdRkb0VkldReO2a2iBT/OEulG9XSUc10r3zg==}

  node-releases@2.0.27:
    resolution: {integrity: sha512-nmh3lCkYZ3grZvqcCH+fjmQ7X+H0OeZgP40OierEaAptX4XofMh5kwNbWh7lBduUzCcV/8kZ+NDLCwm2iorIlA==}

  normalize-range@0.1.2:
    resolution: {integrity: sha512-bdok/XvKII3nUpklnV6P2hxtMNrCboOjAcyBuQnWEhO665FwrSNRxU+AqpsyvO6LgGYPspN+lu5CLtw4jPRKNA==}
    engines: {node: '>=0.10.0'}

  normalize-wheel@1.0.1:
    resolution: {integrity: sha512-1OnlAPZ3zgrk8B91HyRj+eVv+kS5u+Z0SCsak6Xil/kmgEia50ga7zfkumayonZrImffAxPU/5WcyGhzetHNPA==}

  npm-run-path@4.0.1:
    resolution: {integrity: sha512-S48WzZW777zhNIrn7gxOlISNAqi9ZC/uQFnRdbeIHhZhCA6UqpkOT8T1G7BvfdgP4Er8gF4sUbaS0i7QvIfCWw==}
    engines: {node: '>=8'}

  object-assign@4.1.1:
    resolution: {integrity: sha512-rJgTQnkUnH1sFw8yT6VSU3zD3sWmu6sZhIseY8VX+GRu3P6F7Fu+JNDoXfklElbLJSnc3FUQHVe4cU5hj+BcUg==}
    engines: {node: '>=0.10.0'}

  object-inspect@1.13.4:
    resolution: {integrity: sha512-W67iLl4J2EXEGTbfeHCffrjDfitvLANg0UlX3wFUUSTx92KXRFegMHUVgSqE+wvhAbi4WqjGg9czysTV2Epbew==}
    engines: {node: '>= 0.4'}

  object-keys@1.1.1:
    resolution: {integrity: sha512-NuAESUOUMrlIXOfHKzD6bpPu3tYt3xvjNdRIQ+FeT0lNb4K8WR70CaDxhuNguS2XG+GjkyMwOzsN5ZktImfhLA==}
    engines: {node: '>= 0.4'}

  object.assign@4.1.7:
    resolution: {integrity: sha512-nK28WOo+QIjBkDduTINE4JkF/UJJKyf2EJxvJKfblDpyg0Q+pkOHNTL0Qwy6NP6FhE/EnzV73BxxqcJaXY9anw==}
    engines: {node: '>= 0.4'}

  object.entries@1.1.9:
    resolution: {integrity: sha512-8u/hfXFRBD1O0hPUjioLhoWFHRmt6tKA4/vZPyckBr18l1KE9uHrFaFaUi8MDRTpi4uak2goyPTSNJLXX2k2Hw==}
    engines: {node: '>= 0.4'}

  object.fromentries@2.0.8:
    resolution: {integrity: sha512-k6E21FzySsSK5a21KRADBd/NGneRegFO5pLHfdQLpRDETUNJueLXs3WCzyQ3tFRDYgbq3KHGXfTbi2bs8WQ6rQ==}
    engines: {node: '>= 0.4'}

  object.values@1.2.1:
    resolution: {integrity: sha512-gXah6aZrcUxjWg2zR2MwouP2eHlCBzdV4pygudehaKXSGW4v2AsRQUK+lwwXhii6KFZcunEnmSUoYp5CXibxtA==}
    engines: {node: '>= 0.4'}

  once@1.4.0:
    resolution: {integrity: sha512-lNaJgI+2Q5URQBkccEKHTQOPaXdUxnZZElQTZY0MFUAuaEqe1E+Nyvgdz/aIyNi6Z9MzO5dv1H8n58/GELp3+w==}

  onetime@5.1.2:
    resolution: {integrity: sha512-kbpaSSGJTWdAY5KPVeMOKXSrPtr8C8C7wodJbcsd51jRnmD+GZu8Y0VoU6Dm5Z4vWr0Ig/1NKuWRKf7j5aaYSg==}
    engines: {node: '>=6'}

  optionator@0.9.4:
    resolution: {integrity: sha512-6IpQ7mKUxRcZNLIObR0hz7lxsapSSIYNZJwXPGeF0mTVqGKFIXj1DQcMoT22S3ROcLyY/rz0PWaWZ9ayWmad9g==}
    engines: {node: '>= 0.8.0'}

  ospath@1.2.2:
    resolution: {integrity: sha512-o6E5qJV5zkAbIDNhGSIlyOhScKXgQrSRMilfph0clDfM0nEnBOlKlH4sWDmG95BW/CvwNz0vmm7dJVtU2KlMiA==}

  own-keys@1.0.1:
    resolution: {integrity: sha512-qFOyK5PjiWZd+QQIh+1jhdb9LpxTF0qs7Pm8o5QHYZ0M3vKqSqzsZaEB6oWlxZ+q2sJBMI/Ktgd2N5ZwQoRHfg==}
    engines: {node: '>= 0.4'}

  p-limit@3.1.0:
    resolution: {integrity: sha512-TYOanM3wGwNGsZN2cVTYPArw454xnXj5qmWF1bEoAc4+cU/ol7GVh7odevjp1FNHduHc3KZMcFduxU5Xc6uJRQ==}
    engines: {node: '>=10'}

  p-locate@5.0.0:
    resolution: {integrity: sha512-LaNjtRWUBY++zB5nE/NwcaoMylSPk+S+ZHNB1TzdbMJMny6dynpAGt7X/tl/QYq3TIeE6nxHppbo2LGymrG5Pw==}
    engines: {node: '>=10'}

  p-map@4.0.0:
    resolution: {integrity: sha512-/bjOqmgETBYB5BoEeGVea8dmvHb2m9GLy1E9W43yeyfP6QQCZGFNa+XRceJEuDB6zqr+gKpIAmlLebMpykw/MQ==}
    engines: {node: '>=10'}

  parent-module@1.0.1:
    resolution: {integrity: sha512-GQ2EWRpQV8/o+Aw8YqtfZZPfNRWZYkbidE9k5rpl/hC3vtHHBfGm2Ifi6qWV+coDGkrUKZAxE3Lot5kcsRlh+g==}
    engines: {node: '>=6'}

  parse-entities@4.0.2:
    resolution: {integrity: sha512-GG2AQYWoLgL877gQIKeRPGO1xF9+eG1ujIb5soS5gPvLQ1y2o8FL90w2QWNdf9I361Mpp7726c+lj3U0qK1uGw==}

  parse-json@5.2.0:
    resolution: {integrity: sha512-ayCKvm/phCGxOkYRSCM82iDwct8/EonSEgCSxWxD7ve6jHggsFl4fZVQBPRNgQoKiuV/odhFrGzQXZwbifC8Rg==}
    engines: {node: '>=8'}

  parse5@7.3.0:
    resolution: {integrity: sha512-IInvU7fabl34qmi9gY8XOVxhYyMyuH2xUNpb2q8/Y+7552KlejkRvqvD19nMoUW/uQGGbqNpA6Tufu5FL5BZgw==}

  parse5@8.0.0:
    resolution: {integrity: sha512-9m4m5GSgXjL4AjumKzq1Fgfp3Z8rsvjRNbnkVwfu2ImRqE5D0LnY2QfDen18FSY9C573YU5XxSapdHZTZ2WolA==}

  path-exists@4.0.0:
    resolution: {integrity: sha512-ak9Qy5Q7jYb2Wwcey5Fpvg2KoAc/ZIhLSLOSBmRmygPsGwkVVt0fZa0qrtMz+m6tJTAHfZQ8FnmB4MG4LWy7/w==}
    engines: {node: '>=8'}

  path-key@3.1.1:
    resolution: {integrity: sha512-ojmeN0qd+y0jszEtoY48r0Peq5dwMEkIlCOu6Q5f41lfkswXuKtYrhgoTpLnyIcHm24Uhqx+5Tqm2InSwLhE6Q==}
    engines: {node: '>=8'}

  path-parse@1.0.7:
    resolution: {integrity: sha512-LDJzPVEEEPR+y48z93A0Ed0yXb8pAByGWo/k5YYdYgpY2/2EsOsksJrq7lOHxryrVOn1ejG6oAp8ahvOIQD8sw==}

  path-type@4.0.0:
    resolution: {integrity: sha512-gDKb8aZMDeD/tZWs9P6+q0J9Mwkdl6xMV8TjnGP3qJVJ06bdMgkbBlLU8IdfOsIsFz2BW1rNVT3XuNEl8zPAvw==}
    engines: {node: '>=8'}

  pathe@2.0.3:
    resolution: {integrity: sha512-WUjGcAqP1gQacoQe+OBJsFA7Ld4DyXuUIjZ5cc75cLHvJ7dtNsTugphxIADwspS+AraAUePCKrSVtPLFj/F88w==}

  pend@1.2.0:
    resolution: {integrity: sha512-F3asv42UuXchdzt+xXqfW1OGlVBe+mxa2mqI0pg5yAHZPvFmY3Y6drSf/GQ1A86WgWEN9Kzh/WrgKa6iGcHXLg==}

  performance-now@2.1.0:
    resolution: {integrity: sha512-7EAHlyLHI56VEIdK57uwHdHKIaAGbnXPiw0yWbarQZOKaKpvUIgW0jWRVLiatnM+XXlSwsanIBH/hzGMJulMow==}

  picocolors@1.1.1:
    resolution: {integrity: sha512-xceH2snhtb5M9liqDsmEw56le376mTZkEX/jEb/RxNFyegNul7eNslCXP9FDj/Lcu0X8KEyMceP2ntpaHrDEVA==}

  picomatch@2.3.1:
    resolution: {integrity: sha512-JU3teHTNjmE2VCGFzuY8EXzCDVwEqB2a8fsIvwaStHhAWJEeVd1o1QD80CU6+ZdEXXSLbSsuLwJjkCBWqRQUVA==}
    engines: {node: '>=8.6'}

  picomatch@4.0.3:
    resolution: {integrity: sha512-5gTmgEY/sqK6gFXLIsQNH19lWb4ebPDLA4SdLP7dsWkIXHWlG66oPuVvXSGFPppYZz8ZDZq0dYYrbHfBCVUb1Q==}
    engines: {node: '>=12'}

  pify@2.3.0:
    resolution: {integrity: sha512-udgsAY+fTnvv7kI7aaxbqwWNb0AHiB0qBO89PZKPkoTmGOgdbrHDKD+0B2X4uTfJ/FT1R09r9gTsjUjNJotuog==}
    engines: {node: '>=0.10.0'}

  playwright-core@1.56.1:
    resolution: {integrity: sha512-hutraynyn31F+Bifme+Ps9Vq59hKuUCz7H1kDOcBs+2oGguKkWTU50bBWrtz34OUWmIwpBTWDxaRPXrIXkgvmQ==}
    engines: {node: '>=18'}
    hasBin: true

  playwright@1.56.1:
    resolution: {integrity: sha512-aFi5B0WovBHTEvpM3DzXTUaeN6eN0qWnTkKx4NQaH4Wvcmc153PdaY2UBdSYKaGYw+UyWXSVyxDUg5DoPEttjw==}
    engines: {node: '>=18'}
    hasBin: true

  possible-typed-array-names@1.1.0:
    resolution: {integrity: sha512-/+5VFTchJDoVj3bhoqi6UeymcD00DAwb1nJwamzPvHEszJ4FpF6SNNbUbOS8yI56qHzdV8eK0qEfOSiodkTdxg==}
    engines: {node: '>= 0.4'}

  postcss-value-parser@4.2.0:
    resolution: {integrity: sha512-1NNCs6uurfkVbeXG4S8JFT9t19m45ICnif8zWLd5oPSZ50QnwMfK+H3jv408d4jw/7Bttv5axS5IiHoLaVNHeQ==}

  postcss@8.5.6:
    resolution: {integrity: sha512-3Ybi1tAuwAP9s0r1UQ2J4n5Y0G05bJkpUIO0/bI9MhwmD70S5aTWbXGBwxHrelT+XM1k6dM0pk+SwNkpTRN7Pg==}
    engines: {node: ^10 || ^12 || >=14}

  prelude-ls@1.2.1:
    resolution: {integrity: sha512-vkcDPrRZo1QZLbn5RLGPpg/WmIQ65qoWWhcGKf/b5eplkkarX0m9z8ppCat4mlOqUsWpyNuYgO3VRyrYHSzX5g==}
    engines: {node: '>= 0.8.0'}

  pretty-bytes@5.6.0:
    resolution: {integrity: sha512-FFw039TmrBqFK8ma/7OL3sDz/VytdtJr044/QUJtH0wK9lb9jLq9tJyIxUwtQJHwar2BqtiA4iCWSwo9JLkzFg==}
    engines: {node: '>=6'}

  pretty-format@27.5.1:
    resolution: {integrity: sha512-Qb1gy5OrP5+zDf2Bvnzdl3jsTf1qXVMazbvCoKhtKqVs4/YK4ozX4gKQJJVyNe+cajNPn0KoC0MC3FUmaHWEmQ==}
    engines: {node: ^10.13.0 || ^12.13.0 || ^14.15.0 || >=15.0.0}

  process@0.11.10:
    resolution: {integrity: sha512-cdGef/drWFoydD1JsMzuFf8100nZl+GT+yacc2bEced5f9Rjk4z+WtFUTBu9PhOi9j/jfmBPu0mMEY4wIdAF8A==}
    engines: {node: '>= 0.6.0'}

  prop-types@15.8.1:
    resolution: {integrity: sha512-oj87CgZICdulUohogVAR7AjlC0327U4el4L6eAvOqCeudMDVU0NThNaV+b9Df4dXgSP1gXMTnPdhfe/2qDH5cg==}

  property-information@6.5.0:
    resolution: {integrity: sha512-PgTgs/BlvHxOu8QuEN7wi5A0OmXaBcHpmCSTehcs6Uuu9IkDIEo13Hy7n898RHfrQ49vKCoGeWZSaAK01nwVig==}

  property-information@7.1.0:
    resolution: {integrity: sha512-TwEZ+X+yCJmYfL7TPUOcvBZ4QfoT5YenQiJuX//0th53DE6w0xxLEtfK3iyryQFddXuvkIk51EEgrJQ0WJkOmQ==}

  proxy-from-env@1.0.0:
    resolution: {integrity: sha512-F2JHgJQ1iqwnHDcQjVBsq3n/uoaFL+iPW/eAeL7kVxy/2RrWaN4WroKjjvbsoRtv0ftelNyC01bjRhn/bhcf4A==}

  proxy-from-env@1.1.0:
    resolution: {integrity: sha512-D+zkORCbA9f1tdWRK0RaCR3GPv50cMxcrz4X8k5LTSUD1Dkw47mKJEZQNunItRTkWwgtaUSo1RVFRIG9ZXiFYg==}

  pump@3.0.3:
    resolution: {integrity: sha512-todwxLMY7/heScKmntwQG8CXVkWUOdYxIvY2s0VWAAMh/nd8SoYiRaKjlr7+iCs984f2P8zvrfWcDDYVb73NfA==}

  punycode@2.3.1:
    resolution: {integrity: sha512-vYt7UD1U9Wg6138shLtLOvdAu+8DsC/ilFtEVHcH+wydcSpNE20AfSOduf6MkRFahL5FY7X1oU7nKVZFtfq8Fg==}
    engines: {node: '>=6'}

  qs@6.14.0:
    resolution: {integrity: sha512-YWWTjgABSKcvs/nWBi9PycY/JiPJqOD4JA6o9Sej2AtvSGarXxKC3OQSk4pAarbdQlKAh5D4FCQkJNkW+GAn3w==}
    engines: {node: '>=0.6'}

  queue-microtask@1.2.3:
    resolution: {integrity: sha512-NuaNSa6flKT5JaSYQzJok04JzTL1CA6aGhv5rfLW3PgqA+M2ChpZQnAC8h8i4ZFkBS8X5RqkDBHA7r4hej3K9A==}

  react-dom@19.2.0:
    resolution: {integrity: sha512-UlbRu4cAiGaIewkPyiRGJk0imDN2T3JjieT6spoL2UeSf5od4n5LB/mQ4ejmxhCFT1tYe8IvaFulzynWovsEFQ==}
    peerDependencies:
      react: ^19.2.0

  react-easy-crop@5.5.6:
    resolution: {integrity: sha512-Jw3/ozs8uXj3NpL511Suc4AHY+mLRO23rUgipXvNYKqezcFSYHxe4QXibBymkOoY6oOtLVMPO2HNPRHYvMPyTw==}
    peerDependencies:
      react: '>=16.4.0'
      react-dom: '>=16.4.0'

  react-is@16.13.1:
    resolution: {integrity: sha512-24e6ynE2H+OKt4kqsOvNd8kBpV65zoxbA4BVsEOB3ARVWQki/DHzaUoC5KuON/BiccDaCCTZBuOcfZs70kR8bQ==}

  react-is@17.0.2:
    resolution: {integrity: sha512-w2GsyukL62IJnlaff/nRegPQR94C/XXamvMWmSHRJ4y7Ts/4ocGRmTHvOs8PSE6pB3dWOrD/nueuU5sduBsQ4w==}

  react-is@18.3.1:
    resolution: {integrity: sha512-/LLMVyas0ljjAtoYiPqYiL8VWXzUUdThrmU5+n20DZv+a+ClRoevUzw5JxU+Ieh5/c87ytoTBV9G1FiKfNJdmg==}

  react-markdown@10.1.0:
    resolution: {integrity: sha512-qKxVopLT/TyA6BX3Ue5NwabOsAzm0Q7kAPwq6L+wWDwisYs7R8vZ0nRXqq6rkueboxpkjvLGU9fWifiX/ZZFxQ==}
    peerDependencies:
      '@types/react': '>=18'
      react: '>=18'

  react-refresh@0.18.0:
    resolution: {integrity: sha512-QgT5//D3jfjJb6Gsjxv0Slpj23ip+HtOpnNgnb2S5zU3CB26G/IDPGoy4RJB42wzFE46DRsstbW6tKHoKbhAxw==}
    engines: {node: '>=0.10.0'}

  react-router-dom@7.10.1:
    resolution: {integrity: sha512-JNBANI6ChGVjA5bwsUIwJk7LHKmqB4JYnYfzFwyp2t12Izva11elds2jx7Yfoup2zssedntwU0oZ5DEmk5Sdaw==}
    engines: {node: '>=20.0.0'}
    peerDependencies:
      react: '>=18'
      react-dom: '>=18'

  react-router@7.10.1:
    resolution: {integrity: sha512-gHL89dRa3kwlUYtRQ+m8NmxGI6CgqN+k4XyGjwcFoQwwCWF6xXpOCUlDovkXClS0d0XJN/5q7kc5W3kiFEd0Yw==}
    engines: {node: '>=20.0.0'}
    peerDependencies:
      react: '>=18'
      react-dom: '>=18'
    peerDependenciesMeta:
      react-dom:
        optional: true

  react-smooth@4.0.4:
    resolution: {integrity: sha512-gnGKTpYwqL0Iii09gHobNolvX4Kiq4PKx6eWBCYYix+8cdw+cGo3do906l1NBPKkSWx1DghC1dlWG9L2uGd61Q==}
    peerDependencies:
      react: ^16.8.0 || ^17.0.0 || ^18.0.0 || ^19.0.0
      react-dom: ^16.8.0 || ^17.0.0 || ^18.0.0 || ^19.0.0

  react-textarea-autosize@8.5.9:
    resolution: {integrity: sha512-U1DGlIQN5AwgjTyOEnI1oCcMuEr1pv1qOtklB2l4nyMGbHzWrI0eFsYK0zos2YWqAolJyG0IWJaqWmWj5ETh0A==}
    engines: {node: '>=10'}
    peerDependencies:
      react: ^16.8.0 || ^17.0.0 || ^18.0.0 || ^19.0.0

  react-transition-group@4.4.5:
    resolution: {integrity: sha512-pZcd1MCJoiKiBR2NRxeCRg13uCXbydPnmB4EOeRrY7480qNWO8IIgQG6zlDkm6uRMsURXPuKq0GWtiM59a5Q6g==}
    peerDependencies:
      react: '>=16.6.0'
      react-dom: '>=16.6.0'

  react@19.2.1:
    resolution: {integrity: sha512-DGrYcCWK7tvYMnWh79yrPHt+vdx9tY+1gPZa7nJQtO/p8bLTDaHp4dzwEhQB7pZ4Xe3ok4XKuEPrVuc+wlpkmw==}
    engines: {node: '>=0.10.0'}

  recharts-scale@0.4.5:
    resolution: {integrity: sha512-kivNFO+0OcUNu7jQquLXAxz1FIwZj8nrj+YkOKc5694NbjCvcT6aSZiIzNzd2Kul4o4rTto8QVR9lMNtxD4G1w==}

  recharts@2.15.4:
    resolution: {integrity: sha512-UT/q6fwS3c1dHbXv2uFgYJ9BMFHu3fwnd7AYZaEQhXuYQ4hgsxLvsUXzGdKeZrW5xopzDCvuA2N41WJ88I7zIw==}
    engines: {node: '>=14'}
    peerDependencies:
      react: ^16.0.0 || ^17.0.0 || ^18.0.0 || ^19.0.0
      react-dom: ^16.0.0 || ^17.0.0 || ^18.0.0 || ^19.0.0

  redent@3.0.0:
    resolution: {integrity: sha512-6tDA8g98We0zd0GvVeMT9arEOnTw9qM03L9cJXaCjrip1OO764RDBLBfrB4cwzNGDj5OA5ioymC9GkizgWJDUg==}
    engines: {node: '>=8'}

  reflect.getprototypeof@1.0.10:
    resolution: {integrity: sha512-00o4I+DVrefhv+nX0ulyi3biSHCPDe+yLv5o/p6d/UVlirijB8E16FtfwSAi4g3tcqrQ4lRAqQSoFEZJehYEcw==}
    engines: {node: '>= 0.4'}

  regexp.prototype.flags@1.5.4:
    resolution: {integrity: sha512-dYqgNSZbDwkaJ2ceRd9ojCGjBq+mOm9LmtXnAnEGyHhN/5R7iDW2TRw3h+o/jCFxus3P2LfWIIiwowAjANm7IA==}
    engines: {node: '>= 0.4'}

  rehype-highlight@7.0.2:
    resolution: {integrity: sha512-k158pK7wdC2qL3M5NcZROZ2tR/l7zOzjxXd5VGdcfIyoijjQqpHd3JKtYSBDpDZ38UI2WJWuFAtkMDxmx5kstA==}

  rehype-raw@7.0.0:
    resolution: {integrity: sha512-/aE8hCfKlQeA8LmyeyQvQF3eBiLRGNlfBJEvWH7ivp9sBqs7TNqBL5X3v157rM4IFETqDnIOO+z5M/biZbo9Ww==}

  remark-gfm@4.0.1:
    resolution: {integrity: sha512-1quofZ2RQ9EWdeN34S79+KExV1764+wCUGop5CPL1WGdD0ocPpu91lzPGbwWMECpEpd42kJGQwzRfyov9j4yNg==}

  remark-parse@11.0.0:
    resolution: {integrity: sha512-FCxlKLNGknS5ba/1lmpYijMUzX2esxW5xQqjWxw2eHFfS2MSdaHVINFmhjo+qN1WhZhNimq0dZATN9pH0IDrpA==}

  remark-rehype@11.1.2:
    resolution: {integrity: sha512-Dh7l57ianaEoIpzbp0PC9UKAdCSVklD8E5Rpw7ETfbTl3FqcOOgq5q2LVDhgGCkaBv7p24JXikPdvhhmHvKMsw==}

  remark-stringify@11.0.0:
    resolution: {integrity: sha512-1OSmLd3awB/t8qdoEOMazZkNsfVTeY4fTsgzcQFdXNq8ToTN4ZGwrMnlda4K6smTFKD+GRV6O48i6Z4iKgPPpw==}

  request-progress@3.0.0:
    resolution: {integrity: sha512-MnWzEHHaxHO2iWiQuHrUPBi/1WeBf5PkxQqNyNvLl9VAYSdXkP8tQ3pBSeCPD+yw0v0Aq1zosWLz0BdeXpWwZg==}

  require-from-string@2.0.2:
    resolution: {integrity: sha512-Xf0nWe6RseziFMu+Ap9biiUbmplq6S9/p+7w7YXP/JBHhrUDDUhwa+vANyubuqfZWTveU//DYVGsDG7RKL/vEw==}
    engines: {node: '>=0.10.0'}

  resolve-from@4.0.0:
    resolution: {integrity: sha512-pb/MYmXstAkysRFx8piNI1tGFNQIFA3vkE3Gq4EuA1dF6gHp/+vgZqsCGJapvy8N3Q+4o7FwvquPJcnZ7RYy4g==}
    engines: {node: '>=4'}

  resolve@2.0.0-next.5:
    resolution: {integrity: sha512-U7WjGVG9sH8tvjW5SmGbQuui75FiyjAX72HX15DwBBwF9dNiQZRQAg9nnPhYy+TUnE0+VcrttuvNI8oSxZcocA==}
    hasBin: true

  restore-cursor@3.1.0:
    resolution: {integrity: sha512-l+sSefzHpj5qimhFSE5a8nufZYAM3sBSVMAPtYkmC+4EH2anSGaEMXSD0izRQbu9nfyQ9y5JrVmp7E8oZrUjvA==}
    engines: {node: '>=8'}

  reusify@1.1.0:
    resolution: {integrity: sha512-g6QUff04oZpHs0eG5p83rFLhHeV00ug/Yf9nZM6fLeUrPguBTkTQOdpAWWspMh55TZfVQDPaN3NQJfbVRAxdIw==}
    engines: {iojs: '>=1.0.0', node: '>=0.10.0'}

  rfdc@1.4.1:
    resolution: {integrity: sha512-q1b3N5QkRUWUl7iyylaaj3kOpIT0N2i9MqIEQXP73GVsN9cw3fdx8X63cEmWhJGi2PPCF23Ijp7ktmd39rawIA==}

  rollup@4.53.3:
    resolution: {integrity: sha512-w8GmOxZfBmKknvdXU1sdM9NHcoQejwF/4mNgj2JuEEdRaHwwF12K7e9eXn1nLZ07ad+du76mkVsyeb2rKGllsA==}
    engines: {node: '>=18.0.0', npm: '>=8.0.0'}
    hasBin: true

  run-parallel@1.2.0:
    resolution: {integrity: sha512-5l4VyZR86LZ/lDxZTR6jqL8AFE2S0IFLMP26AbjsLVADxHdhB/c0GUsH+y39UfCi3dzz8OlQuPmnaJOMoDHQBA==}

  rxjs@7.8.2:
    resolution: {integrity: sha512-dhKf903U/PQZY6boNNtAGdWbG85WAbjT/1xYoZIC7FAY0yWapOBQVsVrDl58W86//e1VpMNBtRV4MaXfdMySFA==}

  safe-array-concat@1.1.3:
    resolution: {integrity: sha512-AURm5f0jYEOydBj7VQlVvDrjeFgthDdEF5H1dP+6mNpoXOMo1quQqJ4wvJDyRZ9+pO3kGWoOdmV08cSv2aJV6Q==}
    engines: {node: '>=0.4'}

  safe-buffer@5.2.1:
    resolution: {integrity: sha512-rp3So07KcdmmKbGvgaNxQSJr7bGVSVk5S9Eq1F+ppbRo70+YeaDxkw5Dd8NPN+GD6bjnYm2VuPuCXmpuYvmCXQ==}

  safe-push-apply@1.0.0:
    resolution: {integrity: sha512-iKE9w/Z7xCzUMIZqdBsp6pEQvwuEebH4vdpjcDWnyzaI6yl6O9FHvVpmGelvEHNsoY6wGblkxR6Zty/h00WiSA==}
    engines: {node: '>= 0.4'}

  safe-regex-test@1.1.0:
    resolution: {integrity: sha512-x/+Cz4YrimQxQccJf5mKEbIa1NzeCRNI5Ecl/ekmlYaampdNLPalVyIcCZNNH3MvmqBugV5TMYZXv0ljslUlaw==}
    engines: {node: '>= 0.4'}

  safer-buffer@2.1.2:
    resolution: {integrity: sha512-YZo3K82SD7Riyi0E1EQPojLz7kpepnSQI9IyPbHHg1XXXevb5dJI7tpyN2ADxGcQbHG7vcyRHk0cbwqcQriUtg==}

  saxes@6.0.0:
    resolution: {integrity: sha512-xAg7SOnEhrm5zI3puOOKyy1OMcMlIJZYNJY7xLBwSze0UjhPLnWfj2GF2EpT0jmzaJKIWKHLsaSSajf35bcYnA==}
    engines: {node: '>=v12.22.7'}

  scheduler@0.27.0:
    resolution: {integrity: sha512-eNv+WrVbKu1f3vbYJT/xtiF5syA5HPIMtf9IgY/nKg0sWqzAUEvqY/xm7OcZc/qafLx/iO9FgOmeSAp4v5ti/Q==}

  semver@6.3.1:
    resolution: {integrity: sha512-BR7VvDCVHO+q2xBEWskxS6DJE1qRnb7DxzUrogb71CWoSficBxYsiAGd+Kl0mmq/MprG9yArRkyrQxTO6XjMzA==}
    hasBin: true

  semver@7.7.3:
    resolution: {integrity: sha512-SdsKMrI9TdgjdweUSR9MweHA4EJ8YxHn8DFaDisvhVlUOe4BF1tLD7GAj0lIqWVl+dPb/rExr0Btby5loQm20Q==}
    engines: {node: '>=10'}
    hasBin: true

  set-cookie-parser@2.7.2:
    resolution: {integrity: sha512-oeM1lpU/UvhTxw+g3cIfxXHyJRc/uidd3yK1P242gzHds0udQBYzs3y8j4gCCW+ZJ7ad0yctld8RYO+bdurlvw==}

  set-function-length@1.2.2:
    resolution: {integrity: sha512-pgRc4hJ4/sNjWCSS9AmnS40x3bNMDTknHgL5UaMBTMyJnU90EgWh1Rz+MC9eFu4BuN/UwZjKQuY/1v3rM7HMfg==}
    engines: {node: '>= 0.4'}

  set-function-name@2.0.2:
    resolution: {integrity: sha512-7PGFlmtwsEADb0WYyvCMa1t+yke6daIG4Wirafur5kcf+MhUnPms1UeR0CKQdTZD81yESwMHbtn+TR+dMviakQ==}
    engines: {node: '>= 0.4'}

  set-proto@1.0.0:
    resolution: {integrity: sha512-RJRdvCo6IAnPdsvP/7m6bsQqNnn1FCBX5ZNtFL98MmFF/4xAIJTIg1YbHW5DC2W5SKZanrC6i4HsJqlajw/dZw==}
    engines: {node: '>= 0.4'}

  shebang-command@2.0.0:
    resolution: {integrity: sha512-kHxr2zZpYtdmrN1qDjrrX/Z1rR1kG8Dx+gkpK1G4eXmvXswmcE1hTWBWYUzlraYw1/yZp6YuDY77YtvbN0dmDA==}
    engines: {node: '>=8'}

  shebang-regex@3.0.0:
    resolution: {integrity: sha512-7++dFhtcx3353uBaq8DDR4NuxBetBzC7ZQOhmTQInHEd6bSrXdiEyzCvG07Z44UYdLShWUyXt5M/yhz8ekcb1A==}
    engines: {node: '>=8'}

  side-channel-list@1.0.0:
    resolution: {integrity: sha512-FCLHtRD/gnpCiCHEiJLOwdmFP+wzCmDEkc9y7NsYxeF4u7Btsn1ZuwgwJGxImImHicJArLP4R0yX4c2KCrMrTA==}
    engines: {node: '>= 0.4'}

  side-channel-map@1.0.1:
    resolution: {integrity: sha512-VCjCNfgMsby3tTdo02nbjtM/ewra6jPHmpThenkTYh8pG9ucZ/1P8So4u4FGBek/BjpOVsDCMoLA/iuBKIFXRA==}
    engines: {node: '>= 0.4'}

  side-channel-weakmap@1.0.2:
    resolution: {integrity: sha512-WPS/HvHQTYnHisLo9McqBHOJk2FkHO/tlpvldyrnem4aeQp4hai3gythswg6p01oSoTl58rcpiFAjF2br2Ak2A==}
    engines: {node: '>= 0.4'}

  side-channel@1.1.0:
    resolution: {integrity: sha512-ZX99e6tRweoUXqR+VBrslhda51Nh5MTQwou5tnUDgbtyM0dBgmhEDtWGP/xbKn6hqfPRHujUNwz5fy/wbbhnpw==}
    engines: {node: '>= 0.4'}

  siginfo@2.0.0:
    resolution: {integrity: sha512-ybx0WO1/8bSBLEWXZvEd7gMW3Sn3JFlW3TvX1nREbDLRNQNaeNN8WK0meBwPdAaOI7TtRRRJn/Es1zhrrCHu7g==}

  signal-exit@3.0.7:
    resolution: {integrity: sha512-wnD2ZE+l+SPC/uoS0vXeE9L1+0wuaMqKlfz9AMUo38JsyLSBWSFcHR1Rri62LZc12vLr1gb3jl7iwQhgwpAbGQ==}

  slice-ansi@3.0.0:
    resolution: {integrity: sha512-pSyv7bSTC7ig9Dcgbw9AuRNUb5k5V6oDudjZoMBSr13qpLBG7tB+zgCkARjq7xIUgdz5P1Qe8u+rSGdouOOIyQ==}
    engines: {node: '>=8'}

  slice-ansi@4.0.0:
    resolution: {integrity: sha512-qMCMfhY040cVHT43K9BFygqYbUPFZKHOg7K73mtTWJRb8pyP3fzf4Ixd5SzdEJQ6MRUg/WBnOLxghZtKKurENQ==}
    engines: {node: '>=10'}

  snake-case@3.0.4:
    resolution: {integrity: sha512-LAOh4z89bGQvl9pFfNF8V146i7o7/CqFPbqzYgP+yYzDIDeS9HaNFtXABamRW+AQzEVODcvE79ljJ+8a9YSdMg==}

  sonner@2.0.7:
    resolution: {integrity: sha512-W6ZN4p58k8aDKA4XPcx2hpIQXBRAgyiWVkYhT7CvK6D3iAu7xjvVyhQHg2/iaKJZ1XVJ4r7XuwGL+WGEK37i9w==}
    peerDependencies:
      react: ^18.0.0 || ^19.0.0 || ^19.0.0-rc
      react-dom: ^18.0.0 || ^19.0.0 || ^19.0.0-rc

  source-map-js@1.2.1:
    resolution: {integrity: sha512-UXWMKhLOwVKb728IUtQPXxfYU+usdybtUrK/8uGE8CQMvrhOpwvzDBwj0QhSL7MQc7vIsISBG8VQ8+IDQxpfQA==}
    engines: {node: '>=0.10.0'}

  space-separated-tokens@2.0.2:
    resolution: {integrity: sha512-PEGlAwrG8yXGXRjW32fGbg66JAlOAwbObuqVoJpv/mRgoWDQfgH1wDPvtzWyUSNAXBGSk8h755YDbbcEy3SH2Q==}

  sshpk@1.18.0:
    resolution: {integrity: sha512-2p2KJZTSqQ/I3+HX42EpYOa2l3f8Erv8MWKsy2I9uf4wA7yFIkXRffYdsx86y6z4vHtV8u7g+pPlr8/4ouAxsQ==}
    engines: {node: '>=0.10.0'}
    hasBin: true

  stackback@0.0.2:
    resolution: {integrity: sha512-1XMJE5fQo1jGH6Y/7ebnwPOBEkIEnT4QF32d5R1+VXdXveM0IBMJt8zfaxX1P3QhVwrYe+576+jkANtSS2mBbw==}

  std-env@3.10.0:
    resolution: {integrity: sha512-5GS12FdOZNliM5mAOxFRg7Ir0pWz8MdpYm6AY6VPkGpbA7ZzmbzNcBJQ0GPvvyWgcY7QAhCgf9Uy89I03faLkg==}

  stop-iteration-iterator@1.1.0:
    resolution: {integrity: sha512-eLoXW/DHyl62zxY4SCaIgnRhuMr6ri4juEYARS8E6sCEqzKpOiE521Ucofdx+KnDZl5xmvGYaaKCk5FEOxJCoQ==}
    engines: {node: '>= 0.4'}

  string-width@4.2.3:
    resolution: {integrity: sha512-wKyQRQpjJ0sIp62ErSZdGsjMJWsap5oRNihHhu6G7JVO/9jIB6UyevL+tXuOqrng8j/cxKTWyWUwvSTriiZz/g==}
    engines: {node: '>=8'}

  string.prototype.includes@2.0.1:
    resolution: {integrity: sha512-o7+c9bW6zpAdJHTtujeePODAhkuicdAryFsfVKwA+wGw89wJ4GTY484WTucM9hLtDEOpOvI+aHnzqnC5lHp4Rg==}
    engines: {node: '>= 0.4'}

  string.prototype.matchall@4.0.12:
    resolution: {integrity: sha512-6CC9uyBL+/48dYizRf7H7VAYCMCNTBeM78x/VTUe9bFEaxBepPJDa1Ow99LqI/1yF7kuy7Q3cQsYMrcjGUcskA==}
    engines: {node: '>= 0.4'}

  string.prototype.repeat@1.0.0:
    resolution: {integrity: sha512-0u/TldDbKD8bFCQ/4f5+mNRrXwZ8hg2w7ZR8wa16e8z9XpePWl3eGEcUD0OXpEH/VJH/2G3gjUtR3ZOiBe2S/w==}

  string.prototype.trim@1.2.10:
    resolution: {integrity: sha512-Rs66F0P/1kedk5lyYyH9uBzuiI/kNRmwJAR9quK6VOtIpZ2G+hMZd+HQbbv25MgCA6gEffoMZYxlTod4WcdrKA==}
    engines: {node: '>= 0.4'}

  string.prototype.trimend@1.0.9:
    resolution: {integrity: sha512-G7Ok5C6E/j4SGfyLCloXTrngQIQU3PWtXGst3yM7Bea9FRURf1S42ZHlZZtsNque2FN2PoUhfZXYLNWwEr4dLQ==}
    engines: {node: '>= 0.4'}

  string.prototype.trimstart@1.0.8:
    resolution: {integrity: sha512-UXSH262CSZY1tfu3G3Secr6uGLCFVPMhIqHjlgCUtCCcgihYc/xKs9djMTMUOb2j1mVSeU8EU6NWc/iQKU6Gfg==}
    engines: {node: '>= 0.4'}

  stringify-entities@4.0.4:
    resolution: {integrity: sha512-IwfBptatlO+QCJUo19AqvrPNqlVMpW9YEL2LIVY+Rpv2qsjCGxaDLNRgeGsQWJhfItebuJhsGSLjaBbNSQ+ieg==}

  strip-ansi@6.0.1:
    resolution: {integrity: sha512-Y38VPSHcqkFrCpFnQ9vuSXmquuv5oXOKpGeT6aGrr3o3Gc9AlVa6JBfUSOCnbxGGZF+/0ooI7KrPuUSztUdU5A==}
    engines: {node: '>=8'}

  strip-final-newline@2.0.0:
    resolution: {integrity: sha512-BrpvfNAE3dcvq7ll3xVumzjKjZQ5tI1sEUIKr3Uoks0XUl45St3FlatVqef9prk4jRDzhW6WZg+3bk93y6pLjA==}
    engines: {node: '>=6'}

  strip-indent@3.0.0:
    resolution: {integrity: sha512-laJTa3Jb+VQpaC6DseHhF7dXVqHTfJPCRDaEbid/drOhgitgYku/letMUqOXFoWV0zIIUbjpdH2t+tYj4bQMRQ==}
    engines: {node: '>=8'}

  strip-json-comments@3.1.1:
    resolution: {integrity: sha512-6fPc+R4ihwqP6N/aIv2f1gMH8lOVtWQHoqC4yK6oSDVVocumAsfCqjkXnqiYMhmMwS/mEHLp7Vehlt3ql6lEig==}
    engines: {node: '>=8'}

  style-to-js@1.1.21:
    resolution: {integrity: sha512-RjQetxJrrUJLQPHbLku6U/ocGtzyjbJMP9lCNK7Ag0CNh690nSH8woqWH9u16nMjYBAok+i7JO1NP2pOy8IsPQ==}

  style-to-object@1.0.14:
    resolution: {integrity: sha512-LIN7rULI0jBscWQYaSswptyderlarFkjQ+t79nzty8tcIAceVomEVlLzH5VP4Cmsv6MtKhs7qaAiwlcp+Mgaxw==}

  supports-color@7.2.0:
    resolution: {integrity: sha512-qpCAvRl9stuOHveKsn7HncJRvv501qIacKzQlO/+Lwxc9+0q2wLyv4Dfvt80/DPn2pqOBsJdDiogXGR9+OvwRw==}
    engines: {node: '>=8'}

  supports-color@8.1.1:
    resolution: {integrity: sha512-MpUEN2OodtUzxvKQl72cUF7RQ5EiHsGvSsVG0ia9c5RbWGL2CI4C7EpPS8UTBIplnlzZiNuV56w+FuNxy3ty2Q==}
    engines: {node: '>=10'}

  supports-preserve-symlinks-flag@1.0.0:
    resolution: {integrity: sha512-ot0WnXS9fgdkgIcePe6RHNk1WA8+muPa6cSjeR3V8K27q9BB1rTE3R1p7Hv0z1ZyAc8s6Vvv8DIyWf681MAt0w==}
    engines: {node: '>= 0.4'}

  svg-parser@2.0.4:
    resolution: {integrity: sha512-e4hG1hRwoOdRb37cIMSgzNsxyzKfayW6VOflrwvR+/bzrkyxY/31WkbgnQpgtrNp1SdpJvpUAGTa/ZoiPNDuRQ==}

  symbol-tree@3.2.4:
    resolution: {integrity: sha512-9QNk5KwDF+Bvz+PyObkmSYjI5ksVUYtjW7AU22r2NKcfLJcXp96hkDWU3+XndOsUb+AQ9QhfzfCT2O+CNWT5Tw==}

  tabbable@6.3.0:
    resolution: {integrity: sha512-EIHvdY5bPLuWForiR/AN2Bxngzpuwn1is4asboytXtpTgsArc+WmSJKVLlhdh71u7jFcryDqB2A8lQvj78MkyQ==}

  tailwind-merge@3.4.0:
    resolution: {integrity: sha512-uSaO4gnW+b3Y2aWoWfFpX62vn2sR3skfhbjsEnaBI81WD1wBLlHZe5sWf0AqjksNdYTbGBEd0UasQMT3SNV15g==}

  tailwindcss@4.1.17:
    resolution: {integrity: sha512-j9Ee2YjuQqYT9bbRTfTZht9W/ytp5H+jJpZKiYdP/bpnXARAuELt9ofP0lPnmHjbga7SNQIxdTAXCmtKVYjN+Q==}

  tapable@2.3.0:
    resolution: {integrity: sha512-g9ljZiwki/LfxmQADO3dEY1CbpmXT5Hm2fJ+QaGKwSXUylMybePR7/67YW7jOrrvjEgL1Fmz5kzyAjWVWLlucg==}
    engines: {node: '>=6'}

  throttleit@1.0.1:
    resolution: {integrity: sha512-vDZpf9Chs9mAdfY046mcPt8fg5QSZr37hEH4TXYBnDF+izxgrbRGUAAaBvIk/fJm9aOFCGFd1EsNg5AZCbnQCQ==}

  through@2.3.8:
    resolution: {integrity: sha512-w89qg7PI8wAdvX60bMDP+bFoD5Dvhm9oLheFp5O4a2QF0cSBGsBX4qZmadPMvVqlLJBBci+WqGGOAPvcDeNSVg==}

  tiny-invariant@1.3.3:
    resolution: {integrity: sha512-+FbBPE1o9QAYvviau/qC5SE3caw21q3xkvWKBtja5vgqOWIHHJ3ioaq1VPfn/Szqctz2bU/oYeKd9/z5BL+PVg==}

  tinybench@2.9.0:
    resolution: {integrity: sha512-0+DUvqWMValLmha6lr4kD8iAMK1HzV0/aKnCtWb9v9641TnP/MFb7Pc2bxoxQjTXAErryXVgUOfv2YqNllqGeg==}

  tinyexec@0.3.2:
    resolution: {integrity: sha512-KQQR9yN7R5+OSwaK0XQoj22pwHoTlgYqmUscPYoknOoWCWfj/5/ABTMRi69FrKU5ffPVh5QcFikpWJI/P1ocHA==}

  tinyglobby@0.2.15:
    resolution: {integrity: sha512-j2Zq4NyQYG5XMST4cbs02Ak8iJUdxRM0XI5QyxXuZOzKOINmWurp3smXu3y5wDcJrptwpSjgXHzIQxR0omXljQ==}
    engines: {node: '>=12.0.0'}

  tinyrainbow@3.0.3:
    resolution: {integrity: sha512-PSkbLUoxOFRzJYjjxHJt9xro7D+iilgMX/C9lawzVuYiIdcihh9DXmVibBe8lmcFrRi/VzlPjBxbN7rH24q8/Q==}
    engines: {node: '>=14.0.0'}

  tldts-core@6.1.86:
    resolution: {integrity: sha512-Je6p7pkk+KMzMv2XXKmAE3McmolOQFdxkKw0R8EYNr7sELW46JqnNeTX8ybPiQgvg1ymCoF8LXs5fzFaZvJPTA==}

  tldts-core@7.0.18:
    resolution: {integrity: sha512-jqJC13oP4FFAahv4JT/0WTDrCF9Okv7lpKtOZUGPLiAnNbACcSg8Y8T+Z9xthOmRBqi/Sob4yi0TE0miRCvF7Q==}

  tldts@6.1.86:
    resolution: {integrity: sha512-WMi/OQ2axVTf/ykqCQgXiIct+mSQDFdH2fkwhPwgEwvJ1kSzZRiinb0zF2Xb8u4+OqPChmyI6MEu4EezNJz+FQ==}
    hasBin: true

  tldts@7.0.18:
    resolution: {integrity: sha512-lCcgTAgMxQ1JKOWrVGo6E69Ukbnx4Gc1wiYLRf6J5NN4HRYJtCby1rPF8rkQ4a6qqoFBK5dvjJ1zJ0F7VfDSvw==}
    hasBin: true

  tmp@0.2.5:
    resolution: {integrity: sha512-voyz6MApa1rQGUxT3E+BK7/ROe8itEx7vD8/HEvt4xwXucvQ5G5oeEiHkmHZJuBO21RpOf+YYm9MOivj709jow==}
    engines: {node: '>=14.14'}

  to-regex-range@5.0.1:
    resolution: {integrity: sha512-65P7iz6X5yEr1cwcgvQxbbIw7Uk3gOy5dIdtZ4rDveLqhrdJP+Li/Hx6tyK0NEb+2GCyneCMJiGqrADCSNk8sQ==}
    engines: {node: '>=8.0'}

  tough-cookie@5.1.2:
    resolution: {integrity: sha512-FVDYdxtnj0G6Qm/DhNPSb8Ju59ULcup3tuJxkFb5K8Bv2pUXILbf0xZWU8PX8Ov19OXljbUyveOFwRMwkXzO+A==}
    engines: {node: '>=16'}

  tough-cookie@6.0.0:
    resolution: {integrity: sha512-kXuRi1mtaKMrsLUxz3sQYvVl37B0Ns6MzfrtV5DvJceE9bPyspOqk9xxv7XbZWcfLWbFmm997vl83qUWVJA64w==}
    engines: {node: '>=16'}

  tr46@6.0.0:
    resolution: {integrity: sha512-bLVMLPtstlZ4iMQHpFHTR7GAGj2jxi8Dg0s2h2MafAE4uSWF98FC/3MomU51iQAMf8/qDUbKWf5GxuvvVcXEhw==}
    engines: {node: '>=20'}

  tree-kill@1.2.2:
    resolution: {integrity: sha512-L0Orpi8qGpRG//Nd+H90vFB+3iHnue1zSSGmNOOCh1GLJ7rUKVwV2HvijphGQS2UmhUZewS9VgvxYIdgr+fG1A==}
    hasBin: true

  trim-lines@3.0.1:
    resolution: {integrity: sha512-kRj8B+YHZCc9kQYdWfJB2/oUl9rA99qbowYYBtr4ui4mZyAQ2JpvVBd/6U2YloATfqBhBTSMhTpgBHtU0Mf3Rg==}

  trough@2.2.0:
    resolution: {integrity: sha512-tmMpK00BjZiUyVyvrBK7knerNgmgvcV/KLVyuma/SC+TQN167GrMRciANTz09+k3zW8L8t60jWO1GpfkZdjTaw==}

  ts-api-utils@2.1.0:
    resolution: {integrity: sha512-CUgTZL1irw8u29bzrOD/nH85jqyc74D6SshFgujOIA7osm2Rz7dYH77agkx7H4FBNxDq7Cjf+IjaX/8zwFW+ZQ==}
    engines: {node: '>=18.12'}
    peerDependencies:
      typescript: '>=4.8.4'

  tsconfck@3.1.6:
    resolution: {integrity: sha512-ks6Vjr/jEw0P1gmOVwutM3B7fWxoWBL2KRDb1JfqGVawBmO5UsvmWOQFGHBPl5yxYz4eERr19E6L7NMv+Fej4w==}
    engines: {node: ^18 || >=20}
    hasBin: true
    peerDependencies:
      typescript: ^5.0.0
    peerDependenciesMeta:
      typescript:
        optional: true

  tslib@2.8.1:
    resolution: {integrity: sha512-oJFu94HQb+KVduSUQL7wnpmqnfmLsOA/nAh6b6EH0wCEoK0/mPeXU6c3wKDV83MkOuHPRHtSXKKU99IBazS/2w==}

  tunnel-agent@0.6.0:
    resolution: {integrity: sha512-McnNiV1l8RYeY8tBgEpuodCC1mLUdbSN+CYBL7kJsJNInOP8UjDDEwdk6Mw60vdLLrr5NHKZhMAOSrR2NZuQ+w==}

  tweetnacl@0.14.5:
    resolution: {integrity: sha512-KXXFFdAbFXY4geFIwoyNK+f5Z1b7swfXABfL7HXCmoIWMKU3dmS26672A4EeQtDzLKy7SXmfBu51JolvEKwtGA==}

  type-check@0.4.0:
    resolution: {integrity: sha512-XleUoc9uwGXqjWwXaUTZAmzMcFZ5858QA2vvx1Ur5xIcixXIP+8LnFDgRplU30us6teqdlskFfu+ae4K79Ooew==}
    engines: {node: '>= 0.8.0'}

  type-fest@0.21.3:
    resolution: {integrity: sha512-t0rzBq87m3fVcduHDUFhKmyyX+9eo6WQjZvf51Ea/M0Q7+T374Jp1aUiyUl0GKxp8M/OETVHSDvmkyPgvX+X2w==}
    engines: {node: '>=10'}

  typed-array-buffer@1.0.3:
    resolution: {integrity: sha512-nAYYwfY3qnzX30IkA6AQZjVbtK6duGontcQm1WSG1MD94YLqK0515GNApXkoxKOWMusVssAHWLh9SeaoefYFGw==}
    engines: {node: '>= 0.4'}

  typed-array-byte-length@1.0.3:
    resolution: {integrity: sha512-BaXgOuIxz8n8pIq3e7Atg/7s+DpiYrxn4vdot3w9KbnBhcRQq6o3xemQdIfynqSeXeDrF32x+WvfzmOjPiY9lg==}
    engines: {node: '>= 0.4'}

  typed-array-byte-offset@1.0.4:
    resolution: {integrity: sha512-bTlAFB/FBYMcuX81gbL4OcpH5PmlFHqlCCpAl8AlEzMz5k53oNDvN8p1PNOWLEmI2x4orp3raOFB51tv9X+MFQ==}
    engines: {node: '>= 0.4'}

  typed-array-length@1.0.7:
    resolution: {integrity: sha512-3KS2b+kL7fsuk/eJZ7EQdnEmQoaho/r6KUef7hxvltNA5DR8NAUM+8wJMbJyZ4G9/7i3v5zPBIMN5aybAh2/Jg==}
    engines: {node: '>= 0.4'}

  typescript@5.9.3:
    resolution: {integrity: sha512-jl1vZzPDinLr9eUt3J/t7V6FgNEw9QjvBPdysz9KfQDD41fQrC2Y4vKQdiaUpFT4bXlb1RHhLpp8wtm6M5TgSw==}
    engines: {node: '>=14.17'}
    hasBin: true

  unbox-primitive@1.1.0:
    resolution: {integrity: sha512-nWJ91DjeOkej/TA8pXQ3myruKpKEYgqvpw9lz4OPHj/NWFNluYrjbz9j01CJ8yKQd2g4jFoOkINCTW2I5LEEyw==}
    engines: {node: '>= 0.4'}

  undici-types@7.16.0:
    resolution: {integrity: sha512-Zz+aZWSj8LE6zoxD+xrjh4VfkIG8Ya6LvYkZqtUQGJPZjYl53ypCaUwWqo7eI0x66KBGeRo+mlBEkMSeSZ38Nw==}

  unified@11.0.5:
    resolution: {integrity: sha512-xKvGhPWw3k84Qjh8bI3ZeJjqnyadK+GEFtazSfZv/rKeTkTjOJho6mFqh2SM96iIcZokxiOpg78GazTSg8+KHA==}

  unist-util-find-after@5.0.0:
    resolution: {integrity: sha512-amQa0Ep2m6hE2g72AugUItjbuM8X8cGQnFoHk0pGfrFeT9GZhzN5SW8nRsiGKK7Aif4CrACPENkA6P/Lw6fHGQ==}

  unist-util-is@6.0.1:
    resolution: {integrity: sha512-LsiILbtBETkDz8I9p1dQ0uyRUWuaQzd/cuEeS1hoRSyW5E5XGmTzlwY1OrNzzakGowI9Dr/I8HVaw4hTtnxy8g==}

  unist-util-position@5.0.0:
    resolution: {integrity: sha512-fucsC7HjXvkB5R3kTCO7kUjRdrS0BJt3M/FPxmHMBOm8JQi2BsHAHFsy27E0EolP8rp0NzXsJ+jNPyDWvOJZPA==}

  unist-util-stringify-position@4.0.0:
    resolution: {integrity: sha512-0ASV06AAoKCDkS2+xw5RXJywruurpbC4JZSm7nr7MOt1ojAzvyyaO+UxZf18j8FCF6kmzCZKcAgN/yu2gm2XgQ==}

  unist-util-visit-parents@6.0.2:
    resolution: {integrity: sha512-goh1s1TBrqSqukSc8wrjwWhL0hiJxgA8m4kFxGlQ+8FYQ3C/m11FcTs4YYem7V664AhHVvgoQLk890Ssdsr2IQ==}

  unist-util-visit@5.0.0:
    resolution: {integrity: sha512-MR04uvD+07cwl/yhVuVWAtw+3GOR/knlL55Nd/wAdblk27GCVt3lqpTivy/tkJcZoNPzTwS1Y+KMojlLDhoTzg==}

  universalify@2.0.1:
    resolution: {integrity: sha512-gptHNQghINnc/vTGIk0SOFGFNXw7JVrlRUtConJRlvaw6DuX0wO5Jeko9sWrMBhh+PsYAZ7oXAiOnf/UKogyiw==}
    engines: {node: '>= 10.0.0'}

  untildify@4.0.0:
    resolution: {integrity: sha512-KK8xQ1mkzZeg9inewmFVDNkg3l5LUhoq9kN6iWYB/CC9YMG8HA+c1Q8HwDe6dEX7kErrEVNVBO3fWsVq5iDgtw==}
    engines: {node: '>=8'}

  update-browserslist-db@1.1.4:
    resolution: {integrity: sha512-q0SPT4xyU84saUX+tomz1WLkxUbuaJnR1xWt17M7fJtEJigJeWUNGUqrauFXsHnqev9y9JTRGwk13tFBuKby4A==}
    hasBin: true
    peerDependencies:
      browserslist: '>= 4.21.0'

  uri-js@4.4.1:
    resolution: {integrity: sha512-7rKUyy33Q1yc98pQ1DAmLtwX109F7TIfWlW1Ydo8Wl1ii1SeHieeh0HHfPeL2fMXK6z0s8ecKs9frCuLJvndBg==}

  use-composed-ref@1.4.0:
    resolution: {integrity: sha512-djviaxuOOh7wkj0paeO1Q/4wMZ8Zrnag5H6yBvzN7AKKe8beOaED9SF5/ByLqsku8NP4zQqsvM2u3ew/tJK8/w==}
    peerDependencies:
      '@types/react': '*'
      react: ^16.8.0 || ^17.0.0 || ^18.0.0 || ^19.0.0
    peerDependenciesMeta:
      '@types/react':
        optional: true

  use-isomorphic-layout-effect@1.2.1:
    resolution: {integrity: sha512-tpZZ+EX0gaghDAiFR37hj5MgY6ZN55kLiPkJsKxBMZ6GZdOSPJXiOzPM984oPYZ5AnehYx5WQp1+ME8I/P/pRA==}
    peerDependencies:
      '@types/react': '*'
      react: ^16.8.0 || ^17.0.0 || ^18.0.0 || ^19.0.0
    peerDependenciesMeta:
      '@types/react':
        optional: true

  use-latest@1.3.0:
    resolution: {integrity: sha512-mhg3xdm9NaM8q+gLT8KryJPnRFOz1/5XPBhmDEVZK1webPzDjrPk7f/mbpeLqTgB9msytYWANxgALOCJKnLvcQ==}
    peerDependencies:
      '@types/react': '*'
      react: ^16.8.0 || ^17.0.0 || ^18.0.0 || ^19.0.0
    peerDependenciesMeta:
      '@types/react':
        optional: true

  use-sync-external-store@1.6.0:
    resolution: {integrity: sha512-Pp6GSwGP/NrPIrxVFAIkOQeyw8lFenOHijQWkUTrDvrF4ALqylP2C/KCkeS9dpUM3KvYRQhna5vt7IL95+ZQ9w==}
    peerDependencies:
      react: ^16.8.0 || ^17.0.0 || ^18.0.0 || ^19.0.0

  uuid@8.3.2:
    resolution: {integrity: sha512-+NYs2QeMWy+GWFOEm9xnn6HCDp0l7QBD7ml8zLUmJ+93Q5NF0NocErnwkTkXVFNiX3/fpC6afS8Dhb/gz7R7eg==}
    hasBin: true

  verror@1.10.0:
    resolution: {integrity: sha512-ZZKSmDAEFOijERBLkmYfJ+vmk3w+7hOLYDNkRCuRuMJGEmqYNCNLyBBFwWKVMhfwaEF3WOd0Zlw86U/WC/+nYw==}
    engines: {'0': node >=0.6.0}

  vfile-location@5.0.3:
    resolution: {integrity: sha512-5yXvWDEgqeiYiBe1lbxYF7UMAIm/IcopxMHrMQDq3nvKcjPKIhZklUKL+AE7J7uApI4kwe2snsK+eI6UTj9EHg==}

  vfile-message@4.0.3:
    resolution: {integrity: sha512-QTHzsGd1EhbZs4AsQ20JX1rC3cOlt/IWJruk893DfLRr57lcnOeMaWG4K0JrRta4mIJZKth2Au3mM3u03/JWKw==}

  vfile@6.0.3:
    resolution: {integrity: sha512-KzIbH/9tXat2u30jf+smMwFCsno4wHVdNmzFyL+T/L3UGqqk6JKfVqOFOZEpZSHADH1k40ab6NUIXZq422ov3Q==}

  victory-vendor@36.9.2:
    resolution: {integrity: sha512-PnpQQMuxlwYdocC8fIJqVXvkeViHYzotI+NJrCuav0ZYFoq912ZHBk3mCeuj+5/VpodOjPe1z0Fk2ihgzlXqjQ==}

  vite-plugin-svgr@4.5.0:
    resolution: {integrity: sha512-W+uoSpmVkSmNOGPSsDCWVW/DDAyv+9fap9AZXBvWiQqrboJ08j2vh0tFxTD/LjwqwAd3yYSVJgm54S/1GhbdnA==}
    peerDependencies:
      vite: '>=2.6.0'

  vite-tsconfig-paths@5.1.4:
    resolution: {integrity: sha512-cYj0LRuLV2c2sMqhqhGpaO3LretdtMn/BVX4cPLanIZuwwrkVl+lK84E/miEXkCHWXuq65rhNN4rXsBcOB3S4w==}
    peerDependencies:
      vite: '*'
    peerDependenciesMeta:
      vite:
        optional: true

  vite@7.2.7:
    resolution: {integrity: sha512-ITcnkFeR3+fI8P1wMgItjGrR10170d8auB4EpMLPqmx6uxElH3a/hHGQabSHKdqd4FXWO1nFIp9rRn7JQ34ACQ==}
    engines: {node: ^20.19.0 || >=22.12.0}
    hasBin: true
    peerDependencies:
      '@types/node': ^20.19.0 || >=22.12.0
      jiti: '>=1.21.0'
      less: ^4.0.0
      lightningcss: ^1.21.0
      sass: ^1.70.0
      sass-embedded: ^1.70.0
      stylus: '>=0.54.8'
      sugarss: ^5.0.0
      terser: ^5.16.0
      tsx: ^4.8.1
      yaml: ^2.4.2
    peerDependenciesMeta:
      '@types/node':
        optional: true
      jiti:
        optional: true
      less:
        optional: true
      lightningcss:
        optional: true
      sass:
        optional: true
      sass-embedded:
        optional: true
      stylus:
        optional: true
      sugarss:
        optional: true
      terser:
        optional: true
      tsx:
        optional: true
      yaml:
        optional: true

  vitest@4.0.13:
    resolution: {integrity: sha512-QSD4I0fN6uZQfftryIXuqvqgBxTvJ3ZNkF6RWECd82YGAYAfhcppBLFXzXJHQAAhVFyYEuFTrq6h0hQqjB7jIQ==}
    engines: {node: ^20.0.0 || ^22.0.0 || >=24.0.0}
    hasBin: true
    peerDependencies:
      '@edge-runtime/vm': '*'
      '@opentelemetry/api': ^1.9.0
      '@types/debug': ^4.1.12
      '@types/node': ^20.0.0 || ^22.0.0 || >=24.0.0
      '@vitest/browser-playwright': 4.0.13
      '@vitest/browser-preview': 4.0.13
      '@vitest/browser-webdriverio': 4.0.13
      '@vitest/ui': 4.0.13
      happy-dom: '*'
      jsdom: '*'
    peerDependenciesMeta:
      '@edge-runtime/vm':
        optional: true
      '@opentelemetry/api':
        optional: true
      '@types/debug':
        optional: true
      '@types/node':
        optional: true
      '@vitest/browser-playwright':
        optional: true
      '@vitest/browser-preview':
        optional: true
      '@vitest/browser-webdriverio':
        optional: true
      '@vitest/ui':
        optional: true
      happy-dom:
        optional: true
      jsdom:
        optional: true

  w3c-xmlserializer@5.0.0:
    resolution: {integrity: sha512-o8qghlI8NZHU1lLPrpi2+Uq7abh4GGPpYANlalzWxyWteJOCsr/P+oPBA49TOLu5FTZO4d3F9MnWJfiMo4BkmA==}
    engines: {node: '>=18'}

  wait-on@9.0.3:
    resolution: {integrity: sha512-13zBnyYvFDW1rBvWiJ6Av3ymAaq8EDQuvxZnPIw3g04UqGi4TyoIJABmfJ6zrvKo9yeFQExNkOk7idQbDJcuKA==}
    engines: {node: '>=20.0.0'}
    hasBin: true

  web-namespaces@2.0.1:
    resolution: {integrity: sha512-bKr1DkiNa2krS7qxNtdrtHAmzuYGFQLiQ13TsorsdT6ULTkPLKuu5+GsFpDlg6JFjUTwX2DyhMPG2be8uPrqsQ==}

  webidl-conversions@8.0.0:
    resolution: {integrity: sha512-n4W4YFyz5JzOfQeA8oN7dUYpR+MBP3PIUsn2jLjWXwK5ASUzt0Jc/A5sAUZoCYFJRGF0FBKJ+1JjN43rNdsQzA==}
    engines: {node: '>=20'}

  whatwg-encoding@3.1.1:
    resolution: {integrity: sha512-6qN4hJdMwfYBtE3YBTTHhoeuUrDBPZmbQaxWAqSALV/MeEnR5z1xd8UKud2RAkFoPkmB+hli1TZSnyi84xz1vQ==}
    engines: {node: '>=18'}

  whatwg-mimetype@4.0.0:
    resolution: {integrity: sha512-QaKxh0eNIi2mE9p2vEdzfagOKHCcj1pJ56EEHGQOVxp8r9/iszLUUV7v89x9O1p/T+NlTM5W7jW6+cz4Fq1YVg==}
    engines: {node: '>=18'}

  whatwg-url@15.1.0:
    resolution: {integrity: sha512-2ytDk0kiEj/yu90JOAp44PVPUkO9+jVhyf+SybKlRHSDlvOOZhdPIrr7xTH64l4WixO2cP+wQIcgujkGBPPz6g==}
    engines: {node: '>=20'}

  which-boxed-primitive@1.1.1:
    resolution: {integrity: sha512-TbX3mj8n0odCBFVlY8AxkqcHASw3L60jIuF8jFP78az3C2YhmGvqbHBpAjTRH2/xqYunrJ9g1jSyjCjpoWzIAA==}
    engines: {node: '>= 0.4'}

  which-builtin-type@1.2.1:
    resolution: {integrity: sha512-6iBczoX+kDQ7a3+YJBnh3T+KZRxM/iYNPXicqk66/Qfm1b93iu+yOImkg0zHbj5LNOcNv1TEADiZ0xa34B4q6Q==}
    engines: {node: '>= 0.4'}

  which-collection@1.0.2:
    resolution: {integrity: sha512-K4jVyjnBdgvc86Y6BkaLZEN933SwYOuBFkdmBu9ZfkcAbdVbpITnDmjvZ/aQjRXQrv5EPkTnD1s39GiiqbngCw==}
    engines: {node: '>= 0.4'}

  which-typed-array@1.1.19:
    resolution: {integrity: sha512-rEvr90Bck4WZt9HHFC4DJMsjvu7x+r6bImz0/BrbWb7A2djJ8hnZMrWnHo9F8ssv0OMErasDhftrfROTyqSDrw==}
    engines: {node: '>= 0.4'}

  which@2.0.2:
    resolution: {integrity: sha512-BLI3Tl1TW3Pvl70l3yq3Y64i+awpwXqsGBYWkkqMtnbXgrMD+yj7rhW0kuEDxzJaYXGjEW5ogapKNMEKNMjibA==}
    engines: {node: '>= 8'}
    hasBin: true

  why-is-node-running@2.3.0:
    resolution: {integrity: sha512-hUrmaWBdVDcxvYqnyh09zunKzROWjbZTiNy8dBEjkS7ehEDQibXJ7XvlmtbwuTclUiIyN+CyXQD4Vmko8fNm8w==}
    engines: {node: '>=8'}
    hasBin: true

  word-wrap@1.2.5:
    resolution: {integrity: sha512-BN22B5eaMMI9UMtjrGd5g5eCYPpCPDUy0FJXbYsaT5zYxjFOckS53SQDE3pWkVoWpHXVb3BrYcEN4Twa55B5cA==}
    engines: {node: '>=0.10.0'}

  wrap-ansi@6.2.0:
    resolution: {integrity: sha512-r6lPcBGxZXlIcymEu7InxDMhdW0KDxpLgoFLcguasxCaJ/SOIZwINatK9KY/tf+ZrlywOKU0UDj3ATXUBfxJXA==}
    engines: {node: '>=8'}

  wrap-ansi@7.0.0:
    resolution: {integrity: sha512-YVGIj2kamLSTxw6NsZjoBxfSwsn0ycdesmc4p+Q21c5zPuZ1pl+NfxVdxPtdHvmNVOQ6XSYG4AUtyt/Fi7D16Q==}
    engines: {node: '>=10'}

  wrappy@1.0.2:
    resolution: {integrity: sha512-l4Sp/DRseor9wL6EvV2+TuQn63dMkPjZ/sp9XkghTEbV9KlPS1xUsZ3u7/IQO4wxtcFB4bgpQPRcR3QCvezPcQ==}

  ws@8.18.3:
    resolution: {integrity: sha512-PEIGCY5tSlUt50cqyMXfCzX+oOPqN0vuGqWzbcJ2xvnkzkq46oOpz7dQaTDBdfICb4N14+GARUDw2XV2N4tvzg==}
    engines: {node: '>=10.0.0'}
    peerDependencies:
      bufferutil: ^4.0.1
      utf-8-validate: '>=5.0.2'
    peerDependenciesMeta:
      bufferutil:
        optional: true
      utf-8-validate:
        optional: true

  xml-name-validator@5.0.0:
    resolution: {integrity: sha512-EvGK8EJ3DhaHfbRlETOWAS5pO9MZITeauHKJyb8wyajUfQUenkIg2MvLDTZ4T/TgIcm3HU0TFBgWWboAZ30UHg==}
    engines: {node: '>=18'}

  xmlchars@2.2.0:
    resolution: {integrity: sha512-JZnDKK8B0RCDw84FNdDAIpZK+JuJw+s7Lz8nksI7SIuU3UXJJslUthsi+uWBUYOwPFwW7W7PRLRfUKpxjtjFCw==}

  yallist@3.1.1:
    resolution: {integrity: sha512-a4UGQaWPH59mOXUYnAG2ewncQS4i4F43Tv3JoAM+s2VDAmS9NsK8GpDMLrCHPksFT7h3K6TOoUNn2pb7RoXx4g==}

  yauzl@2.10.0:
    resolution: {integrity: sha512-p4a9I6X6nu6IhoGmBqAcbJy1mlC4j27vEPZX9F4L4/vZT3Lyq1VkFHw/V/PUcB9Buo+DG3iHkT0x3Qya58zc3g==}

  yocto-queue@0.1.0:
    resolution: {integrity: sha512-rVksvsnNCdJ/ohGc6xgPwyN8eheCxsiLM8mxuE/t/mOVqJewPuO1miLpTHQiRgTKCLexL4MeAFVagts7HmNZ2Q==}
    engines: {node: '>=10'}

  zod-validation-error@4.0.2:
    resolution: {integrity: sha512-Q6/nZLe6jxuU80qb/4uJ4t5v2VEZ44lzQjPDhYJNztRQ4wyWc6VF3D3Kb/fAuPetZQnhS3hnajCf9CsWesghLQ==}
    engines: {node: '>=18.0.0'}
    peerDependencies:
      zod: ^3.25.0 || ^4.0.0

  zod@3.25.76:
    resolution: {integrity: sha512-gzUt/qt81nXsFGKIFcC3YnfEAx5NkunCfnDlvuBSSFS02bcXu4Lmea0AFIUwbLWxWPx3d9p8S5QoaujKcNQxcQ==}

  zustand@5.0.8:
    resolution: {integrity: sha512-gyPKpIaxY9XcO2vSMrLbiER7QMAMGOQZVRdJ6Zi782jkbzZygq5GI9nG8g+sMgitRtndwaBSl7uiqC49o1SSiw==}
    engines: {node: '>=12.20.0'}
    peerDependencies:
      '@types/react': '>=18.0.0'
      immer: '>=9.0.6'
      react: '>=18.0.0'
      use-sync-external-store: '>=1.2.0'
    peerDependenciesMeta:
      '@types/react':
        optional: true
      immer:
        optional: true
      react:
        optional: true
      use-sync-external-store:
        optional: true

  zwitch@2.0.4:
    resolution: {integrity: sha512-bXE4cR/kVZhKZX/RjPEflHaKVhUVl85noU3v6b8apfQEc1x4A+zBxjZ4lN8LqGd6WZ3dl98pY4o717VFmoPp+A==}

snapshots:

  '@acemir/cssom@0.9.23': {}

  '@adobe/css-tools@4.4.4': {}

  '@alloc/quick-lru@5.2.0': {}

  '@asamuzakjp/css-color@4.1.0':
    dependencies:
      '@csstools/css-calc': 2.1.4(@csstools/css-parser-algorithms@3.0.5(@csstools/css-tokenizer@3.0.4))(@csstools/css-tokenizer@3.0.4)
      '@csstools/css-color-parser': 3.1.0(@csstools/css-parser-algorithms@3.0.5(@csstools/css-tokenizer@3.0.4))(@csstools/css-tokenizer@3.0.4)
      '@csstools/css-parser-algorithms': 3.0.5(@csstools/css-tokenizer@3.0.4)
      '@csstools/css-tokenizer': 3.0.4
      lru-cache: 11.2.2

  '@asamuzakjp/dom-selector@6.7.4':
    dependencies:
      '@asamuzakjp/nwsapi': 2.3.9
      bidi-js: 1.0.3
      css-tree: 3.1.0
      is-potential-custom-element-name: 1.0.1
      lru-cache: 11.2.2

  '@asamuzakjp/nwsapi@2.3.9': {}

  '@babel/code-frame@7.27.1':
    dependencies:
      '@babel/helper-validator-identifier': 7.28.5
      js-tokens: 4.0.0
      picocolors: 1.1.1

  '@babel/compat-data@7.28.5': {}

  '@babel/core@7.28.5':
    dependencies:
      '@babel/code-frame': 7.27.1
      '@babel/generator': 7.28.5
      '@babel/helper-compilation-targets': 7.27.2
      '@babel/helper-module-transforms': 7.28.3(@babel/core@7.28.5)
      '@babel/helpers': 7.28.4
      '@babel/parser': 7.28.5
      '@babel/template': 7.27.2
      '@babel/traverse': 7.28.5
      '@babel/types': 7.28.5
      '@jridgewell/remapping': 2.3.5
      convert-source-map: 2.0.0
      debug: 4.4.3(supports-color@8.1.1)
      gensync: 1.0.0-beta.2
      json5: 2.2.3
      semver: 6.3.1
    transitivePeerDependencies:
      - supports-color

  '@babel/generator@7.28.5':
    dependencies:
      '@babel/parser': 7.28.5
      '@babel/types': 7.28.5
      '@jridgewell/gen-mapping': 0.3.13
      '@jridgewell/trace-mapping': 0.3.31
      jsesc: 3.1.0

  '@babel/helper-compilation-targets@7.27.2':
    dependencies:
      '@babel/compat-data': 7.28.5
      '@babel/helper-validator-option': 7.27.1
      browserslist: 4.28.0
      lru-cache: 5.1.1
      semver: 6.3.1

  '@babel/helper-globals@7.28.0': {}

  '@babel/helper-module-imports@7.27.1':
    dependencies:
      '@babel/traverse': 7.28.5
      '@babel/types': 7.28.5
    transitivePeerDependencies:
      - supports-color

  '@babel/helper-module-transforms@7.28.3(@babel/core@7.28.5)':
    dependencies:
      '@babel/core': 7.28.5
      '@babel/helper-module-imports': 7.27.1
      '@babel/helper-validator-identifier': 7.28.5
      '@babel/traverse': 7.28.5
    transitivePeerDependencies:
      - supports-color

  '@babel/helper-plugin-utils@7.27.1': {}

  '@babel/helper-string-parser@7.27.1': {}

  '@babel/helper-validator-identifier@7.28.5': {}

  '@babel/helper-validator-option@7.27.1': {}

  '@babel/helpers@7.28.4':
    dependencies:
      '@babel/template': 7.27.2
      '@babel/types': 7.28.5

  '@babel/parser@7.28.5':
    dependencies:
      '@babel/types': 7.28.5

  '@babel/plugin-transform-react-jsx-self@7.27.1(@babel/core@7.28.5)':
    dependencies:
      '@babel/core': 7.28.5
      '@babel/helper-plugin-utils': 7.27.1

  '@babel/plugin-transform-react-jsx-source@7.27.1(@babel/core@7.28.5)':
    dependencies:
      '@babel/core': 7.28.5
      '@babel/helper-plugin-utils': 7.27.1

  '@babel/runtime@7.28.4': {}

  '@babel/template@7.27.2':
    dependencies:
      '@babel/code-frame': 7.27.1
      '@babel/parser': 7.28.5
      '@babel/types': 7.28.5

  '@babel/traverse@7.28.5':
    dependencies:
      '@babel/code-frame': 7.27.1
      '@babel/generator': 7.28.5
      '@babel/helper-globals': 7.28.0
      '@babel/parser': 7.28.5
      '@babel/template': 7.27.2
      '@babel/types': 7.28.5
      debug: 4.4.3(supports-color@8.1.1)
    transitivePeerDependencies:
      - supports-color

  '@babel/types@7.28.5':
    dependencies:
      '@babel/helper-string-parser': 7.27.1
      '@babel/helper-validator-identifier': 7.28.5

  '@bcoe/v8-coverage@1.0.2': {}

  '@colors/colors@1.5.0':
    optional: true

  '@csstools/color-helpers@5.1.0': {}

  '@csstools/css-calc@2.1.4(@csstools/css-parser-algorithms@3.0.5(@csstools/css-tokenizer@3.0.4))(@csstools/css-tokenizer@3.0.4)':
    dependencies:
      '@csstools/css-parser-algorithms': 3.0.5(@csstools/css-tokenizer@3.0.4)
      '@csstools/css-tokenizer': 3.0.4

  '@csstools/css-color-parser@3.1.0(@csstools/css-parser-algorithms@3.0.5(@csstools/css-tokenizer@3.0.4))(@csstools/css-tokenizer@3.0.4)':
    dependencies:
      '@csstools/color-helpers': 5.1.0
      '@csstools/css-calc': 2.1.4(@csstools/css-parser-algorithms@3.0.5(@csstools/css-tokenizer@3.0.4))(@csstools/css-tokenizer@3.0.4)
      '@csstools/css-parser-algorithms': 3.0.5(@csstools/css-tokenizer@3.0.4)
      '@csstools/css-tokenizer': 3.0.4

  '@csstools/css-parser-algorithms@3.0.5(@csstools/css-tokenizer@3.0.4)':
    dependencies:
      '@csstools/css-tokenizer': 3.0.4

  '@csstools/css-syntax-patches-for-csstree@1.0.17': {}

  '@csstools/css-tokenizer@3.0.4': {}

  '@cypress/request@3.0.9':
    dependencies:
      aws-sign2: 0.7.0
      aws4: 1.13.2
      caseless: 0.12.0
      combined-stream: 1.0.8
      extend: 3.0.2
      forever-agent: 0.6.1
      form-data: 4.0.5
      http-signature: 1.4.0
      is-typedarray: 1.0.0
      isstream: 0.1.2
      json-stringify-safe: 5.0.1
      mime-types: 2.1.35
      performance-now: 2.1.0
      qs: 6.14.0
      safe-buffer: 5.2.1
      tough-cookie: 5.1.2
      tunnel-agent: 0.6.0
      uuid: 8.3.2

  '@cypress/xvfb@1.2.4(supports-color@8.1.1)':
    dependencies:
      debug: 3.2.7(supports-color@8.1.1)
      lodash.once: 4.1.1
    transitivePeerDependencies:
      - supports-color

  '@esbuild/aix-ppc64@0.25.12':
    optional: true

  '@esbuild/android-arm64@0.25.12':
    optional: true

  '@esbuild/android-arm@0.25.12':
    optional: true

  '@esbuild/android-x64@0.25.12':
    optional: true

  '@esbuild/darwin-arm64@0.25.12':
    optional: true

  '@esbuild/darwin-x64@0.25.12':
    optional: true

  '@esbuild/freebsd-arm64@0.25.12':
    optional: true

  '@esbuild/freebsd-x64@0.25.12':
    optional: true

  '@esbuild/linux-arm64@0.25.12':
    optional: true

  '@esbuild/linux-arm@0.25.12':
    optional: true

  '@esbuild/linux-ia32@0.25.12':
    optional: true

  '@esbuild/linux-loong64@0.25.12':
    optional: true

  '@esbuild/linux-mips64el@0.25.12':
    optional: true

  '@esbuild/linux-ppc64@0.25.12':
    optional: true

  '@esbuild/linux-riscv64@0.25.12':
    optional: true

  '@esbuild/linux-s390x@0.25.12':
    optional: true

  '@esbuild/linux-x64@0.25.12':
    optional: true

  '@esbuild/netbsd-arm64@0.25.12':
    optional: true

  '@esbuild/netbsd-x64@0.25.12':
    optional: true

  '@esbuild/openbsd-arm64@0.25.12':
    optional: true

  '@esbuild/openbsd-x64@0.25.12':
    optional: true

  '@esbuild/openharmony-arm64@0.25.12':
    optional: true

  '@esbuild/sunos-x64@0.25.12':
    optional: true

  '@esbuild/win32-arm64@0.25.12':
    optional: true

  '@esbuild/win32-ia32@0.25.12':
    optional: true

  '@esbuild/win32-x64@0.25.12':
    optional: true

  '@eslint-community/eslint-utils@4.9.0(eslint@9.39.1(jiti@2.6.1))':
    dependencies:
      eslint: 9.39.1(jiti@2.6.1)
      eslint-visitor-keys: 3.4.3

  '@eslint-community/regexpp@4.12.2': {}

  '@eslint/config-array@0.21.1':
    dependencies:
      '@eslint/object-schema': 2.1.7
      debug: 4.4.3(supports-color@8.1.1)
      minimatch: 3.1.2
    transitivePeerDependencies:
      - supports-color

  '@eslint/config-helpers@0.4.2':
    dependencies:
      '@eslint/core': 0.17.0

  '@eslint/core@0.17.0':
    dependencies:
      '@types/json-schema': 7.0.15

  '@eslint/eslintrc@3.3.1':
    dependencies:
      ajv: 6.12.6
      debug: 4.4.3(supports-color@8.1.1)
      espree: 10.4.0
      globals: 14.0.0
      ignore: 5.3.2
      import-fresh: 3.3.1
      js-yaml: 4.1.1
      minimatch: 3.1.2
      strip-json-comments: 3.1.1
    transitivePeerDependencies:
      - supports-color

  '@eslint/js@9.39.1': {}

  '@eslint/object-schema@2.1.7': {}

  '@eslint/plugin-kit@0.4.1':
    dependencies:
      '@eslint/core': 0.17.0
      levn: 0.4.1

  '@floating-ui/core@1.7.3':
    dependencies:
      '@floating-ui/utils': 0.2.10

  '@floating-ui/dom@1.7.4':
    dependencies:
      '@floating-ui/core': 1.7.3
      '@floating-ui/utils': 0.2.10

  '@floating-ui/react-dom@2.1.6(react-dom@19.2.0(react@19.2.1))(react@19.2.1)':
    dependencies:
      '@floating-ui/dom': 1.7.4
      react: 19.2.1
      react-dom: 19.2.0(react@19.2.1)

  '@floating-ui/react@0.26.28(react-dom@19.2.0(react@19.2.1))(react@19.2.1)':
    dependencies:
      '@floating-ui/react-dom': 2.1.6(react-dom@19.2.0(react@19.2.1))(react@19.2.1)
      '@floating-ui/utils': 0.2.10
      react: 19.2.1
      react-dom: 19.2.0(react@19.2.1)
      tabbable: 6.3.0

  '@floating-ui/utils@0.2.10': {}

  '@hapi/address@5.1.1':
    dependencies:
      '@hapi/hoek': 11.0.7

  '@hapi/formula@3.0.2': {}

  '@hapi/hoek@11.0.7': {}

  '@hapi/pinpoint@2.0.1': {}

  '@hapi/tlds@1.1.4': {}

  '@hapi/topo@6.0.2':
    dependencies:
      '@hapi/hoek': 11.0.7

  '@headlessui/react@2.2.9(react-dom@19.2.0(react@19.2.1))(react@19.2.1)':
    dependencies:
<<<<<<< HEAD
      '@floating-ui/react': 0.26.28(react-dom@19.2.0(react@19.2.0))(react@19.2.0)
      '@react-aria/focus': 3.21.2(react-dom@19.2.0(react@19.2.0))(react@19.2.0)
      '@react-aria/interactions': 3.25.6(react-dom@19.2.0(react@19.2.0))(react@19.2.0)
      '@tanstack/react-virtual': 3.13.13(react-dom@19.2.0(react@19.2.0))(react@19.2.0)
      react: 19.2.0
      react-dom: 19.2.0(react@19.2.0)
      use-sync-external-store: 1.6.0(react@19.2.0)
=======
      '@floating-ui/react': 0.26.28(react-dom@19.2.0(react@19.2.1))(react@19.2.1)
      '@react-aria/focus': 3.21.2(react-dom@19.2.0(react@19.2.1))(react@19.2.1)
      '@react-aria/interactions': 3.25.6(react-dom@19.2.0(react@19.2.1))(react@19.2.1)
      '@tanstack/react-virtual': 3.13.12(react-dom@19.2.0(react@19.2.1))(react@19.2.1)
      react: 19.2.1
      react-dom: 19.2.0(react@19.2.1)
      use-sync-external-store: 1.6.0(react@19.2.1)
>>>>>>> 56fe4538

  '@humanfs/core@0.19.1': {}

  '@humanfs/node@0.16.7':
    dependencies:
      '@humanfs/core': 0.19.1
      '@humanwhocodes/retry': 0.4.3

  '@humanwhocodes/module-importer@1.0.1': {}

  '@humanwhocodes/retry@0.4.3': {}

  '@jridgewell/gen-mapping@0.3.13':
    dependencies:
      '@jridgewell/sourcemap-codec': 1.5.5
      '@jridgewell/trace-mapping': 0.3.31

  '@jridgewell/remapping@2.3.5':
    dependencies:
      '@jridgewell/gen-mapping': 0.3.13
      '@jridgewell/trace-mapping': 0.3.31

  '@jridgewell/resolve-uri@3.1.2': {}

  '@jridgewell/sourcemap-codec@1.5.5': {}

  '@jridgewell/trace-mapping@0.3.31':
    dependencies:
      '@jridgewell/resolve-uri': 3.1.2
      '@jridgewell/sourcemap-codec': 1.5.5

  '@nodelib/fs.scandir@2.1.5':
    dependencies:
      '@nodelib/fs.stat': 2.0.5
      run-parallel: 1.2.0

  '@nodelib/fs.stat@2.0.5': {}

  '@nodelib/fs.walk@1.2.8':
    dependencies:
      '@nodelib/fs.scandir': 2.1.5
      fastq: 1.19.1

  '@radix-ui/primitive@1.1.3': {}

  '@radix-ui/react-compose-refs@1.1.2(@types/react@19.2.7)(react@19.2.1)':
    dependencies:
      react: 19.2.1
    optionalDependencies:
      '@types/react': 19.2.7

  '@radix-ui/react-context@1.1.2(@types/react@19.2.7)(react@19.2.1)':
    dependencies:
      react: 19.2.1
    optionalDependencies:
      '@types/react': 19.2.7

  '@radix-ui/react-primitive@2.1.3(@types/react-dom@18.3.7(@types/react@19.2.7))(@types/react@19.2.7)(react-dom@19.2.0(react@19.2.1))(react@19.2.1)':
    dependencies:
      '@radix-ui/react-slot': 1.2.3(@types/react@19.2.7)(react@19.2.1)
      react: 19.2.1
      react-dom: 19.2.0(react@19.2.1)
    optionalDependencies:
      '@types/react': 19.2.7
      '@types/react-dom': 18.3.7(@types/react@19.2.7)

  '@radix-ui/react-slot@1.2.3(@types/react@19.2.7)(react@19.2.1)':
    dependencies:
      '@radix-ui/react-compose-refs': 1.1.2(@types/react@19.2.7)(react@19.2.1)
      react: 19.2.1
    optionalDependencies:
      '@types/react': 19.2.7

  '@radix-ui/react-switch@1.2.6(@types/react-dom@18.3.7(@types/react@19.2.7))(@types/react@19.2.7)(react-dom@19.2.0(react@19.2.1))(react@19.2.1)':
    dependencies:
      '@radix-ui/primitive': 1.1.3
      '@radix-ui/react-compose-refs': 1.1.2(@types/react@19.2.7)(react@19.2.1)
      '@radix-ui/react-context': 1.1.2(@types/react@19.2.7)(react@19.2.1)
      '@radix-ui/react-primitive': 2.1.3(@types/react-dom@18.3.7(@types/react@19.2.7))(@types/react@19.2.7)(react-dom@19.2.0(react@19.2.1))(react@19.2.1)
      '@radix-ui/react-use-controllable-state': 1.2.2(@types/react@19.2.7)(react@19.2.1)
      '@radix-ui/react-use-previous': 1.1.1(@types/react@19.2.7)(react@19.2.1)
      '@radix-ui/react-use-size': 1.1.1(@types/react@19.2.7)(react@19.2.1)
      react: 19.2.1
      react-dom: 19.2.0(react@19.2.1)
    optionalDependencies:
      '@types/react': 19.2.7
      '@types/react-dom': 18.3.7(@types/react@19.2.7)

  '@radix-ui/react-use-controllable-state@1.2.2(@types/react@19.2.7)(react@19.2.1)':
    dependencies:
      '@radix-ui/react-use-effect-event': 0.0.2(@types/react@19.2.7)(react@19.2.1)
      '@radix-ui/react-use-layout-effect': 1.1.1(@types/react@19.2.7)(react@19.2.1)
      react: 19.2.1
    optionalDependencies:
      '@types/react': 19.2.7

  '@radix-ui/react-use-effect-event@0.0.2(@types/react@19.2.7)(react@19.2.1)':
    dependencies:
      '@radix-ui/react-use-layout-effect': 1.1.1(@types/react@19.2.7)(react@19.2.1)
      react: 19.2.1
    optionalDependencies:
      '@types/react': 19.2.7

  '@radix-ui/react-use-layout-effect@1.1.1(@types/react@19.2.7)(react@19.2.1)':
    dependencies:
      react: 19.2.1
    optionalDependencies:
      '@types/react': 19.2.7

  '@radix-ui/react-use-previous@1.1.1(@types/react@19.2.7)(react@19.2.1)':
    dependencies:
      react: 19.2.1
    optionalDependencies:
      '@types/react': 19.2.7

  '@radix-ui/react-use-size@1.1.1(@types/react@19.2.7)(react@19.2.1)':
    dependencies:
      '@radix-ui/react-use-layout-effect': 1.1.1(@types/react@19.2.7)(react@19.2.1)
      react: 19.2.1
    optionalDependencies:
      '@types/react': 19.2.7

  '@react-aria/focus@3.21.2(react-dom@19.2.0(react@19.2.1))(react@19.2.1)':
    dependencies:
      '@react-aria/interactions': 3.25.6(react-dom@19.2.0(react@19.2.1))(react@19.2.1)
      '@react-aria/utils': 3.31.0(react-dom@19.2.0(react@19.2.1))(react@19.2.1)
      '@react-types/shared': 3.32.1(react@19.2.1)
      '@swc/helpers': 0.5.17
      clsx: 2.1.1
      react: 19.2.1
      react-dom: 19.2.0(react@19.2.1)

  '@react-aria/interactions@3.25.6(react-dom@19.2.0(react@19.2.1))(react@19.2.1)':
    dependencies:
      '@react-aria/ssr': 3.9.10(react@19.2.1)
      '@react-aria/utils': 3.31.0(react-dom@19.2.0(react@19.2.1))(react@19.2.1)
      '@react-stately/flags': 3.1.2
      '@react-types/shared': 3.32.1(react@19.2.1)
      '@swc/helpers': 0.5.17
      react: 19.2.1
      react-dom: 19.2.0(react@19.2.1)

  '@react-aria/ssr@3.9.10(react@19.2.1)':
    dependencies:
      '@swc/helpers': 0.5.17
      react: 19.2.1

  '@react-aria/utils@3.31.0(react-dom@19.2.0(react@19.2.1))(react@19.2.1)':
    dependencies:
      '@react-aria/ssr': 3.9.10(react@19.2.1)
      '@react-stately/flags': 3.1.2
      '@react-stately/utils': 3.10.8(react@19.2.1)
      '@react-types/shared': 3.32.1(react@19.2.1)
      '@swc/helpers': 0.5.17
      clsx: 2.1.1
      react: 19.2.1
      react-dom: 19.2.0(react@19.2.1)

  '@react-stately/flags@3.1.2':
    dependencies:
      '@swc/helpers': 0.5.17

  '@react-stately/utils@3.10.8(react@19.2.1)':
    dependencies:
      '@swc/helpers': 0.5.17
      react: 19.2.1

  '@react-types/shared@3.32.1(react@19.2.1)':
    dependencies:
      react: 19.2.1

  '@rolldown/pluginutils@1.0.0-beta.47': {}

  '@rollup/pluginutils@5.3.0(rollup@4.53.3)':
    dependencies:
      '@types/estree': 1.0.8
      estree-walker: 2.0.2
      picomatch: 4.0.3
    optionalDependencies:
      rollup: 4.53.3

  '@rollup/rollup-android-arm-eabi@4.53.3':
    optional: true

  '@rollup/rollup-android-arm64@4.53.3':
    optional: true

  '@rollup/rollup-darwin-arm64@4.53.3':
    optional: true

  '@rollup/rollup-darwin-x64@4.53.3':
    optional: true

  '@rollup/rollup-freebsd-arm64@4.53.3':
    optional: true

  '@rollup/rollup-freebsd-x64@4.53.3':
    optional: true

  '@rollup/rollup-linux-arm-gnueabihf@4.53.3':
    optional: true

  '@rollup/rollup-linux-arm-musleabihf@4.53.3':
    optional: true

  '@rollup/rollup-linux-arm64-gnu@4.53.3':
    optional: true

  '@rollup/rollup-linux-arm64-musl@4.53.3':
    optional: true

  '@rollup/rollup-linux-loong64-gnu@4.53.3':
    optional: true

  '@rollup/rollup-linux-ppc64-gnu@4.53.3':
    optional: true

  '@rollup/rollup-linux-riscv64-gnu@4.53.3':
    optional: true

  '@rollup/rollup-linux-riscv64-musl@4.53.3':
    optional: true

  '@rollup/rollup-linux-s390x-gnu@4.53.3':
    optional: true

  '@rollup/rollup-linux-x64-gnu@4.53.3':
    optional: true

  '@rollup/rollup-linux-x64-musl@4.53.3':
    optional: true

  '@rollup/rollup-openharmony-arm64@4.53.3':
    optional: true

  '@rollup/rollup-win32-arm64-msvc@4.53.3':
    optional: true

  '@rollup/rollup-win32-ia32-msvc@4.53.3':
    optional: true

  '@rollup/rollup-win32-x64-gnu@4.53.3':
    optional: true

  '@rollup/rollup-win32-x64-msvc@4.53.3':
    optional: true

  '@standard-schema/spec@1.0.0': {}

  '@svgr/babel-plugin-add-jsx-attribute@8.0.0(@babel/core@7.28.5)':
    dependencies:
      '@babel/core': 7.28.5

  '@svgr/babel-plugin-remove-jsx-attribute@8.0.0(@babel/core@7.28.5)':
    dependencies:
      '@babel/core': 7.28.5

  '@svgr/babel-plugin-remove-jsx-empty-expression@8.0.0(@babel/core@7.28.5)':
    dependencies:
      '@babel/core': 7.28.5

  '@svgr/babel-plugin-replace-jsx-attribute-value@8.0.0(@babel/core@7.28.5)':
    dependencies:
      '@babel/core': 7.28.5

  '@svgr/babel-plugin-svg-dynamic-title@8.0.0(@babel/core@7.28.5)':
    dependencies:
      '@babel/core': 7.28.5

  '@svgr/babel-plugin-svg-em-dimensions@8.0.0(@babel/core@7.28.5)':
    dependencies:
      '@babel/core': 7.28.5

  '@svgr/babel-plugin-transform-react-native-svg@8.1.0(@babel/core@7.28.5)':
    dependencies:
      '@babel/core': 7.28.5

  '@svgr/babel-plugin-transform-svg-component@8.0.0(@babel/core@7.28.5)':
    dependencies:
      '@babel/core': 7.28.5

  '@svgr/babel-preset@8.1.0(@babel/core@7.28.5)':
    dependencies:
      '@babel/core': 7.28.5
      '@svgr/babel-plugin-add-jsx-attribute': 8.0.0(@babel/core@7.28.5)
      '@svgr/babel-plugin-remove-jsx-attribute': 8.0.0(@babel/core@7.28.5)
      '@svgr/babel-plugin-remove-jsx-empty-expression': 8.0.0(@babel/core@7.28.5)
      '@svgr/babel-plugin-replace-jsx-attribute-value': 8.0.0(@babel/core@7.28.5)
      '@svgr/babel-plugin-svg-dynamic-title': 8.0.0(@babel/core@7.28.5)
      '@svgr/babel-plugin-svg-em-dimensions': 8.0.0(@babel/core@7.28.5)
      '@svgr/babel-plugin-transform-react-native-svg': 8.1.0(@babel/core@7.28.5)
      '@svgr/babel-plugin-transform-svg-component': 8.0.0(@babel/core@7.28.5)

  '@svgr/core@8.1.0(typescript@5.9.3)':
    dependencies:
      '@babel/core': 7.28.5
      '@svgr/babel-preset': 8.1.0(@babel/core@7.28.5)
      camelcase: 6.3.0
      cosmiconfig: 8.3.6(typescript@5.9.3)
      snake-case: 3.0.4
    transitivePeerDependencies:
      - supports-color
      - typescript

  '@svgr/hast-util-to-babel-ast@8.0.0':
    dependencies:
      '@babel/types': 7.28.5
      entities: 4.5.0

  '@svgr/plugin-jsx@8.1.0(@svgr/core@8.1.0(typescript@5.9.3))':
    dependencies:
      '@babel/core': 7.28.5
      '@svgr/babel-preset': 8.1.0(@babel/core@7.28.5)
      '@svgr/core': 8.1.0(typescript@5.9.3)
      '@svgr/hast-util-to-babel-ast': 8.0.0
      svg-parser: 2.0.4
    transitivePeerDependencies:
      - supports-color

  '@swc/helpers@0.5.17':
    dependencies:
      tslib: 2.8.1

  '@tailwindcss/node@4.1.17':
    dependencies:
      '@jridgewell/remapping': 2.3.5
      enhanced-resolve: 5.18.3
      jiti: 2.6.1
      lightningcss: 1.30.2
      magic-string: 0.30.21
      source-map-js: 1.2.1
      tailwindcss: 4.1.17

  '@tailwindcss/oxide-android-arm64@4.1.17':
    optional: true

  '@tailwindcss/oxide-darwin-arm64@4.1.17':
    optional: true

  '@tailwindcss/oxide-darwin-x64@4.1.17':
    optional: true

  '@tailwindcss/oxide-freebsd-x64@4.1.17':
    optional: true

  '@tailwindcss/oxide-linux-arm-gnueabihf@4.1.17':
    optional: true

  '@tailwindcss/oxide-linux-arm64-gnu@4.1.17':
    optional: true

  '@tailwindcss/oxide-linux-arm64-musl@4.1.17':
    optional: true

  '@tailwindcss/oxide-linux-x64-gnu@4.1.17':
    optional: true

  '@tailwindcss/oxide-linux-x64-musl@4.1.17':
    optional: true

  '@tailwindcss/oxide-wasm32-wasi@4.1.17':
    optional: true

  '@tailwindcss/oxide-win32-arm64-msvc@4.1.17':
    optional: true

  '@tailwindcss/oxide-win32-x64-msvc@4.1.17':
    optional: true

  '@tailwindcss/oxide@4.1.17':
    optionalDependencies:
      '@tailwindcss/oxide-android-arm64': 4.1.17
      '@tailwindcss/oxide-darwin-arm64': 4.1.17
      '@tailwindcss/oxide-darwin-x64': 4.1.17
      '@tailwindcss/oxide-freebsd-x64': 4.1.17
      '@tailwindcss/oxide-linux-arm-gnueabihf': 4.1.17
      '@tailwindcss/oxide-linux-arm64-gnu': 4.1.17
      '@tailwindcss/oxide-linux-arm64-musl': 4.1.17
      '@tailwindcss/oxide-linux-x64-gnu': 4.1.17
      '@tailwindcss/oxide-linux-x64-musl': 4.1.17
      '@tailwindcss/oxide-wasm32-wasi': 4.1.17
      '@tailwindcss/oxide-win32-arm64-msvc': 4.1.17
      '@tailwindcss/oxide-win32-x64-msvc': 4.1.17

  '@tailwindcss/postcss@4.1.17':
    dependencies:
      '@alloc/quick-lru': 5.2.0
      '@tailwindcss/node': 4.1.17
      '@tailwindcss/oxide': 4.1.17
      postcss: 8.5.6
      tailwindcss: 4.1.17

  '@tanstack/query-core@5.90.10': {}

  '@tanstack/react-query@5.90.10(react@19.2.1)':
    dependencies:
      '@tanstack/query-core': 5.90.10
      react: 19.2.1

<<<<<<< HEAD
  '@tanstack/react-virtual@3.13.13(react-dom@19.2.0(react@19.2.0))(react@19.2.0)':
    dependencies:
      '@tanstack/virtual-core': 3.13.13
      react: 19.2.0
      react-dom: 19.2.0(react@19.2.0)
=======
  '@tanstack/react-virtual@3.13.12(react-dom@19.2.0(react@19.2.1))(react@19.2.1)':
    dependencies:
      '@tanstack/virtual-core': 3.13.12
      react: 19.2.1
      react-dom: 19.2.0(react@19.2.1)
>>>>>>> 56fe4538

  '@tanstack/virtual-core@3.13.13': {}

  '@testing-library/dom@10.4.1':
    dependencies:
      '@babel/code-frame': 7.27.1
      '@babel/runtime': 7.28.4
      '@types/aria-query': 5.0.4
      aria-query: 5.3.0
      dom-accessibility-api: 0.5.16
      lz-string: 1.5.0
      picocolors: 1.1.1
      pretty-format: 27.5.1

  '@testing-library/jest-dom@6.9.1':
    dependencies:
      '@adobe/css-tools': 4.4.4
      aria-query: 5.3.2
      css.escape: 1.5.1
      dom-accessibility-api: 0.6.3
      picocolors: 1.1.1
      redent: 3.0.0

  '@testing-library/react@16.3.0(@testing-library/dom@10.4.1)(@types/react-dom@18.3.7(@types/react@19.2.7))(@types/react@19.2.7)(react-dom@19.2.0(react@19.2.1))(react@19.2.1)':
    dependencies:
      '@babel/runtime': 7.28.4
      '@testing-library/dom': 10.4.1
      react: 19.2.1
      react-dom: 19.2.0(react@19.2.1)
    optionalDependencies:
      '@types/react': 19.2.7
      '@types/react-dom': 18.3.7(@types/react@19.2.7)

  '@types/aria-query@5.0.4': {}

  '@types/babel__core@7.20.5':
    dependencies:
      '@babel/parser': 7.28.5
      '@babel/types': 7.28.5
      '@types/babel__generator': 7.27.0
      '@types/babel__template': 7.4.4
      '@types/babel__traverse': 7.28.0

  '@types/babel__generator@7.27.0':
    dependencies:
      '@babel/types': 7.28.5

  '@types/babel__template@7.4.4':
    dependencies:
      '@babel/parser': 7.28.5
      '@babel/types': 7.28.5

  '@types/babel__traverse@7.28.0':
    dependencies:
      '@babel/types': 7.28.5

  '@types/chai@5.2.3':
    dependencies:
      '@types/deep-eql': 4.0.2
      assertion-error: 2.0.1

  '@types/d3-array@3.2.2': {}

  '@types/d3-color@3.1.3': {}

  '@types/d3-ease@3.0.2': {}

  '@types/d3-interpolate@3.0.4':
    dependencies:
      '@types/d3-color': 3.1.3

  '@types/d3-path@3.1.1': {}

  '@types/d3-scale@4.0.9':
    dependencies:
      '@types/d3-time': 3.0.4

  '@types/d3-shape@3.1.7':
    dependencies:
      '@types/d3-path': 3.1.1

  '@types/d3-time@3.0.4': {}

  '@types/d3-timer@3.0.2': {}

  '@types/debug@4.1.12':
    dependencies:
      '@types/ms': 2.1.0

  '@types/deep-eql@4.0.2': {}

  '@types/estree-jsx@1.0.5':
    dependencies:
      '@types/estree': 1.0.8

  '@types/estree@1.0.8': {}

  '@types/hast@3.0.4':
    dependencies:
      '@types/unist': 3.0.3

  '@types/json-schema@7.0.15': {}

  '@types/mdast@4.0.4':
    dependencies:
      '@types/unist': 3.0.3

  '@types/ms@2.1.0': {}

  '@types/node@24.10.1':
    dependencies:
      undici-types: 7.16.0
    optional: true

  '@types/react-dom@18.3.7(@types/react@19.2.7)':
    dependencies:
      '@types/react': 19.2.7

  '@types/react@19.2.7':
    dependencies:
      csstype: 3.2.3

  '@types/sinonjs__fake-timers@8.1.1': {}

  '@types/sizzle@2.3.10': {}

  '@types/unist@2.0.11': {}

  '@types/unist@3.0.3': {}

  '@types/yauzl@2.10.3':
    dependencies:
      '@types/node': 24.10.1
    optional: true

  '@typescript-eslint/eslint-plugin@8.47.0(@typescript-eslint/parser@8.47.0(eslint@9.39.1(jiti@2.6.1))(typescript@5.9.3))(eslint@9.39.1(jiti@2.6.1))(typescript@5.9.3)':
    dependencies:
      '@eslint-community/regexpp': 4.12.2
      '@typescript-eslint/parser': 8.47.0(eslint@9.39.1(jiti@2.6.1))(typescript@5.9.3)
      '@typescript-eslint/scope-manager': 8.47.0
      '@typescript-eslint/type-utils': 8.47.0(eslint@9.39.1(jiti@2.6.1))(typescript@5.9.3)
      '@typescript-eslint/utils': 8.47.0(eslint@9.39.1(jiti@2.6.1))(typescript@5.9.3)
      '@typescript-eslint/visitor-keys': 8.47.0
      eslint: 9.39.1(jiti@2.6.1)
      graphemer: 1.4.0
      ignore: 7.0.5
      natural-compare: 1.4.0
      ts-api-utils: 2.1.0(typescript@5.9.3)
      typescript: 5.9.3
    transitivePeerDependencies:
      - supports-color

  '@typescript-eslint/parser@8.47.0(eslint@9.39.1(jiti@2.6.1))(typescript@5.9.3)':
    dependencies:
      '@typescript-eslint/scope-manager': 8.47.0
      '@typescript-eslint/types': 8.47.0
      '@typescript-eslint/typescript-estree': 8.47.0(typescript@5.9.3)
      '@typescript-eslint/visitor-keys': 8.47.0
      debug: 4.4.3(supports-color@8.1.1)
      eslint: 9.39.1(jiti@2.6.1)
      typescript: 5.9.3
    transitivePeerDependencies:
      - supports-color

  '@typescript-eslint/project-service@8.47.0(typescript@5.9.3)':
    dependencies:
      '@typescript-eslint/tsconfig-utils': 8.47.0(typescript@5.9.3)
      '@typescript-eslint/types': 8.47.0
      debug: 4.4.3(supports-color@8.1.1)
      typescript: 5.9.3
    transitivePeerDependencies:
      - supports-color

  '@typescript-eslint/scope-manager@8.47.0':
    dependencies:
      '@typescript-eslint/types': 8.47.0
      '@typescript-eslint/visitor-keys': 8.47.0

  '@typescript-eslint/tsconfig-utils@8.47.0(typescript@5.9.3)':
    dependencies:
      typescript: 5.9.3

  '@typescript-eslint/type-utils@8.47.0(eslint@9.39.1(jiti@2.6.1))(typescript@5.9.3)':
    dependencies:
      '@typescript-eslint/types': 8.47.0
      '@typescript-eslint/typescript-estree': 8.47.0(typescript@5.9.3)
      '@typescript-eslint/utils': 8.47.0(eslint@9.39.1(jiti@2.6.1))(typescript@5.9.3)
      debug: 4.4.3(supports-color@8.1.1)
      eslint: 9.39.1(jiti@2.6.1)
      ts-api-utils: 2.1.0(typescript@5.9.3)
      typescript: 5.9.3
    transitivePeerDependencies:
      - supports-color

  '@typescript-eslint/types@8.47.0': {}

  '@typescript-eslint/typescript-estree@8.47.0(typescript@5.9.3)':
    dependencies:
      '@typescript-eslint/project-service': 8.47.0(typescript@5.9.3)
      '@typescript-eslint/tsconfig-utils': 8.47.0(typescript@5.9.3)
      '@typescript-eslint/types': 8.47.0
      '@typescript-eslint/visitor-keys': 8.47.0
      debug: 4.4.3(supports-color@8.1.1)
      fast-glob: 3.3.3
      is-glob: 4.0.3
      minimatch: 9.0.5
      semver: 7.7.3
      ts-api-utils: 2.1.0(typescript@5.9.3)
      typescript: 5.9.3
    transitivePeerDependencies:
      - supports-color

  '@typescript-eslint/utils@8.47.0(eslint@9.39.1(jiti@2.6.1))(typescript@5.9.3)':
    dependencies:
      '@eslint-community/eslint-utils': 4.9.0(eslint@9.39.1(jiti@2.6.1))
      '@typescript-eslint/scope-manager': 8.47.0
      '@typescript-eslint/types': 8.47.0
      '@typescript-eslint/typescript-estree': 8.47.0(typescript@5.9.3)
      eslint: 9.39.1(jiti@2.6.1)
      typescript: 5.9.3
    transitivePeerDependencies:
      - supports-color

  '@typescript-eslint/visitor-keys@8.47.0':
    dependencies:
      '@typescript-eslint/types': 8.47.0
      eslint-visitor-keys: 4.2.1

  '@ungap/structured-clone@1.3.0': {}

  '@vitejs/plugin-react@5.1.1(vite@7.2.7(@types/node@24.10.1)(jiti@2.6.1)(lightningcss@1.30.2))':
    dependencies:
      '@babel/core': 7.28.5
      '@babel/plugin-transform-react-jsx-self': 7.27.1(@babel/core@7.28.5)
      '@babel/plugin-transform-react-jsx-source': 7.27.1(@babel/core@7.28.5)
      '@rolldown/pluginutils': 1.0.0-beta.47
      '@types/babel__core': 7.20.5
      react-refresh: 0.18.0
      vite: 7.2.7(@types/node@24.10.1)(jiti@2.6.1)(lightningcss@1.30.2)
    transitivePeerDependencies:
      - supports-color

  '@vitest/coverage-v8@4.0.13(vitest@4.0.13(@types/debug@4.1.12)(@types/node@24.10.1)(jiti@2.6.1)(jsdom@27.2.0)(lightningcss@1.30.2))':
    dependencies:
      '@bcoe/v8-coverage': 1.0.2
      '@vitest/utils': 4.0.13
      ast-v8-to-istanbul: 0.3.8
      debug: 4.4.3(supports-color@8.1.1)
      istanbul-lib-coverage: 3.2.2
      istanbul-lib-report: 3.0.1
      istanbul-lib-source-maps: 5.0.6
      istanbul-reports: 3.2.0
      magicast: 0.5.1
      std-env: 3.10.0
      tinyrainbow: 3.0.3
      vitest: 4.0.13(@types/debug@4.1.12)(@types/node@24.10.1)(jiti@2.6.1)(jsdom@27.2.0)(lightningcss@1.30.2)
    transitivePeerDependencies:
      - supports-color

  '@vitest/expect@4.0.13':
    dependencies:
      '@standard-schema/spec': 1.0.0
      '@types/chai': 5.2.3
      '@vitest/spy': 4.0.13
      '@vitest/utils': 4.0.13
      chai: 6.2.1
      tinyrainbow: 3.0.3

  '@vitest/mocker@4.0.13(vite@7.2.7(@types/node@24.10.1)(jiti@2.6.1)(lightningcss@1.30.2))':
    dependencies:
      '@vitest/spy': 4.0.13
      estree-walker: 3.0.3
      magic-string: 0.30.21
    optionalDependencies:
      vite: 7.2.7(@types/node@24.10.1)(jiti@2.6.1)(lightningcss@1.30.2)

  '@vitest/pretty-format@4.0.13':
    dependencies:
      tinyrainbow: 3.0.3

  '@vitest/runner@4.0.13':
    dependencies:
      '@vitest/utils': 4.0.13
      pathe: 2.0.3

  '@vitest/snapshot@4.0.13':
    dependencies:
      '@vitest/pretty-format': 4.0.13
      magic-string: 0.30.21
      pathe: 2.0.3

  '@vitest/spy@4.0.13': {}

  '@vitest/utils@4.0.13':
    dependencies:
      '@vitest/pretty-format': 4.0.13
      tinyrainbow: 3.0.3

  acorn-jsx@5.3.2(acorn@8.15.0):
    dependencies:
      acorn: 8.15.0

  acorn@8.15.0: {}

  agent-base@7.1.4: {}

  aggregate-error@3.1.0:
    dependencies:
      clean-stack: 2.2.0
      indent-string: 4.0.0

  ajv@6.12.6:
    dependencies:
      fast-deep-equal: 3.1.3
      fast-json-stable-stringify: 2.1.0
      json-schema-traverse: 0.4.1
      uri-js: 4.4.1

  ansi-colors@4.1.3: {}

  ansi-escapes@4.3.2:
    dependencies:
      type-fest: 0.21.3

  ansi-regex@5.0.1: {}

  ansi-styles@4.3.0:
    dependencies:
      color-convert: 2.0.1

  ansi-styles@5.2.0: {}

  arch@2.2.0: {}

  argparse@2.0.1: {}

  aria-query@5.3.0:
    dependencies:
      dequal: 2.0.3

  aria-query@5.3.2: {}

  array-buffer-byte-length@1.0.2:
    dependencies:
      call-bound: 1.0.4
      is-array-buffer: 3.0.5

  array-includes@3.1.9:
    dependencies:
      call-bind: 1.0.8
      call-bound: 1.0.4
      define-properties: 1.2.1
      es-abstract: 1.24.0
      es-object-atoms: 1.1.1
      get-intrinsic: 1.3.0
      is-string: 1.1.1
      math-intrinsics: 1.1.0

  array.prototype.findlast@1.2.5:
    dependencies:
      call-bind: 1.0.8
      define-properties: 1.2.1
      es-abstract: 1.24.0
      es-errors: 1.3.0
      es-object-atoms: 1.1.1
      es-shim-unscopables: 1.1.0

  array.prototype.flat@1.3.3:
    dependencies:
      call-bind: 1.0.8
      define-properties: 1.2.1
      es-abstract: 1.24.0
      es-shim-unscopables: 1.1.0

  array.prototype.flatmap@1.3.3:
    dependencies:
      call-bind: 1.0.8
      define-properties: 1.2.1
      es-abstract: 1.24.0
      es-shim-unscopables: 1.1.0

  array.prototype.tosorted@1.1.4:
    dependencies:
      call-bind: 1.0.8
      define-properties: 1.2.1
      es-abstract: 1.24.0
      es-errors: 1.3.0
      es-shim-unscopables: 1.1.0

  arraybuffer.prototype.slice@1.0.4:
    dependencies:
      array-buffer-byte-length: 1.0.2
      call-bind: 1.0.8
      define-properties: 1.2.1
      es-abstract: 1.24.0
      es-errors: 1.3.0
      get-intrinsic: 1.3.0
      is-array-buffer: 3.0.5

  asn1@0.2.6:
    dependencies:
      safer-buffer: 2.1.2

  assert-plus@1.0.0: {}

  assertion-error@2.0.1: {}

  ast-types-flow@0.0.8: {}

  ast-v8-to-istanbul@0.3.8:
    dependencies:
      '@jridgewell/trace-mapping': 0.3.31
      estree-walker: 3.0.3
      js-tokens: 9.0.1

  astral-regex@2.0.0: {}

  async-function@1.0.0: {}

  async@3.2.6: {}

  asynckit@0.4.0: {}

  at-least-node@1.0.0: {}

  autoprefixer@10.4.22(postcss@8.5.6):
    dependencies:
      browserslist: 4.28.0
      caniuse-lite: 1.0.30001756
      fraction.js: 5.3.4
      normalize-range: 0.1.2
      picocolors: 1.1.1
      postcss: 8.5.6
      postcss-value-parser: 4.2.0

  available-typed-arrays@1.0.7:
    dependencies:
      possible-typed-array-names: 1.1.0

  aws-sign2@0.7.0: {}

  aws4@1.13.2: {}

  axe-core@4.11.0: {}

  axios@1.13.2:
    dependencies:
      follow-redirects: 1.15.11
      form-data: 4.0.5
      proxy-from-env: 1.1.0
    transitivePeerDependencies:
      - debug

  axobject-query@4.1.0: {}

  bail@2.0.2: {}

  balanced-match@1.0.2: {}

  base64-js@1.5.1: {}

  baseline-browser-mapping@2.8.30: {}

  bcrypt-pbkdf@1.0.2:
    dependencies:
      tweetnacl: 0.14.5

  bidi-js@1.0.3:
    dependencies:
      require-from-string: 2.0.2

  blob-util@2.0.2: {}

  bluebird@3.7.2: {}

  brace-expansion@1.1.12:
    dependencies:
      balanced-match: 1.0.2
      concat-map: 0.0.1

  brace-expansion@2.0.2:
    dependencies:
      balanced-match: 1.0.2

  braces@3.0.3:
    dependencies:
      fill-range: 7.1.1

  browserslist@4.28.0:
    dependencies:
      baseline-browser-mapping: 2.8.30
      caniuse-lite: 1.0.30001756
      electron-to-chromium: 1.5.259
      node-releases: 2.0.27
      update-browserslist-db: 1.1.4(browserslist@4.28.0)

  buffer-crc32@0.2.13: {}

  buffer@5.7.1:
    dependencies:
      base64-js: 1.5.1
      ieee754: 1.2.1

  cachedir@2.4.0: {}

  call-bind-apply-helpers@1.0.2:
    dependencies:
      es-errors: 1.3.0
      function-bind: 1.1.2

  call-bind@1.0.8:
    dependencies:
      call-bind-apply-helpers: 1.0.2
      es-define-property: 1.0.1
      get-intrinsic: 1.3.0
      set-function-length: 1.2.2

  call-bound@1.0.4:
    dependencies:
      call-bind-apply-helpers: 1.0.2
      get-intrinsic: 1.3.0

  callsites@3.1.0: {}

  camelcase@6.3.0: {}

  caniuse-lite@1.0.30001756: {}

  caseless@0.12.0: {}

  ccount@2.0.1: {}

  chai@6.2.1: {}

  chalk@4.1.2:
    dependencies:
      ansi-styles: 4.3.0
      supports-color: 7.2.0

  character-entities-html4@2.1.0: {}

  character-entities-legacy@3.0.0: {}

  character-entities@2.0.2: {}

  character-reference-invalid@2.0.1: {}

  check-more-types@2.24.0: {}

  ci-info@4.3.1: {}

  classnames@2.5.1: {}

  clean-stack@2.2.0: {}

  cli-cursor@3.1.0:
    dependencies:
      restore-cursor: 3.1.0

  cli-table3@0.6.5:
    dependencies:
      string-width: 4.2.3
    optionalDependencies:
      '@colors/colors': 1.5.0

  cli-truncate@2.1.0:
    dependencies:
      slice-ansi: 3.0.0
      string-width: 4.2.3

  clsx@2.1.1: {}

  color-convert@2.0.1:
    dependencies:
      color-name: 1.1.4

  color-name@1.1.4: {}

  colorette@2.0.20: {}

  combined-stream@1.0.8:
    dependencies:
      delayed-stream: 1.0.0

  comma-separated-tokens@2.0.3: {}

  commander@6.2.1: {}

  common-tags@1.8.2: {}

  concat-map@0.0.1: {}

  convert-source-map@2.0.0: {}

  cookie@1.1.1: {}

  core-util-is@1.0.2: {}

  cosmiconfig@8.3.6(typescript@5.9.3):
    dependencies:
      import-fresh: 3.3.1
      js-yaml: 4.1.1
      parse-json: 5.2.0
      path-type: 4.0.0
    optionalDependencies:
      typescript: 5.9.3

  cross-spawn@7.0.6:
    dependencies:
      path-key: 3.1.1
      shebang-command: 2.0.0
      which: 2.0.2

  css-tree@3.1.0:
    dependencies:
      mdn-data: 2.12.2
      source-map-js: 1.2.1

  css.escape@1.5.1: {}

  cssstyle@5.3.3:
    dependencies:
      '@asamuzakjp/css-color': 4.1.0
      '@csstools/css-syntax-patches-for-csstree': 1.0.17
      css-tree: 3.1.0

  csstype@3.2.3: {}

  cypress@13.17.0:
    dependencies:
      '@cypress/request': 3.0.9
      '@cypress/xvfb': 1.2.4(supports-color@8.1.1)
      '@types/sinonjs__fake-timers': 8.1.1
      '@types/sizzle': 2.3.10
      arch: 2.2.0
      blob-util: 2.0.2
      bluebird: 3.7.2
      buffer: 5.7.1
      cachedir: 2.4.0
      chalk: 4.1.2
      check-more-types: 2.24.0
      ci-info: 4.3.1
      cli-cursor: 3.1.0
      cli-table3: 0.6.5
      commander: 6.2.1
      common-tags: 1.8.2
      dayjs: 1.11.19
      debug: 4.4.3(supports-color@8.1.1)
      enquirer: 2.4.1
      eventemitter2: 6.4.7
      execa: 4.1.0
      executable: 4.1.1
      extract-zip: 2.0.1(supports-color@8.1.1)
      figures: 3.2.0
      fs-extra: 9.1.0
      getos: 3.2.1
      is-installed-globally: 0.4.0
      lazy-ass: 1.6.0
      listr2: 3.14.0(enquirer@2.4.1)
      lodash: 4.17.21
      log-symbols: 4.1.0
      minimist: 1.2.8
      ospath: 1.2.2
      pretty-bytes: 5.6.0
      process: 0.11.10
      proxy-from-env: 1.0.0
      request-progress: 3.0.0
      semver: 7.7.3
      supports-color: 8.1.1
      tmp: 0.2.5
      tree-kill: 1.2.2
      untildify: 4.0.0
      yauzl: 2.10.0

  d3-array@3.2.4:
    dependencies:
      internmap: 2.0.3

  d3-color@3.1.0: {}

  d3-ease@3.0.1: {}

  d3-format@3.1.0: {}

  d3-interpolate@3.0.1:
    dependencies:
      d3-color: 3.1.0

  d3-path@3.1.0: {}

  d3-scale@4.0.2:
    dependencies:
      d3-array: 3.2.4
      d3-format: 3.1.0
      d3-interpolate: 3.0.1
      d3-time: 3.1.0
      d3-time-format: 4.1.0

  d3-shape@3.2.0:
    dependencies:
      d3-path: 3.1.0

  d3-time-format@4.1.0:
    dependencies:
      d3-time: 3.1.0

  d3-time@3.1.0:
    dependencies:
      d3-array: 3.2.4

  d3-timer@3.0.1: {}

  damerau-levenshtein@1.0.8: {}

  dashdash@1.14.1:
    dependencies:
      assert-plus: 1.0.0

  data-urls@6.0.0:
    dependencies:
      whatwg-mimetype: 4.0.0
      whatwg-url: 15.1.0

  data-view-buffer@1.0.2:
    dependencies:
      call-bound: 1.0.4
      es-errors: 1.3.0
      is-data-view: 1.0.2

  data-view-byte-length@1.0.2:
    dependencies:
      call-bound: 1.0.4
      es-errors: 1.3.0
      is-data-view: 1.0.2

  data-view-byte-offset@1.0.1:
    dependencies:
      call-bound: 1.0.4
      es-errors: 1.3.0
      is-data-view: 1.0.2

  date-fns@4.1.0: {}

  dayjs@1.11.19: {}

  debug@3.2.7(supports-color@8.1.1):
    dependencies:
      ms: 2.1.3
    optionalDependencies:
      supports-color: 8.1.1

  debug@4.4.3(supports-color@8.1.1):
    dependencies:
      ms: 2.1.3
    optionalDependencies:
      supports-color: 8.1.1

  decimal.js-light@2.5.1: {}

  decimal.js@10.6.0: {}

  decode-named-character-reference@1.2.0:
    dependencies:
      character-entities: 2.0.2

  deep-is@0.1.4: {}

  define-data-property@1.1.4:
    dependencies:
      es-define-property: 1.0.1
      es-errors: 1.3.0
      gopd: 1.2.0

  define-properties@1.2.1:
    dependencies:
      define-data-property: 1.1.4
      has-property-descriptors: 1.0.2
      object-keys: 1.1.1

  delayed-stream@1.0.0: {}

  dequal@2.0.3: {}

  detect-libc@2.1.2: {}

  devlop@1.1.0:
    dependencies:
      dequal: 2.0.3

  doctrine@2.1.0:
    dependencies:
      esutils: 2.0.3

  dom-accessibility-api@0.5.16: {}

  dom-accessibility-api@0.6.3: {}

  dom-helpers@5.2.1:
    dependencies:
      '@babel/runtime': 7.28.4
      csstype: 3.2.3

  dot-case@3.0.4:
    dependencies:
      no-case: 3.0.4
      tslib: 2.8.1

  dunder-proto@1.0.1:
    dependencies:
      call-bind-apply-helpers: 1.0.2
      es-errors: 1.3.0
      gopd: 1.2.0

  ecc-jsbn@0.1.2:
    dependencies:
      jsbn: 0.1.1
      safer-buffer: 2.1.2

  electron-to-chromium@1.5.259: {}

  emoji-regex@8.0.0: {}

  emoji-regex@9.2.2: {}

  end-of-stream@1.4.5:
    dependencies:
      once: 1.4.0

  enhanced-resolve@5.18.3:
    dependencies:
      graceful-fs: 4.2.11
      tapable: 2.3.0

  enquirer@2.4.1:
    dependencies:
      ansi-colors: 4.1.3
      strip-ansi: 6.0.1

  entities@4.5.0: {}

  entities@6.0.1: {}

  error-ex@1.3.4:
    dependencies:
      is-arrayish: 0.2.1

  es-abstract@1.24.0:
    dependencies:
      array-buffer-byte-length: 1.0.2
      arraybuffer.prototype.slice: 1.0.4
      available-typed-arrays: 1.0.7
      call-bind: 1.0.8
      call-bound: 1.0.4
      data-view-buffer: 1.0.2
      data-view-byte-length: 1.0.2
      data-view-byte-offset: 1.0.1
      es-define-property: 1.0.1
      es-errors: 1.3.0
      es-object-atoms: 1.1.1
      es-set-tostringtag: 2.1.0
      es-to-primitive: 1.3.0
      function.prototype.name: 1.1.8
      get-intrinsic: 1.3.0
      get-proto: 1.0.1
      get-symbol-description: 1.1.0
      globalthis: 1.0.4
      gopd: 1.2.0
      has-property-descriptors: 1.0.2
      has-proto: 1.2.0
      has-symbols: 1.1.0
      hasown: 2.0.2
      internal-slot: 1.1.0
      is-array-buffer: 3.0.5
      is-callable: 1.2.7
      is-data-view: 1.0.2
      is-negative-zero: 2.0.3
      is-regex: 1.2.1
      is-set: 2.0.3
      is-shared-array-buffer: 1.0.4
      is-string: 1.1.1
      is-typed-array: 1.1.15
      is-weakref: 1.1.1
      math-intrinsics: 1.1.0
      object-inspect: 1.13.4
      object-keys: 1.1.1
      object.assign: 4.1.7
      own-keys: 1.0.1
      regexp.prototype.flags: 1.5.4
      safe-array-concat: 1.1.3
      safe-push-apply: 1.0.0
      safe-regex-test: 1.1.0
      set-proto: 1.0.0
      stop-iteration-iterator: 1.1.0
      string.prototype.trim: 1.2.10
      string.prototype.trimend: 1.0.9
      string.prototype.trimstart: 1.0.8
      typed-array-buffer: 1.0.3
      typed-array-byte-length: 1.0.3
      typed-array-byte-offset: 1.0.4
      typed-array-length: 1.0.7
      unbox-primitive: 1.1.0
      which-typed-array: 1.1.19

  es-define-property@1.0.1: {}

  es-errors@1.3.0: {}

  es-iterator-helpers@1.2.1:
    dependencies:
      call-bind: 1.0.8
      call-bound: 1.0.4
      define-properties: 1.2.1
      es-abstract: 1.24.0
      es-errors: 1.3.0
      es-set-tostringtag: 2.1.0
      function-bind: 1.1.2
      get-intrinsic: 1.3.0
      globalthis: 1.0.4
      gopd: 1.2.0
      has-property-descriptors: 1.0.2
      has-proto: 1.2.0
      has-symbols: 1.1.0
      internal-slot: 1.1.0
      iterator.prototype: 1.1.5
      safe-array-concat: 1.1.3

  es-module-lexer@1.7.0: {}

  es-object-atoms@1.1.1:
    dependencies:
      es-errors: 1.3.0

  es-set-tostringtag@2.1.0:
    dependencies:
      es-errors: 1.3.0
      get-intrinsic: 1.3.0
      has-tostringtag: 1.0.2
      hasown: 2.0.2

  es-shim-unscopables@1.1.0:
    dependencies:
      hasown: 2.0.2

  es-to-primitive@1.3.0:
    dependencies:
      is-callable: 1.2.7
      is-date-object: 1.1.0
      is-symbol: 1.1.1

  esbuild@0.25.12:
    optionalDependencies:
      '@esbuild/aix-ppc64': 0.25.12
      '@esbuild/android-arm': 0.25.12
      '@esbuild/android-arm64': 0.25.12
      '@esbuild/android-x64': 0.25.12
      '@esbuild/darwin-arm64': 0.25.12
      '@esbuild/darwin-x64': 0.25.12
      '@esbuild/freebsd-arm64': 0.25.12
      '@esbuild/freebsd-x64': 0.25.12
      '@esbuild/linux-arm': 0.25.12
      '@esbuild/linux-arm64': 0.25.12
      '@esbuild/linux-ia32': 0.25.12
      '@esbuild/linux-loong64': 0.25.12
      '@esbuild/linux-mips64el': 0.25.12
      '@esbuild/linux-ppc64': 0.25.12
      '@esbuild/linux-riscv64': 0.25.12
      '@esbuild/linux-s390x': 0.25.12
      '@esbuild/linux-x64': 0.25.12
      '@esbuild/netbsd-arm64': 0.25.12
      '@esbuild/netbsd-x64': 0.25.12
      '@esbuild/openbsd-arm64': 0.25.12
      '@esbuild/openbsd-x64': 0.25.12
      '@esbuild/openharmony-arm64': 0.25.12
      '@esbuild/sunos-x64': 0.25.12
      '@esbuild/win32-arm64': 0.25.12
      '@esbuild/win32-ia32': 0.25.12
      '@esbuild/win32-x64': 0.25.12

  escalade@3.2.0: {}

  escape-string-regexp@1.0.5: {}

  escape-string-regexp@4.0.0: {}

  escape-string-regexp@5.0.0: {}

  eslint-plugin-jsx-a11y@6.10.2(eslint@9.39.1(jiti@2.6.1)):
    dependencies:
      aria-query: 5.3.2
      array-includes: 3.1.9
      array.prototype.flatmap: 1.3.3
      ast-types-flow: 0.0.8
      axe-core: 4.11.0
      axobject-query: 4.1.0
      damerau-levenshtein: 1.0.8
      emoji-regex: 9.2.2
      eslint: 9.39.1(jiti@2.6.1)
      hasown: 2.0.2
      jsx-ast-utils: 3.3.5
      language-tags: 1.0.9
      minimatch: 3.1.2
      object.fromentries: 2.0.8
      safe-regex-test: 1.1.0
      string.prototype.includes: 2.0.1

  eslint-plugin-react-hooks@7.0.1(eslint@9.39.1(jiti@2.6.1)):
    dependencies:
      '@babel/core': 7.28.5
      '@babel/parser': 7.28.5
      eslint: 9.39.1(jiti@2.6.1)
      hermes-parser: 0.25.1
      zod: 3.25.76
      zod-validation-error: 4.0.2(zod@3.25.76)
    transitivePeerDependencies:
      - supports-color

  eslint-plugin-react@7.37.5(eslint@9.39.1(jiti@2.6.1)):
    dependencies:
      array-includes: 3.1.9
      array.prototype.findlast: 1.2.5
      array.prototype.flatmap: 1.3.3
      array.prototype.tosorted: 1.1.4
      doctrine: 2.1.0
      es-iterator-helpers: 1.2.1
      eslint: 9.39.1(jiti@2.6.1)
      estraverse: 5.3.0
      hasown: 2.0.2
      jsx-ast-utils: 3.3.5
      minimatch: 3.1.2
      object.entries: 1.1.9
      object.fromentries: 2.0.8
      object.values: 1.2.1
      prop-types: 15.8.1
      resolve: 2.0.0-next.5
      semver: 6.3.1
      string.prototype.matchall: 4.0.12
      string.prototype.repeat: 1.0.0

  eslint-scope@8.4.0:
    dependencies:
      esrecurse: 4.3.0
      estraverse: 5.3.0

  eslint-visitor-keys@3.4.3: {}

  eslint-visitor-keys@4.2.1: {}

  eslint@9.39.1(jiti@2.6.1):
    dependencies:
      '@eslint-community/eslint-utils': 4.9.0(eslint@9.39.1(jiti@2.6.1))
      '@eslint-community/regexpp': 4.12.2
      '@eslint/config-array': 0.21.1
      '@eslint/config-helpers': 0.4.2
      '@eslint/core': 0.17.0
      '@eslint/eslintrc': 3.3.1
      '@eslint/js': 9.39.1
      '@eslint/plugin-kit': 0.4.1
      '@humanfs/node': 0.16.7
      '@humanwhocodes/module-importer': 1.0.1
      '@humanwhocodes/retry': 0.4.3
      '@types/estree': 1.0.8
      ajv: 6.12.6
      chalk: 4.1.2
      cross-spawn: 7.0.6
      debug: 4.4.3(supports-color@8.1.1)
      escape-string-regexp: 4.0.0
      eslint-scope: 8.4.0
      eslint-visitor-keys: 4.2.1
      espree: 10.4.0
      esquery: 1.6.0
      esutils: 2.0.3
      fast-deep-equal: 3.1.3
      file-entry-cache: 8.0.0
      find-up: 5.0.0
      glob-parent: 6.0.2
      ignore: 5.3.2
      imurmurhash: 0.1.4
      is-glob: 4.0.3
      json-stable-stringify-without-jsonify: 1.0.1
      lodash.merge: 4.6.2
      minimatch: 3.1.2
      natural-compare: 1.4.0
      optionator: 0.9.4
    optionalDependencies:
      jiti: 2.6.1
    transitivePeerDependencies:
      - supports-color

  espree@10.4.0:
    dependencies:
      acorn: 8.15.0
      acorn-jsx: 5.3.2(acorn@8.15.0)
      eslint-visitor-keys: 4.2.1

  esquery@1.6.0:
    dependencies:
      estraverse: 5.3.0

  esrecurse@4.3.0:
    dependencies:
      estraverse: 5.3.0

  estraverse@5.3.0: {}

  estree-util-is-identifier-name@3.0.0: {}

  estree-walker@2.0.2: {}

  estree-walker@3.0.3:
    dependencies:
      '@types/estree': 1.0.8

  esutils@2.0.3: {}

  eventemitter2@6.4.7: {}

  eventemitter3@4.0.7: {}

  execa@4.1.0:
    dependencies:
      cross-spawn: 7.0.6
      get-stream: 5.2.0
      human-signals: 1.1.1
      is-stream: 2.0.1
      merge-stream: 2.0.0
      npm-run-path: 4.0.1
      onetime: 5.1.2
      signal-exit: 3.0.7
      strip-final-newline: 2.0.0

  executable@4.1.1:
    dependencies:
      pify: 2.3.0

  expect-type@1.2.2: {}

  extend@3.0.2: {}

  extract-zip@2.0.1(supports-color@8.1.1):
    dependencies:
      debug: 4.4.3(supports-color@8.1.1)
      get-stream: 5.2.0
      yauzl: 2.10.0
    optionalDependencies:
      '@types/yauzl': 2.10.3
    transitivePeerDependencies:
      - supports-color

  extsprintf@1.3.0: {}

  fast-deep-equal@3.1.3: {}

  fast-equals@5.3.3: {}

  fast-glob@3.3.3:
    dependencies:
      '@nodelib/fs.stat': 2.0.5
      '@nodelib/fs.walk': 1.2.8
      glob-parent: 5.1.2
      merge2: 1.4.1
      micromatch: 4.0.8

  fast-json-stable-stringify@2.1.0: {}

  fast-levenshtein@2.0.6: {}

  fastq@1.19.1:
    dependencies:
      reusify: 1.1.0

  fd-slicer@1.1.0:
    dependencies:
      pend: 1.2.0

  fdir@6.5.0(picomatch@4.0.3):
    optionalDependencies:
      picomatch: 4.0.3

  figures@3.2.0:
    dependencies:
      escape-string-regexp: 1.0.5

  file-entry-cache@8.0.0:
    dependencies:
      flat-cache: 4.0.1

  fill-range@7.1.1:
    dependencies:
      to-regex-range: 5.0.1

  find-up@5.0.0:
    dependencies:
      locate-path: 6.0.0
      path-exists: 4.0.0

  flat-cache@4.0.1:
    dependencies:
      flatted: 3.3.3
      keyv: 4.5.4

  flatted@3.3.3: {}

  follow-redirects@1.15.11: {}

  for-each@0.3.5:
    dependencies:
      is-callable: 1.2.7

  forever-agent@0.6.1: {}

  form-data@4.0.5:
    dependencies:
      asynckit: 0.4.0
      combined-stream: 1.0.8
      es-set-tostringtag: 2.1.0
      hasown: 2.0.2
      mime-types: 2.1.35

  fraction.js@5.3.4: {}

  framer-motion@12.23.24(react-dom@19.2.0(react@19.2.1))(react@19.2.1):
    dependencies:
      motion-dom: 12.23.23
      motion-utils: 12.23.6
      tslib: 2.8.1
    optionalDependencies:
      react: 19.2.1
      react-dom: 19.2.0(react@19.2.1)

  fs-extra@9.1.0:
    dependencies:
      at-least-node: 1.0.0
      graceful-fs: 4.2.11
      jsonfile: 6.2.0
      universalify: 2.0.1

  fsevents@2.3.2:
    optional: true

  fsevents@2.3.3:
    optional: true

  function-bind@1.1.2: {}

  function.prototype.name@1.1.8:
    dependencies:
      call-bind: 1.0.8
      call-bound: 1.0.4
      define-properties: 1.2.1
      functions-have-names: 1.2.3
      hasown: 2.0.2
      is-callable: 1.2.7

  functions-have-names@1.2.3: {}

  generator-function@2.0.1: {}

  gensync@1.0.0-beta.2: {}

  get-intrinsic@1.3.0:
    dependencies:
      call-bind-apply-helpers: 1.0.2
      es-define-property: 1.0.1
      es-errors: 1.3.0
      es-object-atoms: 1.1.1
      function-bind: 1.1.2
      get-proto: 1.0.1
      gopd: 1.2.0
      has-symbols: 1.1.0
      hasown: 2.0.2
      math-intrinsics: 1.1.0

  get-proto@1.0.1:
    dependencies:
      dunder-proto: 1.0.1
      es-object-atoms: 1.1.1

  get-stream@5.2.0:
    dependencies:
      pump: 3.0.3

  get-symbol-description@1.1.0:
    dependencies:
      call-bound: 1.0.4
      es-errors: 1.3.0
      get-intrinsic: 1.3.0

  getos@3.2.1:
    dependencies:
      async: 3.2.6

  getpass@0.1.7:
    dependencies:
      assert-plus: 1.0.0

  glob-parent@5.1.2:
    dependencies:
      is-glob: 4.0.3

  glob-parent@6.0.2:
    dependencies:
      is-glob: 4.0.3

  global-dirs@3.0.1:
    dependencies:
      ini: 2.0.0

  globals@14.0.0: {}

  globalthis@1.0.4:
    dependencies:
      define-properties: 1.2.1
      gopd: 1.2.0

  globrex@0.1.2: {}

  gopd@1.2.0: {}

  graceful-fs@4.2.11: {}

  graphemer@1.4.0: {}

  has-bigints@1.1.0: {}

  has-flag@4.0.0: {}

  has-property-descriptors@1.0.2:
    dependencies:
      es-define-property: 1.0.1

  has-proto@1.2.0:
    dependencies:
      dunder-proto: 1.0.1

  has-symbols@1.1.0: {}

  has-tostringtag@1.0.2:
    dependencies:
      has-symbols: 1.1.0

  hasown@2.0.2:
    dependencies:
      function-bind: 1.1.2

  hast-util-from-parse5@8.0.3:
    dependencies:
      '@types/hast': 3.0.4
      '@types/unist': 3.0.3
      devlop: 1.1.0
      hastscript: 9.0.1
      property-information: 7.1.0
      vfile: 6.0.3
      vfile-location: 5.0.3
      web-namespaces: 2.0.1

  hast-util-is-element@3.0.0:
    dependencies:
      '@types/hast': 3.0.4

  hast-util-parse-selector@4.0.0:
    dependencies:
      '@types/hast': 3.0.4

  hast-util-raw@9.1.0:
    dependencies:
      '@types/hast': 3.0.4
      '@types/unist': 3.0.3
      '@ungap/structured-clone': 1.3.0
      hast-util-from-parse5: 8.0.3
      hast-util-to-parse5: 8.0.0
      html-void-elements: 3.0.0
      mdast-util-to-hast: 13.2.1
      parse5: 7.3.0
      unist-util-position: 5.0.0
      unist-util-visit: 5.0.0
      vfile: 6.0.3
      web-namespaces: 2.0.1
      zwitch: 2.0.4

  hast-util-to-jsx-runtime@2.3.6:
    dependencies:
      '@types/estree': 1.0.8
      '@types/hast': 3.0.4
      '@types/unist': 3.0.3
      comma-separated-tokens: 2.0.3
      devlop: 1.1.0
      estree-util-is-identifier-name: 3.0.0
      hast-util-whitespace: 3.0.0
      mdast-util-mdx-expression: 2.0.1
      mdast-util-mdx-jsx: 3.2.0
      mdast-util-mdxjs-esm: 2.0.1
      property-information: 7.1.0
      space-separated-tokens: 2.0.2
      style-to-js: 1.1.21
      unist-util-position: 5.0.0
      vfile-message: 4.0.3
    transitivePeerDependencies:
      - supports-color

  hast-util-to-parse5@8.0.0:
    dependencies:
      '@types/hast': 3.0.4
      comma-separated-tokens: 2.0.3
      devlop: 1.1.0
      property-information: 6.5.0
      space-separated-tokens: 2.0.2
      web-namespaces: 2.0.1
      zwitch: 2.0.4

  hast-util-to-text@4.0.2:
    dependencies:
      '@types/hast': 3.0.4
      '@types/unist': 3.0.3
      hast-util-is-element: 3.0.0
      unist-util-find-after: 5.0.0

  hast-util-whitespace@3.0.0:
    dependencies:
      '@types/hast': 3.0.4

  hastscript@9.0.1:
    dependencies:
      '@types/hast': 3.0.4
      comma-separated-tokens: 2.0.3
      hast-util-parse-selector: 4.0.0
      property-information: 7.1.0
      space-separated-tokens: 2.0.2

  hermes-estree@0.25.1: {}

  hermes-parser@0.25.1:
    dependencies:
      hermes-estree: 0.25.1

  highlight.js@11.11.1: {}

  html-encoding-sniffer@4.0.0:
    dependencies:
      whatwg-encoding: 3.1.1

  html-escaper@2.0.2: {}

  html-url-attributes@3.0.1: {}

  html-void-elements@3.0.0: {}

  http-proxy-agent@7.0.2:
    dependencies:
      agent-base: 7.1.4
      debug: 4.4.3(supports-color@8.1.1)
    transitivePeerDependencies:
      - supports-color

  http-signature@1.4.0:
    dependencies:
      assert-plus: 1.0.0
      jsprim: 2.0.2
      sshpk: 1.18.0

  https-proxy-agent@7.0.6:
    dependencies:
      agent-base: 7.1.4
      debug: 4.4.3(supports-color@8.1.1)
    transitivePeerDependencies:
      - supports-color

  human-signals@1.1.1: {}

  iconv-lite@0.6.3:
    dependencies:
      safer-buffer: 2.1.2

  ieee754@1.2.1: {}

  ignore@5.3.2: {}

  ignore@7.0.5: {}

  import-fresh@3.3.1:
    dependencies:
      parent-module: 1.0.1
      resolve-from: 4.0.0

  imurmurhash@0.1.4: {}

  indent-string@4.0.0: {}

  ini@2.0.0: {}

  inline-style-parser@0.2.7: {}

  internal-slot@1.1.0:
    dependencies:
      es-errors: 1.3.0
      hasown: 2.0.2
      side-channel: 1.1.0

  internmap@2.0.3: {}

  is-alphabetical@2.0.1: {}

  is-alphanumerical@2.0.1:
    dependencies:
      is-alphabetical: 2.0.1
      is-decimal: 2.0.1

  is-array-buffer@3.0.5:
    dependencies:
      call-bind: 1.0.8
      call-bound: 1.0.4
      get-intrinsic: 1.3.0

  is-arrayish@0.2.1: {}

  is-async-function@2.1.1:
    dependencies:
      async-function: 1.0.0
      call-bound: 1.0.4
      get-proto: 1.0.1
      has-tostringtag: 1.0.2
      safe-regex-test: 1.1.0

  is-bigint@1.1.0:
    dependencies:
      has-bigints: 1.1.0

  is-boolean-object@1.2.2:
    dependencies:
      call-bound: 1.0.4
      has-tostringtag: 1.0.2

  is-callable@1.2.7: {}

  is-core-module@2.16.1:
    dependencies:
      hasown: 2.0.2

  is-data-view@1.0.2:
    dependencies:
      call-bound: 1.0.4
      get-intrinsic: 1.3.0
      is-typed-array: 1.1.15

  is-date-object@1.1.0:
    dependencies:
      call-bound: 1.0.4
      has-tostringtag: 1.0.2

  is-decimal@2.0.1: {}

  is-extglob@2.1.1: {}

  is-finalizationregistry@1.1.1:
    dependencies:
      call-bound: 1.0.4

  is-fullwidth-code-point@3.0.0: {}

  is-generator-function@1.1.2:
    dependencies:
      call-bound: 1.0.4
      generator-function: 2.0.1
      get-proto: 1.0.1
      has-tostringtag: 1.0.2
      safe-regex-test: 1.1.0

  is-glob@4.0.3:
    dependencies:
      is-extglob: 2.1.1

  is-hexadecimal@2.0.1: {}

  is-installed-globally@0.4.0:
    dependencies:
      global-dirs: 3.0.1
      is-path-inside: 3.0.3

  is-map@2.0.3: {}

  is-negative-zero@2.0.3: {}

  is-number-object@1.1.1:
    dependencies:
      call-bound: 1.0.4
      has-tostringtag: 1.0.2

  is-number@7.0.0: {}

  is-path-inside@3.0.3: {}

  is-plain-obj@4.1.0: {}

  is-potential-custom-element-name@1.0.1: {}

  is-regex@1.2.1:
    dependencies:
      call-bound: 1.0.4
      gopd: 1.2.0
      has-tostringtag: 1.0.2
      hasown: 2.0.2

  is-set@2.0.3: {}

  is-shared-array-buffer@1.0.4:
    dependencies:
      call-bound: 1.0.4

  is-stream@2.0.1: {}

  is-string@1.1.1:
    dependencies:
      call-bound: 1.0.4
      has-tostringtag: 1.0.2

  is-symbol@1.1.1:
    dependencies:
      call-bound: 1.0.4
      has-symbols: 1.1.0
      safe-regex-test: 1.1.0

  is-typed-array@1.1.15:
    dependencies:
      which-typed-array: 1.1.19

  is-typedarray@1.0.0: {}

  is-unicode-supported@0.1.0: {}

  is-weakmap@2.0.2: {}

  is-weakref@1.1.1:
    dependencies:
      call-bound: 1.0.4

  is-weakset@2.0.4:
    dependencies:
      call-bound: 1.0.4
      get-intrinsic: 1.3.0

  isarray@2.0.5: {}

  isexe@2.0.0: {}

  isstream@0.1.2: {}

  istanbul-lib-coverage@3.2.2: {}

  istanbul-lib-report@3.0.1:
    dependencies:
      istanbul-lib-coverage: 3.2.2
      make-dir: 4.0.0
      supports-color: 7.2.0

  istanbul-lib-source-maps@5.0.6:
    dependencies:
      '@jridgewell/trace-mapping': 0.3.31
      debug: 4.4.3(supports-color@8.1.1)
      istanbul-lib-coverage: 3.2.2
    transitivePeerDependencies:
      - supports-color

  istanbul-reports@3.2.0:
    dependencies:
      html-escaper: 2.0.2
      istanbul-lib-report: 3.0.1

  iterator.prototype@1.1.5:
    dependencies:
      define-data-property: 1.1.4
      es-object-atoms: 1.1.1
      get-intrinsic: 1.3.0
      get-proto: 1.0.1
      has-symbols: 1.1.0
      set-function-name: 2.0.2

  jiti@2.6.1: {}

  joi@18.0.2:
    dependencies:
      '@hapi/address': 5.1.1
      '@hapi/formula': 3.0.2
      '@hapi/hoek': 11.0.7
      '@hapi/pinpoint': 2.0.1
      '@hapi/tlds': 1.1.4
      '@hapi/topo': 6.0.2
      '@standard-schema/spec': 1.0.0

  js-tokens@4.0.0: {}

  js-tokens@9.0.1: {}

  js-yaml@4.1.1:
    dependencies:
      argparse: 2.0.1

  jsbn@0.1.1: {}

  jsdom@27.2.0:
    dependencies:
      '@acemir/cssom': 0.9.23
      '@asamuzakjp/dom-selector': 6.7.4
      cssstyle: 5.3.3
      data-urls: 6.0.0
      decimal.js: 10.6.0
      html-encoding-sniffer: 4.0.0
      http-proxy-agent: 7.0.2
      https-proxy-agent: 7.0.6
      is-potential-custom-element-name: 1.0.1
      parse5: 8.0.0
      saxes: 6.0.0
      symbol-tree: 3.2.4
      tough-cookie: 6.0.0
      w3c-xmlserializer: 5.0.0
      webidl-conversions: 8.0.0
      whatwg-encoding: 3.1.1
      whatwg-mimetype: 4.0.0
      whatwg-url: 15.1.0
      ws: 8.18.3
      xml-name-validator: 5.0.0
    transitivePeerDependencies:
      - bufferutil
      - supports-color
      - utf-8-validate

  jsesc@3.1.0: {}

  json-buffer@3.0.1: {}

  json-parse-even-better-errors@2.3.1: {}

  json-schema-traverse@0.4.1: {}

  json-schema@0.4.0: {}

  json-stable-stringify-without-jsonify@1.0.1: {}

  json-stringify-safe@5.0.1: {}

  json5@2.2.3: {}

  jsonfile@6.2.0:
    dependencies:
      universalify: 2.0.1
    optionalDependencies:
      graceful-fs: 4.2.11

  jsprim@2.0.2:
    dependencies:
      assert-plus: 1.0.0
      extsprintf: 1.3.0
      json-schema: 0.4.0
      verror: 1.10.0

  jsx-ast-utils@3.3.5:
    dependencies:
      array-includes: 3.1.9
      array.prototype.flat: 1.3.3
      object.assign: 4.1.7
      object.values: 1.2.1

  keyv@4.5.4:
    dependencies:
      json-buffer: 3.0.1

  language-subtag-registry@0.3.23: {}

  language-tags@1.0.9:
    dependencies:
      language-subtag-registry: 0.3.23

  lazy-ass@1.6.0: {}

  levn@0.4.1:
    dependencies:
      prelude-ls: 1.2.1
      type-check: 0.4.0

  lightningcss-android-arm64@1.30.2:
    optional: true

  lightningcss-darwin-arm64@1.30.2:
    optional: true

  lightningcss-darwin-x64@1.30.2:
    optional: true

  lightningcss-freebsd-x64@1.30.2:
    optional: true

  lightningcss-linux-arm-gnueabihf@1.30.2:
    optional: true

  lightningcss-linux-arm64-gnu@1.30.2:
    optional: true

  lightningcss-linux-arm64-musl@1.30.2:
    optional: true

  lightningcss-linux-x64-gnu@1.30.2:
    optional: true

  lightningcss-linux-x64-musl@1.30.2:
    optional: true

  lightningcss-win32-arm64-msvc@1.30.2:
    optional: true

  lightningcss-win32-x64-msvc@1.30.2:
    optional: true

  lightningcss@1.30.2:
    dependencies:
      detect-libc: 2.1.2
    optionalDependencies:
      lightningcss-android-arm64: 1.30.2
      lightningcss-darwin-arm64: 1.30.2
      lightningcss-darwin-x64: 1.30.2
      lightningcss-freebsd-x64: 1.30.2
      lightningcss-linux-arm-gnueabihf: 1.30.2
      lightningcss-linux-arm64-gnu: 1.30.2
      lightningcss-linux-arm64-musl: 1.30.2
      lightningcss-linux-x64-gnu: 1.30.2
      lightningcss-linux-x64-musl: 1.30.2
      lightningcss-win32-arm64-msvc: 1.30.2
      lightningcss-win32-x64-msvc: 1.30.2

  lines-and-columns@1.2.4: {}

  listr2@3.14.0(enquirer@2.4.1):
    dependencies:
      cli-truncate: 2.1.0
      colorette: 2.0.20
      log-update: 4.0.0
      p-map: 4.0.0
      rfdc: 1.4.1
      rxjs: 7.8.2
      through: 2.3.8
      wrap-ansi: 7.0.0
    optionalDependencies:
      enquirer: 2.4.1

  locate-path@6.0.0:
    dependencies:
      p-locate: 5.0.0

  lodash.merge@4.6.2: {}

  lodash.once@4.1.1: {}

  lodash@4.17.21: {}

  log-symbols@4.1.0:
    dependencies:
      chalk: 4.1.2
      is-unicode-supported: 0.1.0

  log-update@4.0.0:
    dependencies:
      ansi-escapes: 4.3.2
      cli-cursor: 3.1.0
      slice-ansi: 4.0.0
      wrap-ansi: 6.2.0

  longest-streak@3.1.0: {}

  loose-envify@1.4.0:
    dependencies:
      js-tokens: 4.0.0

  lower-case@2.0.2:
    dependencies:
      tslib: 2.8.1

  lowlight@3.3.0:
    dependencies:
      '@types/hast': 3.0.4
      devlop: 1.1.0
      highlight.js: 11.11.1

  lru-cache@11.2.2: {}

  lru-cache@5.1.1:
    dependencies:
      yallist: 3.1.1

  lucide-react@0.554.0(react@19.2.1):
    dependencies:
      react: 19.2.1

  lz-string@1.5.0: {}

  magic-string@0.30.21:
    dependencies:
      '@jridgewell/sourcemap-codec': 1.5.5

  magicast@0.5.1:
    dependencies:
      '@babel/parser': 7.28.5
      '@babel/types': 7.28.5
      source-map-js: 1.2.1

  make-dir@4.0.0:
    dependencies:
      semver: 7.7.3

  markdown-table@3.0.4: {}

  math-intrinsics@1.1.0: {}

  mdast-util-find-and-replace@3.0.2:
    dependencies:
      '@types/mdast': 4.0.4
      escape-string-regexp: 5.0.0
      unist-util-is: 6.0.1
      unist-util-visit-parents: 6.0.2

  mdast-util-from-markdown@2.0.2:
    dependencies:
      '@types/mdast': 4.0.4
      '@types/unist': 3.0.3
      decode-named-character-reference: 1.2.0
      devlop: 1.1.0
      mdast-util-to-string: 4.0.0
      micromark: 4.0.2
      micromark-util-decode-numeric-character-reference: 2.0.2
      micromark-util-decode-string: 2.0.1
      micromark-util-normalize-identifier: 2.0.1
      micromark-util-symbol: 2.0.1
      micromark-util-types: 2.0.2
      unist-util-stringify-position: 4.0.0
    transitivePeerDependencies:
      - supports-color

  mdast-util-gfm-autolink-literal@2.0.1:
    dependencies:
      '@types/mdast': 4.0.4
      ccount: 2.0.1
      devlop: 1.1.0
      mdast-util-find-and-replace: 3.0.2
      micromark-util-character: 2.1.1

  mdast-util-gfm-footnote@2.1.0:
    dependencies:
      '@types/mdast': 4.0.4
      devlop: 1.1.0
      mdast-util-from-markdown: 2.0.2
      mdast-util-to-markdown: 2.1.2
      micromark-util-normalize-identifier: 2.0.1
    transitivePeerDependencies:
      - supports-color

  mdast-util-gfm-strikethrough@2.0.0:
    dependencies:
      '@types/mdast': 4.0.4
      mdast-util-from-markdown: 2.0.2
      mdast-util-to-markdown: 2.1.2
    transitivePeerDependencies:
      - supports-color

  mdast-util-gfm-table@2.0.0:
    dependencies:
      '@types/mdast': 4.0.4
      devlop: 1.1.0
      markdown-table: 3.0.4
      mdast-util-from-markdown: 2.0.2
      mdast-util-to-markdown: 2.1.2
    transitivePeerDependencies:
      - supports-color

  mdast-util-gfm-task-list-item@2.0.0:
    dependencies:
      '@types/mdast': 4.0.4
      devlop: 1.1.0
      mdast-util-from-markdown: 2.0.2
      mdast-util-to-markdown: 2.1.2
    transitivePeerDependencies:
      - supports-color

  mdast-util-gfm@3.1.0:
    dependencies:
      mdast-util-from-markdown: 2.0.2
      mdast-util-gfm-autolink-literal: 2.0.1
      mdast-util-gfm-footnote: 2.1.0
      mdast-util-gfm-strikethrough: 2.0.0
      mdast-util-gfm-table: 2.0.0
      mdast-util-gfm-task-list-item: 2.0.0
      mdast-util-to-markdown: 2.1.2
    transitivePeerDependencies:
      - supports-color

  mdast-util-mdx-expression@2.0.1:
    dependencies:
      '@types/estree-jsx': 1.0.5
      '@types/hast': 3.0.4
      '@types/mdast': 4.0.4
      devlop: 1.1.0
      mdast-util-from-markdown: 2.0.2
      mdast-util-to-markdown: 2.1.2
    transitivePeerDependencies:
      - supports-color

  mdast-util-mdx-jsx@3.2.0:
    dependencies:
      '@types/estree-jsx': 1.0.5
      '@types/hast': 3.0.4
      '@types/mdast': 4.0.4
      '@types/unist': 3.0.3
      ccount: 2.0.1
      devlop: 1.1.0
      mdast-util-from-markdown: 2.0.2
      mdast-util-to-markdown: 2.1.2
      parse-entities: 4.0.2
      stringify-entities: 4.0.4
      unist-util-stringify-position: 4.0.0
      vfile-message: 4.0.3
    transitivePeerDependencies:
      - supports-color

  mdast-util-mdxjs-esm@2.0.1:
    dependencies:
      '@types/estree-jsx': 1.0.5
      '@types/hast': 3.0.4
      '@types/mdast': 4.0.4
      devlop: 1.1.0
      mdast-util-from-markdown: 2.0.2
      mdast-util-to-markdown: 2.1.2
    transitivePeerDependencies:
      - supports-color

  mdast-util-phrasing@4.1.0:
    dependencies:
      '@types/mdast': 4.0.4
      unist-util-is: 6.0.1

  mdast-util-to-hast@13.2.1:
    dependencies:
      '@types/hast': 3.0.4
      '@types/mdast': 4.0.4
      '@ungap/structured-clone': 1.3.0
      devlop: 1.1.0
      micromark-util-sanitize-uri: 2.0.1
      trim-lines: 3.0.1
      unist-util-position: 5.0.0
      unist-util-visit: 5.0.0
      vfile: 6.0.3

  mdast-util-to-markdown@2.1.2:
    dependencies:
      '@types/mdast': 4.0.4
      '@types/unist': 3.0.3
      longest-streak: 3.1.0
      mdast-util-phrasing: 4.1.0
      mdast-util-to-string: 4.0.0
      micromark-util-classify-character: 2.0.1
      micromark-util-decode-string: 2.0.1
      unist-util-visit: 5.0.0
      zwitch: 2.0.4

  mdast-util-to-string@4.0.0:
    dependencies:
      '@types/mdast': 4.0.4

  mdn-data@2.12.2: {}

  merge-stream@2.0.0: {}

  merge2@1.4.1: {}

  micromark-core-commonmark@2.0.3:
    dependencies:
      decode-named-character-reference: 1.2.0
      devlop: 1.1.0
      micromark-factory-destination: 2.0.1
      micromark-factory-label: 2.0.1
      micromark-factory-space: 2.0.1
      micromark-factory-title: 2.0.1
      micromark-factory-whitespace: 2.0.1
      micromark-util-character: 2.1.1
      micromark-util-chunked: 2.0.1
      micromark-util-classify-character: 2.0.1
      micromark-util-html-tag-name: 2.0.1
      micromark-util-normalize-identifier: 2.0.1
      micromark-util-resolve-all: 2.0.1
      micromark-util-subtokenize: 2.1.0
      micromark-util-symbol: 2.0.1
      micromark-util-types: 2.0.2

  micromark-extension-gfm-autolink-literal@2.1.0:
    dependencies:
      micromark-util-character: 2.1.1
      micromark-util-sanitize-uri: 2.0.1
      micromark-util-symbol: 2.0.1
      micromark-util-types: 2.0.2

  micromark-extension-gfm-footnote@2.1.0:
    dependencies:
      devlop: 1.1.0
      micromark-core-commonmark: 2.0.3
      micromark-factory-space: 2.0.1
      micromark-util-character: 2.1.1
      micromark-util-normalize-identifier: 2.0.1
      micromark-util-sanitize-uri: 2.0.1
      micromark-util-symbol: 2.0.1
      micromark-util-types: 2.0.2

  micromark-extension-gfm-strikethrough@2.1.0:
    dependencies:
      devlop: 1.1.0
      micromark-util-chunked: 2.0.1
      micromark-util-classify-character: 2.0.1
      micromark-util-resolve-all: 2.0.1
      micromark-util-symbol: 2.0.1
      micromark-util-types: 2.0.2

  micromark-extension-gfm-table@2.1.1:
    dependencies:
      devlop: 1.1.0
      micromark-factory-space: 2.0.1
      micromark-util-character: 2.1.1
      micromark-util-symbol: 2.0.1
      micromark-util-types: 2.0.2

  micromark-extension-gfm-tagfilter@2.0.0:
    dependencies:
      micromark-util-types: 2.0.2

  micromark-extension-gfm-task-list-item@2.1.0:
    dependencies:
      devlop: 1.1.0
      micromark-factory-space: 2.0.1
      micromark-util-character: 2.1.1
      micromark-util-symbol: 2.0.1
      micromark-util-types: 2.0.2

  micromark-extension-gfm@3.0.0:
    dependencies:
      micromark-extension-gfm-autolink-literal: 2.1.0
      micromark-extension-gfm-footnote: 2.1.0
      micromark-extension-gfm-strikethrough: 2.1.0
      micromark-extension-gfm-table: 2.1.1
      micromark-extension-gfm-tagfilter: 2.0.0
      micromark-extension-gfm-task-list-item: 2.1.0
      micromark-util-combine-extensions: 2.0.1
      micromark-util-types: 2.0.2

  micromark-factory-destination@2.0.1:
    dependencies:
      micromark-util-character: 2.1.1
      micromark-util-symbol: 2.0.1
      micromark-util-types: 2.0.2

  micromark-factory-label@2.0.1:
    dependencies:
      devlop: 1.1.0
      micromark-util-character: 2.1.1
      micromark-util-symbol: 2.0.1
      micromark-util-types: 2.0.2

  micromark-factory-space@2.0.1:
    dependencies:
      micromark-util-character: 2.1.1
      micromark-util-types: 2.0.2

  micromark-factory-title@2.0.1:
    dependencies:
      micromark-factory-space: 2.0.1
      micromark-util-character: 2.1.1
      micromark-util-symbol: 2.0.1
      micromark-util-types: 2.0.2

  micromark-factory-whitespace@2.0.1:
    dependencies:
      micromark-factory-space: 2.0.1
      micromark-util-character: 2.1.1
      micromark-util-symbol: 2.0.1
      micromark-util-types: 2.0.2

  micromark-util-character@2.1.1:
    dependencies:
      micromark-util-symbol: 2.0.1
      micromark-util-types: 2.0.2

  micromark-util-chunked@2.0.1:
    dependencies:
      micromark-util-symbol: 2.0.1

  micromark-util-classify-character@2.0.1:
    dependencies:
      micromark-util-character: 2.1.1
      micromark-util-symbol: 2.0.1
      micromark-util-types: 2.0.2

  micromark-util-combine-extensions@2.0.1:
    dependencies:
      micromark-util-chunked: 2.0.1
      micromark-util-types: 2.0.2

  micromark-util-decode-numeric-character-reference@2.0.2:
    dependencies:
      micromark-util-symbol: 2.0.1

  micromark-util-decode-string@2.0.1:
    dependencies:
      decode-named-character-reference: 1.2.0
      micromark-util-character: 2.1.1
      micromark-util-decode-numeric-character-reference: 2.0.2
      micromark-util-symbol: 2.0.1

  micromark-util-encode@2.0.1: {}

  micromark-util-html-tag-name@2.0.1: {}

  micromark-util-normalize-identifier@2.0.1:
    dependencies:
      micromark-util-symbol: 2.0.1

  micromark-util-resolve-all@2.0.1:
    dependencies:
      micromark-util-types: 2.0.2

  micromark-util-sanitize-uri@2.0.1:
    dependencies:
      micromark-util-character: 2.1.1
      micromark-util-encode: 2.0.1
      micromark-util-symbol: 2.0.1

  micromark-util-subtokenize@2.1.0:
    dependencies:
      devlop: 1.1.0
      micromark-util-chunked: 2.0.1
      micromark-util-symbol: 2.0.1
      micromark-util-types: 2.0.2

  micromark-util-symbol@2.0.1: {}

  micromark-util-types@2.0.2: {}

  micromark@4.0.2:
    dependencies:
      '@types/debug': 4.1.12
      debug: 4.4.3(supports-color@8.1.1)
      decode-named-character-reference: 1.2.0
      devlop: 1.1.0
      micromark-core-commonmark: 2.0.3
      micromark-factory-space: 2.0.1
      micromark-util-character: 2.1.1
      micromark-util-chunked: 2.0.1
      micromark-util-combine-extensions: 2.0.1
      micromark-util-decode-numeric-character-reference: 2.0.2
      micromark-util-encode: 2.0.1
      micromark-util-normalize-identifier: 2.0.1
      micromark-util-resolve-all: 2.0.1
      micromark-util-sanitize-uri: 2.0.1
      micromark-util-subtokenize: 2.1.0
      micromark-util-symbol: 2.0.1
      micromark-util-types: 2.0.2
    transitivePeerDependencies:
      - supports-color

  micromatch@4.0.8:
    dependencies:
      braces: 3.0.3
      picomatch: 2.3.1

  mime-db@1.52.0: {}

  mime-types@2.1.35:
    dependencies:
      mime-db: 1.52.0

  mimic-fn@2.1.0: {}

  min-indent@1.0.1: {}

  minimatch@3.1.2:
    dependencies:
      brace-expansion: 1.1.12

  minimatch@9.0.5:
    dependencies:
      brace-expansion: 2.0.2

  minimist@1.2.8: {}

  motion-dom@12.23.23:
    dependencies:
      motion-utils: 12.23.6

  motion-utils@12.23.6: {}

  ms@2.1.3: {}

  nanoid@3.3.11: {}

  nanoid@5.1.6: {}

  natural-compare@1.4.0: {}

  next-themes@0.4.6(react-dom@19.2.0(react@19.2.0))(react@19.2.0):
    dependencies:
      react: 19.2.0
      react-dom: 19.2.0(react@19.2.0)

  no-case@3.0.4:
    dependencies:
      lower-case: 2.0.2
      tslib: 2.8.1

  node-releases@2.0.27: {}

  normalize-range@0.1.2: {}

  normalize-wheel@1.0.1: {}

  npm-run-path@4.0.1:
    dependencies:
      path-key: 3.1.1

  object-assign@4.1.1: {}

  object-inspect@1.13.4: {}

  object-keys@1.1.1: {}

  object.assign@4.1.7:
    dependencies:
      call-bind: 1.0.8
      call-bound: 1.0.4
      define-properties: 1.2.1
      es-object-atoms: 1.1.1
      has-symbols: 1.1.0
      object-keys: 1.1.1

  object.entries@1.1.9:
    dependencies:
      call-bind: 1.0.8
      call-bound: 1.0.4
      define-properties: 1.2.1
      es-object-atoms: 1.1.1

  object.fromentries@2.0.8:
    dependencies:
      call-bind: 1.0.8
      define-properties: 1.2.1
      es-abstract: 1.24.0
      es-object-atoms: 1.1.1

  object.values@1.2.1:
    dependencies:
      call-bind: 1.0.8
      call-bound: 1.0.4
      define-properties: 1.2.1
      es-object-atoms: 1.1.1

  once@1.4.0:
    dependencies:
      wrappy: 1.0.2

  onetime@5.1.2:
    dependencies:
      mimic-fn: 2.1.0

  optionator@0.9.4:
    dependencies:
      deep-is: 0.1.4
      fast-levenshtein: 2.0.6
      levn: 0.4.1
      prelude-ls: 1.2.1
      type-check: 0.4.0
      word-wrap: 1.2.5

  ospath@1.2.2: {}

  own-keys@1.0.1:
    dependencies:
      get-intrinsic: 1.3.0
      object-keys: 1.1.1
      safe-push-apply: 1.0.0

  p-limit@3.1.0:
    dependencies:
      yocto-queue: 0.1.0

  p-locate@5.0.0:
    dependencies:
      p-limit: 3.1.0

  p-map@4.0.0:
    dependencies:
      aggregate-error: 3.1.0

  parent-module@1.0.1:
    dependencies:
      callsites: 3.1.0

  parse-entities@4.0.2:
    dependencies:
      '@types/unist': 2.0.11
      character-entities-legacy: 3.0.0
      character-reference-invalid: 2.0.1
      decode-named-character-reference: 1.2.0
      is-alphanumerical: 2.0.1
      is-decimal: 2.0.1
      is-hexadecimal: 2.0.1

  parse-json@5.2.0:
    dependencies:
      '@babel/code-frame': 7.27.1
      error-ex: 1.3.4
      json-parse-even-better-errors: 2.3.1
      lines-and-columns: 1.2.4

  parse5@7.3.0:
    dependencies:
      entities: 6.0.1

  parse5@8.0.0:
    dependencies:
      entities: 6.0.1

  path-exists@4.0.0: {}

  path-key@3.1.1: {}

  path-parse@1.0.7: {}

  path-type@4.0.0: {}

  pathe@2.0.3: {}

  pend@1.2.0: {}

  performance-now@2.1.0: {}

  picocolors@1.1.1: {}

  picomatch@2.3.1: {}

  picomatch@4.0.3: {}

  pify@2.3.0: {}

  playwright-core@1.56.1: {}

  playwright@1.56.1:
    dependencies:
      playwright-core: 1.56.1
    optionalDependencies:
      fsevents: 2.3.2

  possible-typed-array-names@1.1.0: {}

  postcss-value-parser@4.2.0: {}

  postcss@8.5.6:
    dependencies:
      nanoid: 3.3.11
      picocolors: 1.1.1
      source-map-js: 1.2.1

  prelude-ls@1.2.1: {}

  pretty-bytes@5.6.0: {}

  pretty-format@27.5.1:
    dependencies:
      ansi-regex: 5.0.1
      ansi-styles: 5.2.0
      react-is: 17.0.2

  process@0.11.10: {}

  prop-types@15.8.1:
    dependencies:
      loose-envify: 1.4.0
      object-assign: 4.1.1
      react-is: 16.13.1

  property-information@6.5.0: {}

  property-information@7.1.0: {}

  proxy-from-env@1.0.0: {}

  proxy-from-env@1.1.0: {}

  pump@3.0.3:
    dependencies:
      end-of-stream: 1.4.5
      once: 1.4.0

  punycode@2.3.1: {}

  qs@6.14.0:
    dependencies:
      side-channel: 1.1.0

  queue-microtask@1.2.3: {}

  react-dom@19.2.0(react@19.2.1):
    dependencies:
      react: 19.2.1
      scheduler: 0.27.0

  react-easy-crop@5.5.6(react-dom@19.2.0(react@19.2.0))(react@19.2.0):
    dependencies:
      normalize-wheel: 1.0.1
      react: 19.2.1
      react-dom: 19.2.0(react@19.2.1)
      tslib: 2.8.1

  react-is@16.13.1: {}

  react-is@17.0.2: {}

  react-is@18.3.1: {}

  react-markdown@10.1.0(@types/react@19.2.7)(react@19.2.1):
    dependencies:
      '@types/hast': 3.0.4
      '@types/mdast': 4.0.4
      '@types/react': 19.2.7
      devlop: 1.1.0
      hast-util-to-jsx-runtime: 2.3.6
      html-url-attributes: 3.0.1
      mdast-util-to-hast: 13.2.1
      react: 19.2.1
      remark-parse: 11.0.0
      remark-rehype: 11.1.2
      unified: 11.0.5
      unist-util-visit: 5.0.0
      vfile: 6.0.3
    transitivePeerDependencies:
      - supports-color

  react-refresh@0.18.0: {}

  react-router-dom@7.10.1(react-dom@19.2.0(react@19.2.0))(react@19.2.0):
    dependencies:
      react: 19.2.0
      react-dom: 19.2.0(react@19.2.0)
      react-router: 7.10.1(react-dom@19.2.0(react@19.2.0))(react@19.2.0)

  react-router@7.10.1(react-dom@19.2.0(react@19.2.0))(react@19.2.0):
    dependencies:
      cookie: 1.1.1
      react: 19.2.0
      set-cookie-parser: 2.7.2
    optionalDependencies:
      react-dom: 19.2.0(react@19.2.1)

  react-smooth@4.0.4(react-dom@19.2.0(react@19.2.1))(react@19.2.1):
    dependencies:
      fast-equals: 5.3.3
      prop-types: 15.8.1
      react: 19.2.1
      react-dom: 19.2.0(react@19.2.1)
      react-transition-group: 4.4.5(react-dom@19.2.0(react@19.2.1))(react@19.2.1)

  react-textarea-autosize@8.5.9(@types/react@19.2.7)(react@19.2.1):
    dependencies:
      '@babel/runtime': 7.28.4
      react: 19.2.1
      use-composed-ref: 1.4.0(@types/react@19.2.7)(react@19.2.1)
      use-latest: 1.3.0(@types/react@19.2.7)(react@19.2.1)
    transitivePeerDependencies:
      - '@types/react'

  react-transition-group@4.4.5(react-dom@19.2.0(react@19.2.1))(react@19.2.1):
    dependencies:
      '@babel/runtime': 7.28.4
      dom-helpers: 5.2.1
      loose-envify: 1.4.0
      prop-types: 15.8.1
      react: 19.2.1
      react-dom: 19.2.0(react@19.2.1)

  react@19.2.1: {}

  recharts-scale@0.4.5:
    dependencies:
      decimal.js-light: 2.5.1

  recharts@2.15.4(react-dom@19.2.0(react@19.2.1))(react@19.2.1):
    dependencies:
      clsx: 2.1.1
      eventemitter3: 4.0.7
      lodash: 4.17.21
      react: 19.2.1
      react-dom: 19.2.0(react@19.2.1)
      react-is: 18.3.1
      react-smooth: 4.0.4(react-dom@19.2.0(react@19.2.1))(react@19.2.1)
      recharts-scale: 0.4.5
      tiny-invariant: 1.3.3
      victory-vendor: 36.9.2

  redent@3.0.0:
    dependencies:
      indent-string: 4.0.0
      strip-indent: 3.0.0

  reflect.getprototypeof@1.0.10:
    dependencies:
      call-bind: 1.0.8
      define-properties: 1.2.1
      es-abstract: 1.24.0
      es-errors: 1.3.0
      es-object-atoms: 1.1.1
      get-intrinsic: 1.3.0
      get-proto: 1.0.1
      which-builtin-type: 1.2.1

  regexp.prototype.flags@1.5.4:
    dependencies:
      call-bind: 1.0.8
      define-properties: 1.2.1
      es-errors: 1.3.0
      get-proto: 1.0.1
      gopd: 1.2.0
      set-function-name: 2.0.2

  rehype-highlight@7.0.2:
    dependencies:
      '@types/hast': 3.0.4
      hast-util-to-text: 4.0.2
      lowlight: 3.3.0
      unist-util-visit: 5.0.0
      vfile: 6.0.3

  rehype-raw@7.0.0:
    dependencies:
      '@types/hast': 3.0.4
      hast-util-raw: 9.1.0
      vfile: 6.0.3

  remark-gfm@4.0.1:
    dependencies:
      '@types/mdast': 4.0.4
      mdast-util-gfm: 3.1.0
      micromark-extension-gfm: 3.0.0
      remark-parse: 11.0.0
      remark-stringify: 11.0.0
      unified: 11.0.5
    transitivePeerDependencies:
      - supports-color

  remark-parse@11.0.0:
    dependencies:
      '@types/mdast': 4.0.4
      mdast-util-from-markdown: 2.0.2
      micromark-util-types: 2.0.2
      unified: 11.0.5
    transitivePeerDependencies:
      - supports-color

  remark-rehype@11.1.2:
    dependencies:
      '@types/hast': 3.0.4
      '@types/mdast': 4.0.4
      mdast-util-to-hast: 13.2.1
      unified: 11.0.5
      vfile: 6.0.3

  remark-stringify@11.0.0:
    dependencies:
      '@types/mdast': 4.0.4
      mdast-util-to-markdown: 2.1.2
      unified: 11.0.5

  request-progress@3.0.0:
    dependencies:
      throttleit: 1.0.1

  require-from-string@2.0.2: {}

  resolve-from@4.0.0: {}

  resolve@2.0.0-next.5:
    dependencies:
      is-core-module: 2.16.1
      path-parse: 1.0.7
      supports-preserve-symlinks-flag: 1.0.0

  restore-cursor@3.1.0:
    dependencies:
      onetime: 5.1.2
      signal-exit: 3.0.7

  reusify@1.1.0: {}

  rfdc@1.4.1: {}

  rollup@4.53.3:
    dependencies:
      '@types/estree': 1.0.8
    optionalDependencies:
      '@rollup/rollup-android-arm-eabi': 4.53.3
      '@rollup/rollup-android-arm64': 4.53.3
      '@rollup/rollup-darwin-arm64': 4.53.3
      '@rollup/rollup-darwin-x64': 4.53.3
      '@rollup/rollup-freebsd-arm64': 4.53.3
      '@rollup/rollup-freebsd-x64': 4.53.3
      '@rollup/rollup-linux-arm-gnueabihf': 4.53.3
      '@rollup/rollup-linux-arm-musleabihf': 4.53.3
      '@rollup/rollup-linux-arm64-gnu': 4.53.3
      '@rollup/rollup-linux-arm64-musl': 4.53.3
      '@rollup/rollup-linux-loong64-gnu': 4.53.3
      '@rollup/rollup-linux-ppc64-gnu': 4.53.3
      '@rollup/rollup-linux-riscv64-gnu': 4.53.3
      '@rollup/rollup-linux-riscv64-musl': 4.53.3
      '@rollup/rollup-linux-s390x-gnu': 4.53.3
      '@rollup/rollup-linux-x64-gnu': 4.53.3
      '@rollup/rollup-linux-x64-musl': 4.53.3
      '@rollup/rollup-openharmony-arm64': 4.53.3
      '@rollup/rollup-win32-arm64-msvc': 4.53.3
      '@rollup/rollup-win32-ia32-msvc': 4.53.3
      '@rollup/rollup-win32-x64-gnu': 4.53.3
      '@rollup/rollup-win32-x64-msvc': 4.53.3
      fsevents: 2.3.3

  run-parallel@1.2.0:
    dependencies:
      queue-microtask: 1.2.3

  rxjs@7.8.2:
    dependencies:
      tslib: 2.8.1

  safe-array-concat@1.1.3:
    dependencies:
      call-bind: 1.0.8
      call-bound: 1.0.4
      get-intrinsic: 1.3.0
      has-symbols: 1.1.0
      isarray: 2.0.5

  safe-buffer@5.2.1: {}

  safe-push-apply@1.0.0:
    dependencies:
      es-errors: 1.3.0
      isarray: 2.0.5

  safe-regex-test@1.1.0:
    dependencies:
      call-bound: 1.0.4
      es-errors: 1.3.0
      is-regex: 1.2.1

  safer-buffer@2.1.2: {}

  saxes@6.0.0:
    dependencies:
      xmlchars: 2.2.0

  scheduler@0.27.0: {}

  semver@6.3.1: {}

  semver@7.7.3: {}

  set-cookie-parser@2.7.2: {}

  set-function-length@1.2.2:
    dependencies:
      define-data-property: 1.1.4
      es-errors: 1.3.0
      function-bind: 1.1.2
      get-intrinsic: 1.3.0
      gopd: 1.2.0
      has-property-descriptors: 1.0.2

  set-function-name@2.0.2:
    dependencies:
      define-data-property: 1.1.4
      es-errors: 1.3.0
      functions-have-names: 1.2.3
      has-property-descriptors: 1.0.2

  set-proto@1.0.0:
    dependencies:
      dunder-proto: 1.0.1
      es-errors: 1.3.0
      es-object-atoms: 1.1.1

  shebang-command@2.0.0:
    dependencies:
      shebang-regex: 3.0.0

  shebang-regex@3.0.0: {}

  side-channel-list@1.0.0:
    dependencies:
      es-errors: 1.3.0
      object-inspect: 1.13.4

  side-channel-map@1.0.1:
    dependencies:
      call-bound: 1.0.4
      es-errors: 1.3.0
      get-intrinsic: 1.3.0
      object-inspect: 1.13.4

  side-channel-weakmap@1.0.2:
    dependencies:
      call-bound: 1.0.4
      es-errors: 1.3.0
      get-intrinsic: 1.3.0
      object-inspect: 1.13.4
      side-channel-map: 1.0.1

  side-channel@1.1.0:
    dependencies:
      es-errors: 1.3.0
      object-inspect: 1.13.4
      side-channel-list: 1.0.0
      side-channel-map: 1.0.1
      side-channel-weakmap: 1.0.2

  siginfo@2.0.0: {}

  signal-exit@3.0.7: {}

  slice-ansi@3.0.0:
    dependencies:
      ansi-styles: 4.3.0
      astral-regex: 2.0.0
      is-fullwidth-code-point: 3.0.0

  slice-ansi@4.0.0:
    dependencies:
      ansi-styles: 4.3.0
      astral-regex: 2.0.0
      is-fullwidth-code-point: 3.0.0

  snake-case@3.0.4:
    dependencies:
      dot-case: 3.0.4
      tslib: 2.8.1

  sonner@2.0.7(react-dom@19.2.0(react@19.2.1))(react@19.2.1):
    dependencies:
      react: 19.2.1
      react-dom: 19.2.0(react@19.2.1)

  source-map-js@1.2.1: {}

  space-separated-tokens@2.0.2: {}

  sshpk@1.18.0:
    dependencies:
      asn1: 0.2.6
      assert-plus: 1.0.0
      bcrypt-pbkdf: 1.0.2
      dashdash: 1.14.1
      ecc-jsbn: 0.1.2
      getpass: 0.1.7
      jsbn: 0.1.1
      safer-buffer: 2.1.2
      tweetnacl: 0.14.5

  stackback@0.0.2: {}

  std-env@3.10.0: {}

  stop-iteration-iterator@1.1.0:
    dependencies:
      es-errors: 1.3.0
      internal-slot: 1.1.0

  string-width@4.2.3:
    dependencies:
      emoji-regex: 8.0.0
      is-fullwidth-code-point: 3.0.0
      strip-ansi: 6.0.1

  string.prototype.includes@2.0.1:
    dependencies:
      call-bind: 1.0.8
      define-properties: 1.2.1
      es-abstract: 1.24.0

  string.prototype.matchall@4.0.12:
    dependencies:
      call-bind: 1.0.8
      call-bound: 1.0.4
      define-properties: 1.2.1
      es-abstract: 1.24.0
      es-errors: 1.3.0
      es-object-atoms: 1.1.1
      get-intrinsic: 1.3.0
      gopd: 1.2.0
      has-symbols: 1.1.0
      internal-slot: 1.1.0
      regexp.prototype.flags: 1.5.4
      set-function-name: 2.0.2
      side-channel: 1.1.0

  string.prototype.repeat@1.0.0:
    dependencies:
      define-properties: 1.2.1
      es-abstract: 1.24.0

  string.prototype.trim@1.2.10:
    dependencies:
      call-bind: 1.0.8
      call-bound: 1.0.4
      define-data-property: 1.1.4
      define-properties: 1.2.1
      es-abstract: 1.24.0
      es-object-atoms: 1.1.1
      has-property-descriptors: 1.0.2

  string.prototype.trimend@1.0.9:
    dependencies:
      call-bind: 1.0.8
      call-bound: 1.0.4
      define-properties: 1.2.1
      es-object-atoms: 1.1.1

  string.prototype.trimstart@1.0.8:
    dependencies:
      call-bind: 1.0.8
      define-properties: 1.2.1
      es-object-atoms: 1.1.1

  stringify-entities@4.0.4:
    dependencies:
      character-entities-html4: 2.1.0
      character-entities-legacy: 3.0.0

  strip-ansi@6.0.1:
    dependencies:
      ansi-regex: 5.0.1

  strip-final-newline@2.0.0: {}

  strip-indent@3.0.0:
    dependencies:
      min-indent: 1.0.1

  strip-json-comments@3.1.1: {}

  style-to-js@1.1.21:
    dependencies:
      style-to-object: 1.0.14

  style-to-object@1.0.14:
    dependencies:
      inline-style-parser: 0.2.7

  supports-color@7.2.0:
    dependencies:
      has-flag: 4.0.0

  supports-color@8.1.1:
    dependencies:
      has-flag: 4.0.0

  supports-preserve-symlinks-flag@1.0.0: {}

  svg-parser@2.0.4: {}

  symbol-tree@3.2.4: {}

  tabbable@6.3.0: {}

  tailwind-merge@3.4.0: {}

  tailwindcss@4.1.17: {}

  tapable@2.3.0: {}

  throttleit@1.0.1: {}

  through@2.3.8: {}

  tiny-invariant@1.3.3: {}

  tinybench@2.9.0: {}

  tinyexec@0.3.2: {}

  tinyglobby@0.2.15:
    dependencies:
      fdir: 6.5.0(picomatch@4.0.3)
      picomatch: 4.0.3

  tinyrainbow@3.0.3: {}

  tldts-core@6.1.86: {}

  tldts-core@7.0.18: {}

  tldts@6.1.86:
    dependencies:
      tldts-core: 6.1.86

  tldts@7.0.18:
    dependencies:
      tldts-core: 7.0.18

  tmp@0.2.5: {}

  to-regex-range@5.0.1:
    dependencies:
      is-number: 7.0.0

  tough-cookie@5.1.2:
    dependencies:
      tldts: 6.1.86

  tough-cookie@6.0.0:
    dependencies:
      tldts: 7.0.18

  tr46@6.0.0:
    dependencies:
      punycode: 2.3.1

  tree-kill@1.2.2: {}

  trim-lines@3.0.1: {}

  trough@2.2.0: {}

  ts-api-utils@2.1.0(typescript@5.9.3):
    dependencies:
      typescript: 5.9.3

  tsconfck@3.1.6(typescript@5.9.3):
    optionalDependencies:
      typescript: 5.9.3

  tslib@2.8.1: {}

  tunnel-agent@0.6.0:
    dependencies:
      safe-buffer: 5.2.1

  tweetnacl@0.14.5: {}

  type-check@0.4.0:
    dependencies:
      prelude-ls: 1.2.1

  type-fest@0.21.3: {}

  typed-array-buffer@1.0.3:
    dependencies:
      call-bound: 1.0.4
      es-errors: 1.3.0
      is-typed-array: 1.1.15

  typed-array-byte-length@1.0.3:
    dependencies:
      call-bind: 1.0.8
      for-each: 0.3.5
      gopd: 1.2.0
      has-proto: 1.2.0
      is-typed-array: 1.1.15

  typed-array-byte-offset@1.0.4:
    dependencies:
      available-typed-arrays: 1.0.7
      call-bind: 1.0.8
      for-each: 0.3.5
      gopd: 1.2.0
      has-proto: 1.2.0
      is-typed-array: 1.1.15
      reflect.getprototypeof: 1.0.10

  typed-array-length@1.0.7:
    dependencies:
      call-bind: 1.0.8
      for-each: 0.3.5
      gopd: 1.2.0
      is-typed-array: 1.1.15
      possible-typed-array-names: 1.1.0
      reflect.getprototypeof: 1.0.10

  typescript@5.9.3: {}

  unbox-primitive@1.1.0:
    dependencies:
      call-bound: 1.0.4
      has-bigints: 1.1.0
      has-symbols: 1.1.0
      which-boxed-primitive: 1.1.1

  undici-types@7.16.0:
    optional: true

  unified@11.0.5:
    dependencies:
      '@types/unist': 3.0.3
      bail: 2.0.2
      devlop: 1.1.0
      extend: 3.0.2
      is-plain-obj: 4.1.0
      trough: 2.2.0
      vfile: 6.0.3

  unist-util-find-after@5.0.0:
    dependencies:
      '@types/unist': 3.0.3
      unist-util-is: 6.0.1

  unist-util-is@6.0.1:
    dependencies:
      '@types/unist': 3.0.3

  unist-util-position@5.0.0:
    dependencies:
      '@types/unist': 3.0.3

  unist-util-stringify-position@4.0.0:
    dependencies:
      '@types/unist': 3.0.3

  unist-util-visit-parents@6.0.2:
    dependencies:
      '@types/unist': 3.0.3
      unist-util-is: 6.0.1

  unist-util-visit@5.0.0:
    dependencies:
      '@types/unist': 3.0.3
      unist-util-is: 6.0.1
      unist-util-visit-parents: 6.0.2

  universalify@2.0.1: {}

  untildify@4.0.0: {}

  update-browserslist-db@1.1.4(browserslist@4.28.0):
    dependencies:
      browserslist: 4.28.0
      escalade: 3.2.0
      picocolors: 1.1.1

  uri-js@4.4.1:
    dependencies:
      punycode: 2.3.1

  use-composed-ref@1.4.0(@types/react@19.2.7)(react@19.2.1):
    dependencies:
      react: 19.2.1
    optionalDependencies:
      '@types/react': 19.2.7

  use-isomorphic-layout-effect@1.2.1(@types/react@19.2.7)(react@19.2.1):
    dependencies:
      react: 19.2.1
    optionalDependencies:
      '@types/react': 19.2.7

  use-latest@1.3.0(@types/react@19.2.7)(react@19.2.1):
    dependencies:
      react: 19.2.1
      use-isomorphic-layout-effect: 1.2.1(@types/react@19.2.7)(react@19.2.1)
    optionalDependencies:
      '@types/react': 19.2.7

  use-sync-external-store@1.6.0(react@19.2.1):
    dependencies:
      react: 19.2.1

  uuid@8.3.2: {}

  verror@1.10.0:
    dependencies:
      assert-plus: 1.0.0
      core-util-is: 1.0.2
      extsprintf: 1.3.0

  vfile-location@5.0.3:
    dependencies:
      '@types/unist': 3.0.3
      vfile: 6.0.3

  vfile-message@4.0.3:
    dependencies:
      '@types/unist': 3.0.3
      unist-util-stringify-position: 4.0.0

  vfile@6.0.3:
    dependencies:
      '@types/unist': 3.0.3
      vfile-message: 4.0.3

  victory-vendor@36.9.2:
    dependencies:
      '@types/d3-array': 3.2.2
      '@types/d3-ease': 3.0.2
      '@types/d3-interpolate': 3.0.4
      '@types/d3-scale': 4.0.9
      '@types/d3-shape': 3.1.7
      '@types/d3-time': 3.0.4
      '@types/d3-timer': 3.0.2
      d3-array: 3.2.4
      d3-ease: 3.0.1
      d3-interpolate: 3.0.1
      d3-scale: 4.0.2
      d3-shape: 3.2.0
      d3-time: 3.1.0
      d3-timer: 3.0.1

  vite-plugin-svgr@4.5.0(rollup@4.53.3)(typescript@5.9.3)(vite@7.2.7(@types/node@24.10.1)(jiti@2.6.1)(lightningcss@1.30.2)):
    dependencies:
      '@rollup/pluginutils': 5.3.0(rollup@4.53.3)
      '@svgr/core': 8.1.0(typescript@5.9.3)
      '@svgr/plugin-jsx': 8.1.0(@svgr/core@8.1.0(typescript@5.9.3))
      vite: 7.2.7(@types/node@24.10.1)(jiti@2.6.1)(lightningcss@1.30.2)
    transitivePeerDependencies:
      - rollup
      - supports-color
      - typescript

  vite-tsconfig-paths@5.1.4(typescript@5.9.3)(vite@7.2.7(@types/node@24.10.1)(jiti@2.6.1)(lightningcss@1.30.2)):
    dependencies:
      debug: 4.4.3(supports-color@8.1.1)
      globrex: 0.1.2
      tsconfck: 3.1.6(typescript@5.9.3)
    optionalDependencies:
      vite: 7.2.7(@types/node@24.10.1)(jiti@2.6.1)(lightningcss@1.30.2)
    transitivePeerDependencies:
      - supports-color
      - typescript

  vite@7.2.7(@types/node@24.10.1)(jiti@2.6.1)(lightningcss@1.30.2):
    dependencies:
      esbuild: 0.25.12
      fdir: 6.5.0(picomatch@4.0.3)
      picomatch: 4.0.3
      postcss: 8.5.6
      rollup: 4.53.3
      tinyglobby: 0.2.15
    optionalDependencies:
      '@types/node': 24.10.1
      fsevents: 2.3.3
      jiti: 2.6.1
      lightningcss: 1.30.2

  vitest@4.0.13(@types/debug@4.1.12)(@types/node@24.10.1)(jiti@2.6.1)(jsdom@27.2.0)(lightningcss@1.30.2):
    dependencies:
      '@vitest/expect': 4.0.13
      '@vitest/mocker': 4.0.13(vite@7.2.7(@types/node@24.10.1)(jiti@2.6.1)(lightningcss@1.30.2))
      '@vitest/pretty-format': 4.0.13
      '@vitest/runner': 4.0.13
      '@vitest/snapshot': 4.0.13
      '@vitest/spy': 4.0.13
      '@vitest/utils': 4.0.13
      debug: 4.4.3(supports-color@8.1.1)
      es-module-lexer: 1.7.0
      expect-type: 1.2.2
      magic-string: 0.30.21
      pathe: 2.0.3
      picomatch: 4.0.3
      std-env: 3.10.0
      tinybench: 2.9.0
      tinyexec: 0.3.2
      tinyglobby: 0.2.15
      tinyrainbow: 3.0.3
      vite: 7.2.7(@types/node@24.10.1)(jiti@2.6.1)(lightningcss@1.30.2)
      why-is-node-running: 2.3.0
    optionalDependencies:
      '@types/debug': 4.1.12
      '@types/node': 24.10.1
      jsdom: 27.2.0
    transitivePeerDependencies:
      - jiti
      - less
      - lightningcss
      - msw
      - sass
      - sass-embedded
      - stylus
      - sugarss
      - supports-color
      - terser
      - tsx
      - yaml

  w3c-xmlserializer@5.0.0:
    dependencies:
      xml-name-validator: 5.0.0

  wait-on@9.0.3:
    dependencies:
      axios: 1.13.2
      joi: 18.0.2
      lodash: 4.17.21
      minimist: 1.2.8
      rxjs: 7.8.2
    transitivePeerDependencies:
      - debug

  web-namespaces@2.0.1: {}

  webidl-conversions@8.0.0: {}

  whatwg-encoding@3.1.1:
    dependencies:
      iconv-lite: 0.6.3

  whatwg-mimetype@4.0.0: {}

  whatwg-url@15.1.0:
    dependencies:
      tr46: 6.0.0
      webidl-conversions: 8.0.0

  which-boxed-primitive@1.1.1:
    dependencies:
      is-bigint: 1.1.0
      is-boolean-object: 1.2.2
      is-number-object: 1.1.1
      is-string: 1.1.1
      is-symbol: 1.1.1

  which-builtin-type@1.2.1:
    dependencies:
      call-bound: 1.0.4
      function.prototype.name: 1.1.8
      has-tostringtag: 1.0.2
      is-async-function: 2.1.1
      is-date-object: 1.1.0
      is-finalizationregistry: 1.1.1
      is-generator-function: 1.1.2
      is-regex: 1.2.1
      is-weakref: 1.1.1
      isarray: 2.0.5
      which-boxed-primitive: 1.1.1
      which-collection: 1.0.2
      which-typed-array: 1.1.19

  which-collection@1.0.2:
    dependencies:
      is-map: 2.0.3
      is-set: 2.0.3
      is-weakmap: 2.0.2
      is-weakset: 2.0.4

  which-typed-array@1.1.19:
    dependencies:
      available-typed-arrays: 1.0.7
      call-bind: 1.0.8
      call-bound: 1.0.4
      for-each: 0.3.5
      get-proto: 1.0.1
      gopd: 1.2.0
      has-tostringtag: 1.0.2

  which@2.0.2:
    dependencies:
      isexe: 2.0.0

  why-is-node-running@2.3.0:
    dependencies:
      siginfo: 2.0.0
      stackback: 0.0.2

  word-wrap@1.2.5: {}

  wrap-ansi@6.2.0:
    dependencies:
      ansi-styles: 4.3.0
      string-width: 4.2.3
      strip-ansi: 6.0.1

  wrap-ansi@7.0.0:
    dependencies:
      ansi-styles: 4.3.0
      string-width: 4.2.3
      strip-ansi: 6.0.1

  wrappy@1.0.2: {}

  ws@8.18.3: {}

  xml-name-validator@5.0.0: {}

  xmlchars@2.2.0: {}

  yallist@3.1.1: {}

  yauzl@2.10.0:
    dependencies:
      buffer-crc32: 0.2.13
      fd-slicer: 1.1.0

  yocto-queue@0.1.0: {}

  zod-validation-error@4.0.2(zod@3.25.76):
    dependencies:
      zod: 3.25.76

  zod@3.25.76: {}

  zustand@5.0.8(@types/react@19.2.7)(react@19.2.1)(use-sync-external-store@1.6.0(react@19.2.1)):
    optionalDependencies:
      '@types/react': 19.2.7
      react: 19.2.1
      use-sync-external-store: 1.6.0(react@19.2.1)

  zwitch@2.0.4: {}<|MERGE_RESOLUTION|>--- conflicted
+++ resolved
@@ -18,13 +18,8 @@
         specifier: ^5.90.10
         version: 5.90.10(react@19.2.1)
       '@tanstack/react-virtual':
-<<<<<<< HEAD
         specifier: ^3.13.13
         version: 3.13.13(react-dom@19.2.0(react@19.2.0))(react@19.2.0)
-=======
-        specifier: ^3.13.12
-        version: 3.13.12(react-dom@19.2.0(react@19.2.1))(react@19.2.1)
->>>>>>> 56fe4538
       classnames:
         specifier: ^2.5.1
         version: 2.5.1
@@ -4214,7 +4209,6 @@
 
   '@headlessui/react@2.2.9(react-dom@19.2.0(react@19.2.1))(react@19.2.1)':
     dependencies:
-<<<<<<< HEAD
       '@floating-ui/react': 0.26.28(react-dom@19.2.0(react@19.2.0))(react@19.2.0)
       '@react-aria/focus': 3.21.2(react-dom@19.2.0(react@19.2.0))(react@19.2.0)
       '@react-aria/interactions': 3.25.6(react-dom@19.2.0(react@19.2.0))(react@19.2.0)
@@ -4222,15 +4216,6 @@
       react: 19.2.0
       react-dom: 19.2.0(react@19.2.0)
       use-sync-external-store: 1.6.0(react@19.2.0)
-=======
-      '@floating-ui/react': 0.26.28(react-dom@19.2.0(react@19.2.1))(react@19.2.1)
-      '@react-aria/focus': 3.21.2(react-dom@19.2.0(react@19.2.1))(react@19.2.1)
-      '@react-aria/interactions': 3.25.6(react-dom@19.2.0(react@19.2.1))(react@19.2.1)
-      '@tanstack/react-virtual': 3.13.12(react-dom@19.2.0(react@19.2.1))(react@19.2.1)
-      react: 19.2.1
-      react-dom: 19.2.0(react@19.2.1)
-      use-sync-external-store: 1.6.0(react@19.2.1)
->>>>>>> 56fe4538
 
   '@humanfs/core@0.19.1': {}
 
@@ -4630,19 +4615,11 @@
       '@tanstack/query-core': 5.90.10
       react: 19.2.1
 
-<<<<<<< HEAD
   '@tanstack/react-virtual@3.13.13(react-dom@19.2.0(react@19.2.0))(react@19.2.0)':
     dependencies:
       '@tanstack/virtual-core': 3.13.13
       react: 19.2.0
       react-dom: 19.2.0(react@19.2.0)
-=======
-  '@tanstack/react-virtual@3.13.12(react-dom@19.2.0(react@19.2.1))(react@19.2.1)':
-    dependencies:
-      '@tanstack/virtual-core': 3.13.12
-      react: 19.2.1
-      react-dom: 19.2.0(react@19.2.1)
->>>>>>> 56fe4538
 
   '@tanstack/virtual-core@3.13.13': {}
 
