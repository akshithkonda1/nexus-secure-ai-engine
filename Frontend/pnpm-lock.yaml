--- conflicted
+++ resolved
@@ -36,13 +36,8 @@
         specifier: ^11.11.1
         version: 11.11.1
       lucide-react:
-<<<<<<< HEAD
         specifier: ^0.556.0
         version: 0.556.0(react@19.2.0)
-=======
-        specifier: ^0.554.0
-        version: 0.554.0(react@19.2.1)
->>>>>>> f585c898
       nanoid:
         specifier: ^5.1.6
         version: 5.1.6
@@ -6597,11 +6592,7 @@
     dependencies:
       yallist: 3.1.1
 
-<<<<<<< HEAD
   lucide-react@0.556.0(react@19.2.0):
-=======
-  lucide-react@0.554.0(react@19.2.1):
->>>>>>> f585c898
     dependencies:
       react: 19.2.1
 
